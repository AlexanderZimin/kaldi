
all:
EXTRA_CXXFLAGS = -Wno-sign-compare
include ../kaldi.mk

BINFILES = compute-mfcc-feats compute-plp-feats compute-fbank-feats \
    compute-cmvn-stats add-deltas remove-mean apply-cmvn transform-feats \
    copy-feats compose-transforms splice-feats extract-segments subset-feats \
    feat-to-len feat-to-dim fmpe-apply-transform fmpe-acc-stats fmpe-init \
<<<<<<< HEAD
    fmpe-est fmpe-copy
=======
    fmpe-est fmpe-copy fmpe-sum-accs
>>>>>>> 5103ad3c


OBJFILES = 

all:  $(BINFILES)


TESTFILES =

$(BINFILES): ../feat/kaldi-feature.a ../transform/kaldi-transform.a ../gmm/kaldi-gmm.a \
         ../tree/kaldi-tree.a ../matrix/kaldi-matrix.a ../util/kaldi-util.a \
         ../base/kaldi-base.a

# Rule below would expand to, e.g.:
# ../base/kaldi-base.a:
# 	make -c ../base kaldi-base.a
# -c option to make is same as changing directory.
%.a:
	$(MAKE) -C ${@D} ${@F}

clean:
	-rm -f *.o *.a $(TESTFILES) $(BINFILES)

test: $(TESTFILES)
	for x in $(TESTFILES); do ./$$x >/dev/null 2>&1 || (echo "***test $$x failed***"; exit 1); done  
	echo Tests succeeded

.valgrind: $(TESTFILES)


depend:
	-$(CXX) -M $(CXXFLAGS) *.cc > .depend.mk  

# removing automatic making of "depend" as it's quite slow.
#.depend.mk: depend

-include .depend.mk
<|MERGE_RESOLUTION|>--- conflicted
+++ resolved
@@ -7,11 +7,7 @@
     compute-cmvn-stats add-deltas remove-mean apply-cmvn transform-feats \
     copy-feats compose-transforms splice-feats extract-segments subset-feats \
     feat-to-len feat-to-dim fmpe-apply-transform fmpe-acc-stats fmpe-init \
-<<<<<<< HEAD
-    fmpe-est fmpe-copy
-=======
     fmpe-est fmpe-copy fmpe-sum-accs
->>>>>>> 5103ad3c
 
 
 OBJFILES = 
