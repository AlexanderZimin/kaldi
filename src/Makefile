# This is the top-level Makefile for Kaldi.
# Also see kaldi.mk which supplies options and some rules
# used by the Makefiles in the subdirectories.

SHELL := /bin/bash


SUBDIRS = base matrix util feat tree thread gmm transform sgmm \
          fstext hmm lm decoder lat kws cudamatrix nnet \
          bin fstbin gmmbin fgmmbin sgmmbin featbin \
          nnetbin latbin sgmm2 sgmm2bin nnet2 nnet3 chain nnet3bin nnet2bin kwsbin \
          ivector ivectorbin xvector xvectorbin online2 online2bin lmbin chainbin

MEMTESTDIRS = base matrix util feat tree thread gmm transform sgmm \
          fstext hmm lm decoder lat nnet kws chain \
          bin fstbin gmmbin fgmmbin sgmmbin featbin \
          nnetbin latbin sgmm2 nnet2 nnet3 nnet2bin nnet3bin sgmm2bin kwsbin \
          ivector ivectorbin xvector xvectorbin online2 online2bin lmbin

CUDAMEMTESTDIR = cudamatrix

SUBDIRS_LIB = $(filter-out %bin, $(SUBDIRS))


# Optional subdirectories
EXT_SUBDIRS = online onlinebin  # python-kaldi-decoding
EXT_SUBDIRS_LIB = $(filter-out %bin, $(EXT_SUBDIRS))

include kaldi.mk

# Reset the default goal, so that the all target will become default
.DEFAULT_GOAL :=
all: checkversion test_dependencies kaldi.mk mklibdir $(SUBDIRS)
	-echo Done

mklibdir:
	test -d $(KALDILIBDIR) || mkdir $(KALDILIBDIR)

#I don't want to call rm -rf
rmlibdir:
ifneq ($(KALDILIBDIR), )
	-rm $(KALDILIBDIR)/*{.so,.a,.o}
	-rmdir $(KALDILIBDIR)
else
	@true
endif

.PHONY: checkversion
checkversion:
ifeq ($(shell ./configure --version),$(CONFIGURE_VERSION))
	@echo "The version of configure script matches kaldi.mk version. Good."
else
	$(error The kaldi.mk file was generated using a different version of configure script. Run the configure script again.)
endif

biglib: $(SUBDIRS_LIB)
ifeq ($(KALDI_FLAVOR), dynamic)
ifeq ($(shell uname), Darwin)
	$(CXX) -dynamiclib -o $(KALDILIBDIR)/libkaldi.dylib -install_name @rpath/libkaldi.dylib -framework Accelerate $(LDFLAGS) $(SUBDIRS_LIB:=/*.dylib)
else
ifeq ($(shell uname), Linux)
	#$(warning the following command will probably fail, in that case add -fPIC to your CXXFLAGS and remake all)
	$(CXX) -shared -o $(KALDILIBDIR)/libkaldi.so -Wl,-soname=libkaldi.so,--whole-archive  $(SUBDIRS_LIB:=/kaldi-*.a) -Wl,--no-whole-archive
else
	$(error Dynamic libraries not supported on this platform. Run configure with --static flag. )
endif
endif
endif

biglibext: $(EXT_SUBDIRS_LIB)
ifeq ($(KALDI_FLAVOR), dynamic)
ifeq ($(shell uname), Darwin)
	$(CXX) -dynamiclib -o $(KALDILIBDIR)/libkaldi_ext.dylib -install_name @rpath/libkaldi_ext.dylib -framework Accelerate $(LDFLAGS) $(EXT_SUBDIRS_LIB:=/*.dylib)
else
ifeq ($(shell uname), Linux)
	#$(warning The following command will probably fail, in that case add -fPIC to your CXXFLAGS and remake all.)
	$(CXX) -shared -o $(KALDILIBDIR)/libkaldi_ext.so -Wl,-soname=libkaldi_ext.so,--whole-archive  $(EXT_SUBDIRS_LIB:=/kaldi-*.a) -Wl,--no-whole-archive
else
	$(error Dynamic libraries not supported on this platform. Run configure with --static flag. )
endif
endif
endif

kaldi.mk:
	@[ -f kaldi.mk ] || { echo "kaldi.mk does not exist; you have to run ./configure"; exit 1; }

# Compile optional stuff
ext: test_dependencies ext_depend $(SUBDIRS) $(EXT_SUBDIRS)
	-echo Done

ifndef OPENFST_VER
$(error Please rerun configure: OPENFST_VER is not defined, likely kaldi.mk was produced by older configure script.)
endif
# Note: OPENFST_VER is determined by configure and added to kaldi.mk
OPENFST_VER_NUM := $(shell echo $(OPENFST_VER) | sed 's/\./ /g' | xargs printf "%d%02d%02d")
test_dependencies:
ifeq ("$(shell expr $(OPENFST_VER_NUM) \< 10302)","1")
	$(error OpenFst $(OPENFST_VER) is not supported. You now need OpenFst >= 1.3.2.)
endif

check_portaudio:
	@[ -d ../tools/portaudio ] || ( cd ../tools;  ./install_portaudio.sh )


clean: rmlibdir
	-for x in $(SUBDIRS) $(EXT_SUBDIRS); do $(MAKE) -C $$x clean; done

test: $(addsuffix /test, $(SUBDIRS))

ext_test: $(addsuffix /test, $(EXT_SUBDIRS))

# Define an implicit rule, expands to e.g.:
#  base/test: base
#     $(MAKE) -C base test
%/test: % mklibdir
	$(MAKE) -C $< test

cudavalgrind:
	-for x in $(CUDAMEMTESTDIR); do $(MAKE) -C $$x valgrind || { echo "valgrind on $$x failed"; exit 1; }; done

valgrind:
	-for x in $(MEMTESTDIRS); do $(MAKE) -C $$x valgrind || { echo "valgrind on $$x failed"; exit 1; }; done


depend: $(addsuffix /depend, $(SUBDIRS))

%/depend:
	$(MAKE) -C $(dir $@) depend


ext_depend: check_portaudio
	-for x in $(EXT_SUBDIRS); do $(MAKE) -C $$x depend; done


.PHONY: $(SUBDIRS)
$(SUBDIRS) : mklibdir
	$(MAKE) -C $@

.PHONY: $(EXT_SUBDIRS)
$(EXT_SUBDIRS) : mklibdir
	$(MAKE) -C $@


### Dependency list ###
# this is necessary for correct parallel compilation
#1)The tools depend on all the libraries

bin fstbin gmmbin fgmmbin sgmmbin sgmm2bin featbin nnetbin nnet2bin nnet3bin chainbin latbin ivectorbin xvectorbin lmbin kwsbin online2bin: \
 base matrix util feat tree optimization thread gmm transform sgmm sgmm2 fstext hmm \
<<<<<<< HEAD
 lm decoder lat cudamatrix nnet nnet2 nnet3 ivector xvector
=======
 lm decoder lat cudamatrix nnet nnet2 nnet3 ivector chain
>>>>>>> 76af6b69

#2)The libraries have inter-dependencies
base:
matrix : base
util: base matrix
thread: util matrix base
feat: base matrix util gmm transform tree thread
tree: base util matrix
optimization: base matrix
gmm: base util matrix tree thread
transform: base util matrix gmm tree thread
sgmm: base util matrix gmm tree transform thread hmm
sgmm2: base util matrix gmm tree transform thread hmm
fstext: base util matrix tree
hmm: base tree matrix util
lm: base util fstext
decoder: base util matrix gmm sgmm hmm tree transform lat
lat: base util hmm tree matrix
cudamatrix: base util matrix
nnet: base util matrix cudamatrix
nnet2: base util matrix thread lat gmm hmm tree transform cudamatrix
nnet3: base util matrix thread lat gmm hmm tree transform cudamatrix chain
chain: lat hmm tree fstext matrix cudamatrix util base
ivector: base util matrix thread transform tree gmm
xvector: base util matrix cudamatrix nnet3
#3)Dependencies for optional parts of Kaldi
onlinebin: base matrix util feat tree optimization gmm transform sgmm sgmm2 fstext hmm lm decoder lat cudamatrix nnet nnet2 online thread
# python-kaldi-decoding: base matrix util feat tree optimization thread gmm transform sgmm sgmm2 fstext hmm decoder lat online
online: decoder gmm transform feat matrix util base lat hmm thread tree
online2: decoder gmm transform feat matrix util base lat hmm thread ivector cudamatrix nnet2
kws: base util hmm tree matrix lat
<|MERGE_RESOLUTION|>--- conflicted
+++ resolved
@@ -147,11 +147,7 @@
 
 bin fstbin gmmbin fgmmbin sgmmbin sgmm2bin featbin nnetbin nnet2bin nnet3bin chainbin latbin ivectorbin xvectorbin lmbin kwsbin online2bin: \
  base matrix util feat tree optimization thread gmm transform sgmm sgmm2 fstext hmm \
-<<<<<<< HEAD
- lm decoder lat cudamatrix nnet nnet2 nnet3 ivector xvector
-=======
- lm decoder lat cudamatrix nnet nnet2 nnet3 ivector chain
->>>>>>> 76af6b69
+ lm decoder lat cudamatrix nnet nnet2 nnet3 ivector chain xvector
 
 #2)The libraries have inter-dependencies
 base:
