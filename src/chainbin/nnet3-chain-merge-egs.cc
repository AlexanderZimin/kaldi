--- conflicted
+++ resolved
@@ -41,28 +41,12 @@
         "nnet3-chain-merge-egs --minibatch-size=128 ark:1.cegs ark:- | nnet3-chain-train-simple ... \n"
         "See also nnet3-chain-copy-egs\n";
 
-<<<<<<< HEAD
     ExampleMergingConfig merging_config;
     merging_config.minibatch_size = 64;  // change the default for this
                                          // program.. anyway it will usually be
                                          // set on the command line.
     ParseOptions po(usage);
     merging_config.Register(&po);
-=======
-    bool compress = false;
-    int32 minibatch_size = 64;
-    bool discard_partial_minibatches = true;
-
-    ParseOptions po(usage);
-    po.Register("minibatch-size", &minibatch_size, "Target size of minibatches "
-                "when merging (see also --measure-output-frames)");
-    po.Register("compress", &compress, "If true, compress the output examples "
-                "(not recommended unless you are writing to disk");
-    po.Register("discard-partial-minibatches", &discard_partial_minibatches,
-                "discard any partial minibatches of 'uneven' size that may be "
-                "encountered at the end; 'true' is recommended, to avoid "
-                "incurring compilation costs.");
->>>>>>> e5e03a0c
 
     po.Read(argc, argv);
 
@@ -80,31 +64,7 @@
     ChainExampleMerger merger(merging_config, &example_writer);
     while (!example_reader.Done()) {
       const NnetChainExample &cur_eg = example_reader.Value();
-<<<<<<< HEAD
       merger.AcceptExample(new NnetChainExample(cur_eg));
-=======
-      examples.resize(examples.size() + 1);
-      examples.back() = cur_eg;
-
-      bool minibatch_ready =
-          static_cast<int32>(examples.size()) >= minibatch_size;
-
-      // Do Next() now, so we can test example_reader.Done() below .
-      example_reader.Next();
-      num_read++;
-
-      if (minibatch_ready || (!discard_partial_minibatches &&
-			      (example_reader.Done() && !examples.empty()))) {
-        NnetChainExample merged_eg;
-        MergeChainExamples(compress, &examples, &merged_eg);
-        std::ostringstream ostr;
-        ostr << "merged-" << num_written;
-        num_written++;
-        std::string output_key = ostr.str();
-        example_writer.Write(output_key, merged_eg);
-        examples.clear();
-      }
->>>>>>> e5e03a0c
     }
     // the merger itself prints the necessary diagnostics.
     merger.Finish();
