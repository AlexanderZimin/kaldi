// tree/build-tree.cc

// Copyright 2009-2011  Microsoft Corporation

// Licensed under the Apache License, Version 2.0 (the "License");
// you may not use this file except in compliance with the License.
// You may obtain a copy of the License at
//
//  http://www.apache.org/licenses/LICENSE-2.0
//
// THIS CODE IS PROVIDED *AS IS* BASIS, WITHOUT WARRANTIES OR CONDITIONS OF ANY
// KIND, EITHER EXPRESS OR IMPLIED, INCLUDING WITHOUT LIMITATION ANY IMPLIED
// WARRANTIES OR CONDITIONS OF TITLE, FITNESS FOR A PARTICULAR PURPOSE,
// MERCHANTABLITY OR NON-INFRINGEMENT.
// See the Apache 2 License for the specific language governing permissions and
// limitations under the License.

#include <set>
#include <queue>
#include "util/stl-utils.h"
#include "tree/build-tree-utils.h"
#include "tree/clusterable-classes.h"

namespace kaldi {


void GenRandStats(int32 dim, int32 num_stats, int32 N, int32 P,
                  const std::vector<int32> &phone_ids,
                  const std::vector<int32> &phone2hmm_length,
                  const std::vector<bool> &is_ctx_dep,
                  bool ensure_all_phones_covered,
                  BuildTreeStatsType *stats_out) {

  assert(dim > 0);
  assert(num_stats > 0);
  assert(N > 0);
  assert(P < N);
  assert(phone_ids.size() != 0);
  assert(stats_out != NULL && stats_out->empty());
  int32 max_phone = *std::max_element(phone_ids.begin(), phone_ids.end());
  assert(phone2hmm_length.size() >= static_cast<size_t>(1 + max_phone));
  assert(is_ctx_dep.size() >= static_cast<size_t>(1 + max_phone));

  // Make sure phone id's distinct.
  {
    std::vector<int32> tmp(phone_ids);
    SortAndUniq(&tmp);
    assert(tmp.size() == phone_ids.size());
  }
  size_t num_phones = phone_ids.size();

  // Decide on an underlying "mean" for phones...
  Matrix<BaseFloat> phone_vecs(max_phone+1, dim);
  for (int32 i = 0;i < max_phone+1;i++)
    for (int32 j = 0;j < dim;j++) phone_vecs(i, j) = RandGauss() * (2.0 / (j+1));


  std::map<EventType, Clusterable*> stats_tmp;

  std::vector<bool> covered(1 + max_phone, false);

  bool all_covered = false;
  for (int32 i = 0;i < num_stats || (ensure_all_phones_covered && !all_covered);i++) {
    // decide randomly on a phone-in-context.
    std::vector<int32> phone_vec(N);
    for (size_t i = 0;i < (size_t)N;i++) phone_vec[i] = phone_ids[(rand() % num_phones)];

    int32 hmm_length = phone2hmm_length[phone_vec[P]];
    KALDI_ASSERT(hmm_length > 0);
    covered[phone_vec[P]] = true;

    // For each position [in the central phone]...
    for (int32 j = 0; j < hmm_length; j++) {
      // create event vector.
      EventType event_vec;
      event_vec.push_back(std::make_pair(kPdfClass, (EventValueType)j));  // record the position.
      for (size_t pos = 0; pos < (size_t)N; pos++) {
        if (pos == (size_t)(P) || is_ctx_dep[phone_vec[P]])
          event_vec.push_back(std::make_pair((EventKeyType)pos, (EventValueType)phone_vec[pos]));
        // The if-statement above ensures we do not record the context of "context-free"
        // phone (e.g., silence).
      }

      Vector<BaseFloat> mean(dim);  // mean of Gaussian.
      GaussClusterable *this_stats = new GaussClusterable(dim, 0.1);  // 0.1 is var floor.
      {  // compute stats; this block attempts to simulate the process of "real" data
        // collection and does not correspond to any code you would write in a real
        // scenario.
        Vector<BaseFloat> weights(N);  // weight of each component.
        for (int32 k = 0; k < N; k++) {
          BaseFloat k_pos = (N - 0.5 - k) / N;  // between 0 and 1, less for lower k...
          BaseFloat j_pos = (hmm_length - 0.5 - j) / hmm_length;
          // j_pos is between 0 and 1, less for lower j.

          BaseFloat weight = j_pos*k_pos + (1.0-j_pos)*(1.0-k_pos);
          // if j_pos close to zero, gives larger weight to k_pos close
          // to zero.
          if (k == P) weight += 1.0;
          weights(k) = weight;
        }
        assert(weights.Sum() != 0);
        weights.Scale(1.0 / weights.Sum());
        for (int32 k = 0; k < N; k++)
          mean.AddVec(weights(k), phone_vecs.Row(phone_vec[k]));
        BaseFloat count;
        if (rand() % 2 == 0) count = 1000.0 * RandUniform();
        else count = 100.0 * RandUniform();

        int32 num_samples = 10;
        for (size_t p = 0;p < (size_t)num_samples; p++) {
          Vector<BaseFloat> sample(mean);  // copy mean.
          for (size_t d = 0; d < (size_t)dim; d++)  sample(d) += RandGauss();  // unit var.
          this_stats->AddStats(sample, count / num_samples);
        }
      }

      if (stats_tmp.count(event_vec) != 0) {
        stats_tmp[event_vec]->Add(*this_stats);
        delete this_stats;
      } else {
        stats_tmp[event_vec] = this_stats;
      }
    }
    all_covered = true;
    for (size_t i = 0; i< num_phones; i++) if (!covered[phone_ids[i]]) all_covered = false;
  }
  CopyMapToVector(stats_tmp, stats_out);
  KALDI_ASSERT(stats_out->size() > 0);
}



EventMap *BuildTree(Questions &qopts,
                    const std::vector<std::vector<int32> > &phone_sets,
                    const std::vector<int32> &phone2num_pdf_classes,
                    const std::vector<bool> &share_roots,
                    const std::vector<bool> &do_split,
                    const BuildTreeStatsType &stats,
                    BaseFloat thresh,
                    int32 max_leaves,
                    BaseFloat cluster_thresh,  // typically == thresh.  If negative, use smallest split.
                    int32 P) {
  assert(thresh > 0 || max_leaves > 0);
  assert(stats.size() != 0);
  assert(!phone_sets.empty()
         && phone_sets.size() == share_roots.size()
         && do_split.size() == phone_sets.size());

  for (size_t i = 0; i < do_split.size(); i++)
    if (do_split[i]) // you could remove this check and the code would still
      // work.
      KALDI_ASSERT(share_roots[i] && "We don't support splitting non-shared roots.");

  // the inputs will be further checked in GetStubMap.
  int32 num_leaves = 0;  // allocator for leaves.

  EventMap *tree_stub = GetStubMap(P,
                                   phone_sets,
                                   phone2num_pdf_classes,
                                   share_roots,
                                   &num_leaves);
  KALDI_LOG <<  "BuildTree: before building trees, map has "<< num_leaves << " leaves.";


  BaseFloat impr;
  BaseFloat smallest_split = 1.0e+10;


  std::vector<int32> nonsplit_phones;
  for (size_t i = 0; i < phone_sets.size(); i++)
    if (!do_split[i])
      nonsplit_phones.insert(nonsplit_phones.end(), phone_sets[i].begin(), phone_sets[i].end());

  std::sort(nonsplit_phones.begin(), nonsplit_phones.end());

  assert(IsSortedAndUniq(nonsplit_phones));
  BuildTreeStatsType filtered_stats;
  FilterStatsByKey(stats, P, nonsplit_phones, false,  // retain only those not
                   // in "nonsplit_phones"
                   &filtered_stats);

  EventMap *tree_split = SplitDecisionTree(*tree_stub,
                                           filtered_stats,
                                           qopts, thresh, max_leaves,
                                           &num_leaves, &impr, &smallest_split);
  
  if (cluster_thresh < 0.0) {
    KALDI_LOG <<  "Setting clustering threshold to smallest split " << smallest_split;
    cluster_thresh = smallest_split;
  }

<<<<<<< HEAD
  BaseFloat normalizer = SumNormalizer(stats),
      impr_normalized = impr / normalizer;

  KALDI_LOG <<  "After decision tree split, num-leaves = "<< num_leaves
=======
  BaseFloat normalizer = SumNormalizer(stats), impr_normalized = impr / normalizer,
      normalizer_filt = SumNormalizer(filtered_stats),
      impr_normalized_filt = impr / normalizer_filt;
  
  KALDI_VLOG(1) <<  "After decision tree split, num-leaves = " << num_leaves
>>>>>>> 28d0142a
                << ", like-impr = " << impr_normalized << " per frame over "
                << normalizer << " frames.";
 
  KALDI_VLOG(1) <<  "Including just phones that were split, improvement is " 
                << impr_normalized_filt << " per frame over "
                << normalizer_filt << " frames.";
  

  if (cluster_thresh != 0.0) {   // Cluster the tree.
    BaseFloat objf_before_cluster = ObjfGivenMap(stats, *tree_split);

    // Now do the clustering.
    int32 num_removed = 0;
    EventMap *tree_clustered = ClusterEventMapRestrictedByMap(*tree_split,
                                                              stats,
                                                              cluster_thresh,
                                                              *tree_stub,
                                                              &num_removed);
    KALDI_LOG <<  "BuildTree: removed "<< num_removed << " leaves.";

    int32 num_leaves = 0;
    EventMap *tree_renumbered = RenumberEventMap(*tree_clustered, &num_leaves);

    BaseFloat objf_after_cluster = ObjfGivenMap(stats, *tree_renumbered);

<<<<<<< HEAD
    KALDI_LOG << "Objf change due to clustering "
                  << ((objf_after_cluster-objf_before_cluster) / SumNormalizer(stats))
                  << " per frame.";
    KALDI_LOG <<  "Num-leaves now "<< num_leaves;
=======
    KALDI_VLOG(1) << "BuildTree: objf change due to clustering "
                  << ((objf_after_cluster-objf_before_cluster) / normalizer)
                   << " per frame.";
    KALDI_VLOG(1) << "Normalizing over only split phones, this is: "
                  << ((objf_after_cluster-objf_before_cluster) / normalizer_filt)
                  << " per frame.";

    KALDI_VLOG(1) <<  "BuildTreeClustered: num-leaves now "<< num_leaves;
>>>>>>> 28d0142a
    delete tree_clustered;
    delete tree_split;
    delete tree_stub;
    return tree_renumbered;
  } else {
    delete tree_stub;
    return tree_split;
  }
}


// This function, called from BuildTreeTwoLevel, computes the mapping from the
// leaves of the big tree to the leaves of the small tree.  It does this by
// working out which stats correspond to which leaf of the big tree, then
// mapping those stats to the leaves of the small tree and seeing where they go.
// It only works of all leaves of the big tree have stats-- but they should have
// stats, or there would have been an error in tree building.

static void ComputeTreeMapping(const EventMap &small_tree,
                               const EventMap &big_tree,
                               const BuildTreeStatsType &stats,
                               std::vector<int32> *leaf_map) {
  std::vector<BuildTreeStatsType> split_stats_small; // stats split by small tree
  int32 num_leaves_big = big_tree.MaxResult() + 1,
      num_leaves_small = small_tree.MaxResult() + 1;
  SplitStatsByMap(stats, small_tree, &split_stats_small);
  KALDI_ASSERT(split_stats_small.size() <= num_leaves_small);
  leaf_map->clear();
  leaf_map->resize(num_leaves_big, -1); // fill with -1.

  std::vector<int32> small_leaves_unseen; // a list of small leaves that had no stats..
  // this is used as a workaround for when there are no stats at leaves...
  // it's really an error condition and it will cause errors later (e.g. when
  // you initialize your model), but at this point we will try to handle it
  // gracefully.
  
  for (size_t i = 0; i < num_leaves_small; i++) {
    if (i >= split_stats_small.size() || split_stats_small[i].empty()) {
      KALDI_WARN << "No stats mapping to " << i << " in small tree. "
                 << "Continuing but this is a serious error.";
      small_leaves_unseen.push_back(i);
    } else {
      for (size_t j = 0; j < split_stats_small[i].size(); j++) {
        int32 leaf = 0; // = 0 to keep compiler happy.  Leaf in big tree.
        bool ok = big_tree.Map(split_stats_small[i][j].first, &leaf);
        if (!ok)
          KALDI_ERR << "Could not map stats with big tree: probable code error.";
        if (leaf < 0 || leaf >= num_leaves_big)
          KALDI_ERR << "Leaf out of range: " << leaf << " vs. " << num_leaves_big;
        if ((*leaf_map)[leaf] != -1 && (*leaf_map)[leaf] != i)
          KALDI_ERR << "Inconsistent mapping for big tree: "
                    << i << " vs. " << (*leaf_map)[leaf];
        (*leaf_map)[leaf] = i;
      }
    }
  }
  // Now make sure that all leaves in the big tree have a leaf in the small tree
  // assigned to them.  If not we try to clean up... this should never normally
  // happen and if it does it's due to trying to assign tree roots to unseen phones,
  // which will anyway cause an error in a later stage of system building.
  for (size_t leaf = 0; leaf < num_leaves_big; leaf++) {
    int32 small_leaf = (*leaf_map)[leaf];
    if (small_leaf == -1) {
      KALDI_WARN << "In ComputeTreeMapping, could not get mapping from leaf "
                 << leaf;
      if (!small_leaves_unseen.empty()) {
        small_leaf = small_leaves_unseen.back();
        KALDI_WARN << "Assigning it to unseen small-tree leaf " << small_leaf;
        small_leaves_unseen.pop_back();
        (*leaf_map)[leaf] = small_leaf;
      } else {
        KALDI_WARN << "Could not find any unseen small-tree leaf to assign "
                   << "it to.  Making it zero, but this is bad. ";
        (*leaf_map)[leaf] = 0;
      }
    } else if (small_leaf < 0 || small_leaf >= num_leaves_small)
      KALDI_ERR << "Leaf in leaf mapping out of range: for big-map leaf "
                << leaf << ", mapped to " << small_leaf << ", vs. "
                << num_leaves_small;
  }
}


EventMap *BuildTreeTwoLevel(Questions &qopts,
                            const std::vector<std::vector<int32> > &phone_sets,
                            const std::vector<int32> &phone2num_pdf_classes,
                            const std::vector<bool> &share_roots,
                            const std::vector<bool> &do_split,
                            const BuildTreeStatsType &stats,
                            int32 max_leaves_first,
                            int32 max_leaves_second,
                            bool cluster_leaves,
                            int32 P,
                            std::vector<int32> *leaf_map) {

  KALDI_LOG << "****BuildTreeTwoLevel: building first level tree";
  EventMap *first_level_tree = BuildTree(qopts, phone_sets,
                                         phone2num_pdf_classes,
                                         share_roots, do_split, stats, 0.0,
                                         max_leaves_first, 0.0, P);
  KALDI_ASSERT(first_level_tree != NULL);
  KALDI_LOG << "****BuildTreeTwoLevel: done building first level tree";

  
  std::vector<int32> nonsplit_phones;
  for (size_t i = 0; i < phone_sets.size(); i++)
    if (!do_split[i])
      nonsplit_phones.insert(nonsplit_phones.end(), phone_sets[i].begin(), phone_sets[i].end());
  std::sort(nonsplit_phones.begin(), nonsplit_phones.end());

  assert(IsSortedAndUniq(nonsplit_phones));
  BuildTreeStatsType filtered_stats;
  FilterStatsByKey(stats, P, nonsplit_phones, false,  // retain only those not
                   // in "nonsplit_phones"
                   &filtered_stats);
  
  int32 num_leaves = first_level_tree->MaxResult() + 1,
      old_num_leaves = num_leaves;

  BaseFloat smallest_split = 0.0;

  BaseFloat impr;
  EventMap *tree = SplitDecisionTree(*first_level_tree,
                                     filtered_stats,
                                     qopts, 0.0, max_leaves_second,
                                     &num_leaves, &impr, &smallest_split);
  
  KALDI_LOG << "Building second-level tree: increased #leaves from "
                << old_num_leaves << " to " << num_leaves << ", smallest split was "
                << smallest_split;
  
  BaseFloat normalizer = SumNormalizer(stats),
      impr_normalized = impr / normalizer;
  
  KALDI_LOG <<  "After second decision tree split, num-leaves = "
                << num_leaves << ", like-impr = " << impr_normalized
                << " per frame over " << normalizer << " frames.";


  if (cluster_leaves) {  // Cluster the leaves of the tree.
    KALDI_LOG << "Clustering leaves of larger.";
    BaseFloat objf_before_cluster = ObjfGivenMap(stats, *tree);

    // Now do the clustering.
    int32 num_removed = 0;
    EventMap *tree_clustered = ClusterEventMapRestrictedByMap(*tree,
                                                              stats,
                                                              smallest_split,
                                                              *first_level_tree,
                                                              &num_removed);
    KALDI_LOG <<  "BuildTreeTwoLevel: removed " << num_removed << " leaves.";
    
    int32 num_leaves = 0;
    EventMap *tree_renumbered = RenumberEventMap(*tree_clustered, &num_leaves);

    BaseFloat objf_after_cluster = ObjfGivenMap(stats, *tree_renumbered);
    
    KALDI_LOG << "Objf change due to clustering "
                  << ((objf_after_cluster-objf_before_cluster) / SumNormalizer(stats))
                  << " per frame.";
    KALDI_LOG <<  "Num-leaves now "<< num_leaves;
    delete tree;
    delete tree_clustered;
    tree = tree_renumbered;
  }

  ComputeTreeMapping(*first_level_tree,
                     *tree,
                     stats,
                     leaf_map);

  delete first_level_tree;
  return tree;
}


void ReadSymbolTableAsIntegers(std::string filename,
                               bool include_eps,
                               std::vector<int32> *syms) {
  std::ifstream is(filename.c_str());
  if (!is.good())
    KALDI_ERR << "ReadSymbolTableAsIntegers: could not open symbol table "<<filename;
  std::string line;
  assert(syms != NULL);
  syms->clear();
  while (getline(is, line)) {
    std::string sym;
    int64 index;
    std::istringstream ss(line);
    ss >> sym >> index >> std::ws;
    if (ss.fail() || !ss.eof()) {
      KALDI_ERR << "Bad line in symbol table: "<< line<<", file is: "<<filename;
    }
    if (include_eps || index != 0)
      syms->push_back(index);
    if (index == 0 && sym != "<eps>") {
      KALDI_WARN << "Symbol zero is "<<sym<<", traditionally <eps> is used.  Make sure this is not a \"real\" symbol.";
    }
  }
  size_t sz = syms->size();
  SortAndUniq(syms);
  if (syms->size() != sz)
    KALDI_ERR << "Symbol table "<<filename<<" seems to contain duplicate symbols.";
}


/// ObtainSetsOfPhones is called by AutomaticallyObtainQuestions.
/// It processes the output of ClusterTopDown to obtain the sets
/// of phones corresponding to both the leaf-level clusters
/// and all the non-leaf-level clusters.
static void ObtainSetsOfPhones(const std::vector<std::vector<int32> > &phone_sets,  // the original phone sets, may
                               // just be individual phones.
                               const std::vector<int32> &assignments,  // phones->clusters
                               const std::vector<int32> &clust_assignments,  // clust->parent
                               int32 num_leaves,  // number of clusters present..
                               std::vector<std::vector<int32> > *sets_out) {
  assert(sets_out != NULL);
  sets_out->clear();
  std::vector<std::vector<int32> > raw_sets(clust_assignments.size());

  assert(num_leaves < static_cast<int32>(clust_assignments.size()));
  assert(assignments.size() == phone_sets.size());
  for (size_t i = 0; i < assignments.size(); i++) {
    int32 clust = assignments[i];  // this is an index into phone_sets.
    assert(clust>=0 && clust < num_leaves);
    for (size_t j = 0; j < phone_sets[i].size(); j++) {
       // and not just a hole.
      raw_sets[clust].push_back(phone_sets[i][j]);
    }
  }
  // for all clusters including the top-level cluster:
  // [note that the top-level cluster contains all phones, but it may actually
  //  be useful because sometimes we cluster just the non-silence phones, so
  //  the list of all phones is a way of asking about silence in such a way
  // that epsilon (end-or-begin-of-utterance) gets lumped with silence.
  for (int32 j = 0; j < static_cast<int32>(clust_assignments.size()); j++) {
    int32 parent = clust_assignments[j];
    std::sort(raw_sets[j].begin(), raw_sets[j].end());
    assert(IsSortedAndUniq(raw_sets[j]));  // should be no dups.
    if (parent < static_cast<int32>(clust_assignments.size())-1) {  // parent is not out of range [i.e. not the top one]...
      // add all j's phones to its parent.
      raw_sets[parent].insert(raw_sets[parent].end(),
                              raw_sets[j].begin(),
                              raw_sets[j].end());
    }
  }
  // Now add the original sets-of-phones to the raw sets, to make sure all of
  // these are present.  (The main reason they might be absent is if the stats
  // are empty, but we want to ensure they are all there regardless).  note these
  // will be actual singleton sets if the sets-of-phones each contain just one
  // phone, which in some sense is the normal situation.
  for (size_t i = 0; i < phone_sets.size(); i++) {
    raw_sets.push_back(phone_sets[i]);
  }
  // Remove duplicate sets from "raw_sets".
  SortAndUniq(&raw_sets);
  sets_out->reserve(raw_sets.size());
  for (size_t i = 0; i < raw_sets.size(); i++) {
    if (! raw_sets[i].empty()) // if the empty set is present, remove it...
      sets_out->push_back(raw_sets[i]);
  }
}


void AutomaticallyObtainQuestions(BuildTreeStatsType &stats,
                                  const std::vector<std::vector<int32> > &phone_sets_in,
                                  const std::vector<int32> &all_hmm_positions_in,
                                  int32 P,
                                  std::vector<std::vector<int32> > *questions_out) {
  std::vector<std::vector<int32> > phone_sets(phone_sets_in);
  std::vector<int32> phones;
  for (size_t i = 0; i < phone_sets.size() ;i++) {
    std::sort(phone_sets[i].begin(), phone_sets[i].end());
    if (phone_sets[i].empty())
      KALDI_ERR << "Empty phone set in AutomaticallyObtainQuestions";
    if (!IsSortedAndUniq(phone_sets[i]))
      KALDI_ERR << "Phone set in AutomaticallyObtainQuestions contains duplicate phones";
    for (size_t j = 0; j < phone_sets[i].size(); j++)
      phones.push_back(phone_sets[i][j]);
  }
  std::sort(phones.begin(), phones.end());
  if (!IsSortedAndUniq(phones))
    KALDI_ERR << "Phones are present in more than one phone set.";
  if (phones.empty())
    KALDI_ERR << "No phones provided.";

  std::vector<int32> all_hmm_positions(all_hmm_positions_in);
  SortAndUniq(&all_hmm_positions);
  assert(!all_hmm_positions.empty());

  BuildTreeStatsType retained_stats;
  FilterStatsByKey(stats, kPdfClass, all_hmm_positions,
                   true,  // retain only the listed positions
                   &retained_stats);


  std::vector<BuildTreeStatsType> split_stats;  // split by phone.
  SplitStatsByKey(retained_stats, P, &split_stats);

  std::vector<Clusterable*> summed_stats;  // summed up by phone.
  SumStatsVec(split_stats, &summed_stats);

  int32 max_phone = phones.back();
  if (static_cast<int32>(summed_stats.size()) < max_phone+1) {
    // this can happen if the last phone had no data.. if we are using
    // stress-marked, position-marked phones, this can happen.  The later
    // code will assume that a summed_stats entry exists for all phones.
    summed_stats.resize(max_phone+1, NULL);
  }

  for (int32 i = 0; static_cast<size_t>(i) < summed_stats.size(); i++) {  // A check.
    if (summed_stats[i] != NULL &&
        !binary_search(phones.begin(), phones.end(), i)) {
      KALDI_WARN << "Phone "<< i << " is present in stats but is not in phone list [make sure you intended this].";
    }
  }

  EnsureClusterableVectorNotNull(&summed_stats);  // make sure no NULL pointers in summed_stats.
  // will replace them with pointers to empty stats.

  std::vector<Clusterable*> summed_stats_per_set(phone_sets.size(), NULL);  // summed up by set.
  for (size_t i = 0; i < phone_sets.size(); i++) {
    const std::vector<int32> &this_set = phone_sets[i];
    summed_stats_per_set[i] = summed_stats[this_set[0]]->Copy();
    for (size_t j = 1; j < this_set.size(); j++)
      summed_stats_per_set[i]->Add(*(summed_stats[this_set[j]]));
  }

  for (size_t i = 0; i < summed_stats_per_set.size(); i++) {  // A check.
    if (summed_stats_per_set[i]->Normalizer() == 0.0) {
      std::ostringstream ss;
      ss << "AutomaticallyObtainQuestions: no stats available for phone set: ";
      for (size_t j = 0; j < phone_sets[i].size(); j++)
        ss << phone_sets[i][j] << ' ' ;
      KALDI_WARN  << ss.str();
    }
  }

  TreeClusterOptions topts;
  topts.kmeans_cfg.num_tries = 10;  // This is a slow-but-accurate setting,
  // we do it this way since there are typically few phones.

  std::vector<int32> assignments;  // assignment of phones to clusters. dim == summed_stats.size().
  std::vector<int32> clust_assignments;  // Parent of each cluster.  Dim == #clusters.
  int32 num_leaves;  // number of leaf-level clusters.
  TreeCluster(summed_stats_per_set,
              summed_stats_per_set.size(),  // max-#clust is all of the points.
              NULL,  // don't need the clusters out.
              &assignments,
              &clust_assignments,
              &num_leaves,
              topts);

  // process the information obtained by TreeCluster into the
  // form we want at output.
  ObtainSetsOfPhones(phone_sets,
                     assignments,
                     clust_assignments,
                     num_leaves,
                     questions_out);

  // The memory in summed_stats was newly allocated. [the other algorithms
  // used here do not allocate].
  DeletePointers(&summed_stats);
  DeletePointers(&summed_stats_per_set);

}


void KMeansClusterPhones(BuildTreeStatsType &stats,
                         const std::vector<std::vector<int32> > &phone_sets_in,
                         const std::vector<int32> &all_hmm_positions_in,
                         int32 P,
                         int32 num_classes,
                         std::vector<std::vector<int32> > *sets_out) {
  std::vector<std::vector<int32> > phone_sets(phone_sets_in);
  std::vector<int32> phones;
  for (size_t i = 0; i < phone_sets.size() ;i++) {
    std::sort(phone_sets[i].begin(), phone_sets[i].end());
    if (phone_sets[i].empty())
      KALDI_ERR << "Empty phone set in AutomaticallyObtainQuestions";
    if (!IsSortedAndUniq(phone_sets[i]))
      KALDI_ERR << "Phone set in AutomaticallyObtainQuestions contains duplicate phones";
    for (size_t j = 0; j < phone_sets[i].size(); j++)
      phones.push_back(phone_sets[i][j]);
  }
  std::sort(phones.begin(), phones.end());
  if (!IsSortedAndUniq(phones))
    KALDI_ERR << "Phones are present in more than one phone set.";
  if (phones.empty())
    KALDI_ERR << "No phones provided.";

  std::vector<int32> all_hmm_positions(all_hmm_positions_in);
  SortAndUniq(&all_hmm_positions);
  assert(!all_hmm_positions.empty());

  BuildTreeStatsType retained_stats;
  FilterStatsByKey(stats, kPdfClass, all_hmm_positions,
                   true,  // retain only the listed positions
                   &retained_stats);


  std::vector<BuildTreeStatsType> split_stats;  // split by phone.
  SplitStatsByKey(retained_stats, P, &split_stats);

  std::vector<Clusterable*> summed_stats;  // summed up by phone.
  SumStatsVec(split_stats, &summed_stats);

  int32 max_phone = phones.back();
  if (static_cast<int32>(summed_stats.size()) < max_phone+1) {
    // this can happen if the last phone had no data.. if we are using
    // stress-marked, position-marked phones, this can happen.  The later
    // code will assume that a summed_stats entry exists for all phones.
    summed_stats.resize(max_phone+1, NULL);
  }

  for (int32 i = 0; static_cast<size_t>(i) < summed_stats.size(); i++) {
    // just a check.
    if (summed_stats[i] != NULL &&
       !binary_search(phones.begin(), phones.end(), i)) {
      KALDI_WARN << "Phone "<< i << " is present in stats but is not in phone list [make sure you intended this].";
    }
  }

  EnsureClusterableVectorNotNull(&summed_stats);  // make sure no NULL pointers in summed_stats.
  // will replace them with pointers to empty stats.

  std::vector<Clusterable*> summed_stats_per_set(phone_sets.size(), NULL);  // summed up by set.
  for (size_t i = 0; i < phone_sets.size(); i++) {
    const std::vector<int32> &this_set = phone_sets[i];
    summed_stats_per_set[i] = summed_stats[this_set[0]]->Copy();
    for (size_t j = 1; j < this_set.size(); j++)
      summed_stats_per_set[i]->Add(*(summed_stats[this_set[j]]));
  }

  for (size_t i = 0; i < summed_stats_per_set.size(); i++) {  // A check.
    if (summed_stats_per_set[i]->Normalizer() == 0.0) {
      std::ostringstream ss;
      ss << "AutomaticallyObtainQuestions: no stats available for phone set: ";
      for (size_t j = 0; j < phone_sets[i].size(); j++)
        ss << phone_sets[i][j] << ' ' ;
      KALDI_WARN  << ss.str();
    }
  }

  ClusterKMeansOptions opts;  // Just using the default options which are a reasonable
  // compromise between speed and accuracy.

  std::vector<int32> assignments;
  BaseFloat objf_impr = ClusterKMeans(summed_stats_per_set,
                                      num_classes,
                                      NULL,
                                      &assignments,
                                      opts);

  BaseFloat count = SumClusterableNormalizer(summed_stats_per_set);

  KALDI_LOG << "ClusterKMeans: objf change from clustering [versus single set] is "
            << (objf_impr/count) << " over " << count << " frames.";

  sets_out->resize(num_classes);
  KALDI_ASSERT(assignments.size() == phone_sets.size());
  for (size_t i = 0; i < assignments.size(); i++) {
    int32 class_idx = assignments[i];
    assert(static_cast<size_t>(class_idx) < sets_out->size());
    for (size_t j = 0; j < phone_sets[i].size(); j++)
      (*sets_out)[class_idx].push_back(phone_sets[i][j]);
  }
  for (size_t i = 0; i < sets_out->size(); i++) {
    std::sort( (*sets_out)[i].begin(), (*sets_out)[i].end() );  // just good
    // practice to have them sorted as who knows if whatever we need them for
    // will require sorting...
    KALDI_ASSERT(IsSortedAndUniq( (*sets_out)[i] ));
  }
  DeletePointers(&summed_stats);
  DeletePointers(&summed_stats_per_set);
}

void ReadRootsFile(std::istream &is,
                   std::vector<std::vector<int32> > *phone_sets,
                   std::vector<bool> *is_shared_root,
                   std::vector<bool> *is_split_root) {
  KALDI_ASSERT(phone_sets != NULL && is_shared_root != NULL &&
               is_split_root != NULL && phone_sets->empty()
               && is_shared_root->empty() && is_split_root->empty());

  std::string line;
  int line_number = 0;
  while ( ! getline(is, line).fail() ) {
    line_number++;
    std::istringstream ss(line);
    std::string shared;
    ss >> shared;
    if (ss.fail() && shared != "shared" && shared != "not-shared")
      KALDI_EXIT << "Bad line in roots file: line "<< line_number << ": " << line;
    is_shared_root->push_back(shared == "shared");

    std::string split;
    ss >> split;
    if (ss.fail() && shared != "split" && shared != "not-split")
      KALDI_EXIT << "Bad line in roots file: line "<< line_number << ": " << line;
    is_split_root->push_back(split == "split");

    phone_sets->push_back(std::vector<int32>());
    int32 i;
    while ( !(ss >> i).fail() ) {
      phone_sets->back().push_back(i);
    }
    std::sort(phone_sets->back().begin(), phone_sets->back().end());
    if (!IsSortedAndUniq(phone_sets->back()) || phone_sets->back().empty()
       || phone_sets->back().front() <= 0)
      KALDI_EXIT << "Bad line in roots file [empty, or contains non-positive "
                 << " or duplicate phone-ids]: line " << line_number << ": "
                 << line;
  }
  if (phone_sets->empty())
    KALDI_EXIT << "Empty roots file ";
}



} // end namespace kaldi
<|MERGE_RESOLUTION|>--- conflicted
+++ resolved
@@ -189,18 +189,12 @@
     cluster_thresh = smallest_split;
   }
 
-<<<<<<< HEAD
   BaseFloat normalizer = SumNormalizer(stats),
-      impr_normalized = impr / normalizer;
-
-  KALDI_LOG <<  "After decision tree split, num-leaves = "<< num_leaves
-=======
-  BaseFloat normalizer = SumNormalizer(stats), impr_normalized = impr / normalizer,
+      impr_normalized = impr / normalizer,
       normalizer_filt = SumNormalizer(filtered_stats),
       impr_normalized_filt = impr / normalizer_filt;
   
   KALDI_VLOG(1) <<  "After decision tree split, num-leaves = " << num_leaves
->>>>>>> 28d0142a
                 << ", like-impr = " << impr_normalized << " per frame over "
                 << normalizer << " frames.";
  
@@ -226,21 +220,14 @@
 
     BaseFloat objf_after_cluster = ObjfGivenMap(stats, *tree_renumbered);
 
-<<<<<<< HEAD
     KALDI_LOG << "Objf change due to clustering "
-                  << ((objf_after_cluster-objf_before_cluster) / SumNormalizer(stats))
-                  << " per frame.";
-    KALDI_LOG <<  "Num-leaves now "<< num_leaves;
-=======
-    KALDI_VLOG(1) << "BuildTree: objf change due to clustering "
                   << ((objf_after_cluster-objf_before_cluster) / normalizer)
                    << " per frame.";
     KALDI_VLOG(1) << "Normalizing over only split phones, this is: "
                   << ((objf_after_cluster-objf_before_cluster) / normalizer_filt)
                   << " per frame.";
-
-    KALDI_VLOG(1) <<  "BuildTreeClustered: num-leaves now "<< num_leaves;
->>>>>>> 28d0142a
+    
+    KALDI_VLOG(1) <<  "Num-leaves now "<< num_leaves;
     delete tree_clustered;
     delete tree_split;
     delete tree_stub;
