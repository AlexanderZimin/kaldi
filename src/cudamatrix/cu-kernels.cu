// cudamatrix/cu-kernels.cu

// Copyright 2009-2012  Karel Vesely
//                2013  Ehsan Variani
//                2013  Johns Hopkins University (author: Daniel Povey)
//                2013  Hainan Xu
//                2013  Xiaohui Zhang
//           2013-2015  Guoguo Chen
//           2016-2018  Shiyin Kang
//                2017  Hossein Hadian, Daniel Galvez

// Licensed under the Apache License, Version 2.0 (the "License");
// you may not use this file except in compliance with the License.
// You may obtain a copy of the License at
//
//  http://www.apache.org/licenses/LICENSE-2.0
//
// THIS CODE IS PROVIDED *AS IS* BASIS, WITHOUT WARRANTIES OR CONDITIONS OF ANY
// KIND, EITHER EXPRESS OR IMPLIED, INCLUDING WITHOUT LIMITATION ANY IMPLIED
// WARRANTIES OR CONDITIONS OF TITLE, FITNESS FOR A PARTICULAR PURPOSE,
// MERCHANTABLITY OR NON-INFRINGEMENT.
// See the Apache 2 License for the specific language governing permissions and
// limitations under the License.

// In this file is the CUDA code of the CUDA kernels, plus the ANSI-C wrappers

#include <cfloat>
#include <limits>
#include <math_constants.h>
#include "cudamatrix/cu-kernels-ansi.h"
#include <cub/block/block_reduce.cuh>


/***********************************************************************
 * Generic __device__ functions
 */
template<typename Real>
__device__
static Real _sum_reduce(Real buffer[]) {
  // Total number of active threads
  int32_cuda nTotalThreads = blockDim.x;
  __syncthreads();
  // perform tree-based reduction (sum)
  while (nTotalThreads > 1) {
    int32_cuda halfPoint = ((1 + nTotalThreads) >> 1); // divide by two
    // only the first half of the threads will be active.
    if (threadIdx.x >= halfPoint) { // was <
      // Get the shared value stored by another thread
      Real temp = 0.0;
      if (threadIdx.x < nTotalThreads) { // was +halfPoint
        temp = buffer[threadIdx.x]; // was +halfPoint
      }
      buffer[threadIdx.x - halfPoint] += temp;
    }
    __syncthreads();
    nTotalThreads = ((1 + nTotalThreads) >> 1); // divide by two.
  }
  // the result
  return buffer[0];
}

/***********************************************************************
 * CUDA kernels
 * the functions are templated to have the float/double operations
 */

/*
 * CuMatrix
 */

template<typename Real>
__global__
static void _copy_low_upp(Real* A, MatrixDim dimA) {
  int i = blockIdx.x * blockDim.x + threadIdx.x;
  int j = blockIdx.y * blockDim.y + threadIdx.y;
  if (i <= j || i >= dimA.rows)
    return;
  int index_1 = i * dimA.stride + j;
  int index_2 = j * dimA.stride + i;
  A[index_2] = A[index_1];
}

template<typename Real>
__global__
static void _copy_upp_low(Real* A, MatrixDim dimA) {
  int i = blockIdx.x * blockDim.x + threadIdx.x;
  int j = blockIdx.y * blockDim.y + threadIdx.y;
  if (j <= i || j >= dimA.rows)
    return;
  int index_1 = i * dimA.stride + j;
  int index_2 = j * dimA.stride + i;
  A[index_2] = A[index_1];
}

// mat += diag(vec) * mat2.
template<typename Real>
__global__
static void _add_diag_vec_mat(Real alpha, Real *mat, MatrixDim mat_dim,
                              const Real *vec, const Real *mat2,
                              int mat2_row_stride, int mat2_col_stride,
                              Real beta) {
  int i = blockIdx.x * blockDim.x + threadIdx.x; // column index
  int j = blockIdx.y * blockDim.y + threadIdx.y; // row index

  int index = j * mat_dim.stride + i, index2 = j * mat2_row_stride
      + i * mat2_col_stride;

  if (i < mat_dim.cols && j < mat_dim.rows) {
    mat[index] = alpha * vec[j] * mat2[index2] + beta * mat[index];
  }
}

template<typename Real, typename OtherReal>
__global__
static void _copy_from_tp(Real* A, const OtherReal* B, MatrixDim dmat) {
  int32_cuda i = blockIdx.x * blockDim.x + threadIdx.x;  // col index
  int32_cuda j = blockIdx.y * blockDim.y + threadIdx.y;  // row index
  if (i < dmat.cols && j < dmat.rows) {
    int32_cuda index_B = (j * (j + 1) / 2) + i;
    int32_cuda index_A = j * dmat.stride + i;
    if (i <= j) {
      A[index_A] = B[index_B];
    } else {
      A[index_A] = 0.0;
    }
  }
}

template<typename Real, typename OtherReal>
__global__
static void _copy_from_tp_trans(Real* A, const OtherReal* B, MatrixDim dmat) {
  // we interpret these indexes oppositely from normal, but it doesn't
  // matter as it's invoked in a symmetric way.
  int32_cuda i = blockIdx.x * blockDim.x + threadIdx.x;
  int32_cuda j = blockIdx.y * blockDim.y + threadIdx.y;
  // transpose the indices used to index the source TpMatrix.
  if (i < dmat.rows && j < dmat.cols) {
    int32_cuda index_B = (j * (j + 1) / 2) + i;
    int32_cuda index_A = i * dmat.stride + j;
    if (i <= j) {
      A[index_A] = B[index_B];
    } else {
      A[index_A] = 0.0;
    }
  }
}

template<typename Real, typename OtherReal>
__global__
static void _copy_from_mat(Real* mat_out, const OtherReal* mat_in,
                           MatrixDim d_out, MatrixDim d_in) {
  int32_cuda i = blockIdx.x * blockDim.x + threadIdx.x;  // col-index
  int32_cuda j = blockIdx.y * blockDim.y + threadIdx.y;  // row-index.
  int32_cuda index_out = i + j * d_out.stride;
  int32_cuda index_in = i + j * d_in.stride;
  if (i < d_out.cols && j < d_out.rows)
    mat_out[index_out] = static_cast<Real>(mat_in[index_in]);
}

template<int TileDim, typename Real, typename OtherReal>
__global__
static void _copy_from_mat_trans(Real* mat_out, const OtherReal* mat_in,
                                 MatrixDim d_out, MatrixDim d_in) {
  // Use shared meme to achieve both coalesced memory reading and writing
  // '+1' to avoid bank conflict when reading sbuf
  __shared__ Real sbuf[TileDim][TileDim + 1];

  const int32_cuda i_in = blockIdx.y * TileDim + threadIdx.y; // row-index
  const int32_cuda j_in = blockIdx.x * TileDim + threadIdx.x; // col-index
  const int32_cuda tile_stride_in = CU1DBLOCK / TileDim * d_in.stride;
  int32_cuda index_in = i_in * d_in.stride + j_in;

# pragma unroll
  for (int i = 0; i < TileDim; i += CU1DBLOCK / TileDim) {
    if (i_in + i < d_in.rows && j_in < d_in.cols) {
      sbuf[threadIdx.y + i][threadIdx.x] = static_cast<Real>(mat_in[index_in]);
    }
    index_in += tile_stride_in;
  }
  __syncthreads();

  // Grid is transposed, but block is not yet.
  // Warp (blockDim.x) is always along the row-dim.
  const int32_cuda i_out = blockIdx.x * TileDim + threadIdx.y;
  const int32_cuda j_out = blockIdx.y * TileDim + threadIdx.x;
  const int32_cuda tile_stride_out = CU1DBLOCK / TileDim * d_out.stride;
  int32_cuda index_out = i_out * d_out.stride + j_out;

# pragma unroll
  for (int i = 0; i < TileDim; i += CU1DBLOCK / TileDim) {
    if (i_out + i < d_out.rows && j_out < d_out.cols) {
      // block is tranposed when reading sbuf
      mat_out[index_out] = sbuf[threadIdx.x][threadIdx.y + i];
    }
    index_out += tile_stride_out;
  }
}

// Copy from CSR sparse matrix to dense matrix
//
// We use warpSize threads per row to access only the nnz elements.
// Every CU1DBLOCK/warpSize rows share one thread block.
// 1D grid to cover all rows.
template<typename Real, typename OtherReal>
__global__
static void _copy_from_smat(Real* mat, MatrixDim mat_dim,
                            const int* smat_row_ptr, const int* smat_col_idx,
                            const OtherReal* smat_val) {
  const int i = blockIdx.x * blockDim.y + threadIdx.y; // row idx
  if (i < mat_dim.rows) {
    const int nz_start = smat_row_ptr[i];
    const int nz_end = smat_row_ptr[i + 1];
    for (int nz_id = nz_start + threadIdx.x; nz_id < nz_end; nz_id +=
        warpSize) {
      const int j = smat_col_idx[nz_id]; // col idx
      mat[i * mat_dim.stride + j] = static_cast<Real>(smat_val[nz_id]);
    }
  }
}


/// Select a subset of the rows of a CSR SparseMatrix.
/// Sets 'out' to only the rows of 'in' that are listed
/// in 'row_indexes'.  'row_indexes' must be sorted and unique,
/// and satisfy 0 <= row_indexes[i] < in.size().
///
/// Note: 'out_row_ptr' is an input parameter that is calculated before
/// calling this kernel function
///
/// We use warpSize threads per row to access only the nnz elements.
/// Every CU1DBLOCK/warpSize rows share one thread block.
/// 1D grid to cover all selected rows.
template<typename Real>
__global__
static void _select_rows(const int* out_row_ptr, int* out_col_idx,
                         Real* out_val, const int* row_indexes,
                         const int num_selected_rows, const int* in_row_ptr,
                         const int* in_col_idx, const Real* in_val) {
  const int out_i = blockIdx.x * blockDim.y + threadIdx.y; // out row idx
  if (out_i < num_selected_rows) {
    const int in_i = row_indexes[out_i];
    const int in_row_start = in_row_ptr[in_i];
    const int out_row_start = out_row_ptr[out_i];
    const int row_length = in_row_ptr[in_i + 1] - in_row_start;
    for (int k = threadIdx.x; k < row_length; k += warpSize) {
      const int in_n = in_row_start + k;
      const int out_n = out_row_start + k;
      out_col_idx[out_n] = in_col_idx[in_n];
      out_val[out_n] = in_val[in_n];
    }
  }
}

// mat += alpha * smat
//
// We use warpSize threads per row to access only the nonzero elements.
// Every CU1DBLOCK/warpSize rows share one thread block.
// 1D grid to cover all rows of smat.
template<typename Real>
__global__
static void _add_smat(Real* mat, MatrixDim mat_dim, Real alpha,
                      const int* smat_row_ptr, const int* smat_col_idx,
                      const Real* smat_val) {
  const int i = blockIdx.x * blockDim.y + threadIdx.y; // row idx
  if (i < mat_dim.rows) {
    const int row_start = smat_row_ptr[i];
    const int row_end = smat_row_ptr[i + 1];
    for (int n = row_start + threadIdx.x; n < row_end; n += warpSize) {
      const int j = smat_col_idx[n]; // col idx of smat
      mat[i * mat_dim.stride + j] += alpha * smat_val[n];
    }
  }
}

// mat += alpha * smat^T
//
// We use warpSize threads per row to access only the nonzero elements.
// Every CU1DBLOCK/warpSize rows share one thread block.
// 1D grid to cover all rows of smat.
template<typename Real>
__global__
static void _add_smat_trans(Real* mat, MatrixDim mat_dim, Real alpha,
                            const int* smat_row_ptr, const int* smat_col_idx,
                            const Real* smat_val) {
  const int i = blockIdx.x * blockDim.y + threadIdx.y; // row idx
  if (i < mat_dim.cols) {
    const int row_start = smat_row_ptr[i];
    const int row_end = smat_row_ptr[i + 1];
    for (int n = row_start + threadIdx.x; n < row_end; n += warpSize) {
      const int j = smat_col_idx[n]; // col idx of smat
      mat[j * mat_dim.stride + i] += alpha * smat_val[n];
    }
  }
}

/// For each element x of the matrix, set it to
/// (x < 0 ? exp(x) : x + 1).
/// Use block/grid sizes for simple matrix ops
template<typename T>
__global__
static void _apply_exp_special(T* out, MatrixDim out_dim, const T* in,
                               int in_stride) {
  const int i = blockIdx.x * blockDim.x + threadIdx.x;
  const int j = blockIdx.y * blockDim.y + threadIdx.y;
  if (i < out_dim.rows && j < out_dim.cols) {
    T x = in[i * in_stride + j];
    if (x < T(0)) {
      out[i * out_dim.stride + j] = exp(x);
    } else {
      out[i * out_dim.stride + j] = x + T(1);
    }
  }
}

/// Fill the array 'data' with the sequence [base ... base + length)
/// Use 1D block and 1D grid
template<typename T>
__global__
static void _sequence(T* data, int length, T base) {
  const int i = blockIdx.x * blockDim.x + threadIdx.x;
  if (i < length) {
    data[i] = base + T(i);
  }
}

// Copy from CSR sparse matrix to transposed dense matrix
//
// We use warpSize threads per row to access only the nnz elements.
// Every CU1DBLOCK/warpSize rows share one thread block.
// 1D grid to cover all rows.
template<typename Real, typename OtherReal>
__global__
static void _copy_from_smat_trans(Real* mat, MatrixDim mat_dim,
                                  const int* smat_row_ptr,
                                  const int* smat_col_idx,
                                  const OtherReal* smat_val) {
  const int i = blockIdx.x * blockDim.y + threadIdx.y; // row idx of smat
  if (i < mat_dim.cols) {
    const int nz_start = smat_row_ptr[i];
    const int nz_end = smat_row_ptr[i + 1];
    for (int nz_id = nz_start + threadIdx.x; nz_id < nz_end; nz_id +=
        warpSize) {
      const int j = smat_col_idx[nz_id]; // col idx of smat
      mat[j * mat_dim.stride + i] = static_cast<Real>(smat_val[nz_id]);
    }
  }
}

// First stage of trace(mat * smat^T)
// We use warpSize threads per row to access only the nnz elements.
// Every CU1DBLOCK/warpSize rows share one thread block.
// 1D grid to cover all rows of smat.
template<typename Real>
__global__
static void _trace_mat_smat_trans(const Real* mat, MatrixDim mat_dim,
                                  const int* smat_row_ptr,
                                  const int* smat_col_idx, const Real* smat_val,
                                  Real* trace_vec) {
  const int i = blockIdx.x * blockDim.y + threadIdx.y; // row idx of smat
  if (i < mat_dim.rows) {
    const int nz_start = smat_row_ptr[i];
    const int nz_end = smat_row_ptr[i + 1];
    for (int nz_id = nz_start + threadIdx.x; nz_id < nz_end; nz_id +=
        warpSize) {
      const int j = smat_col_idx[nz_id]; // col idx of smat
      trace_vec[nz_id] = mat[i * mat_dim.stride + j] * smat_val[nz_id];
    }
  }
}

// First stage of trace(mat * smat)
// We use warpSize threads per row to access only the nnz elements.
// Every CU1DBLOCK/warpSize rows share one thread block.
// 1D grid to cover all rows of smat.
template<typename Real>
__global__
static void _trace_mat_smat(const Real* mat, MatrixDim mat_dim,
                            const int* smat_row_ptr, const int* smat_col_idx,
                            const Real* smat_val, Real* trace_vec) {
  const int i = blockIdx.x * blockDim.y + threadIdx.y; // row idx of smat
  if (i < mat_dim.cols) {
    const int nz_start = smat_row_ptr[i];
    const int nz_end = smat_row_ptr[i + 1];
    for (int nz_id = nz_start + threadIdx.x; nz_id < nz_end; nz_id +=
        warpSize) {
      const int j = smat_col_idx[nz_id]; // col idx of smat
      trace_vec[nz_id] = mat[j * mat_dim.stride + i] * smat_val[nz_id];
    }
  }
}

template<typename Real>
__global__
static void _apply_exp(Real* mat, MatrixDim d) {
  int32_cuda i = blockIdx.x * blockDim.x + threadIdx.x;
  int32_cuda j = blockIdx.y * blockDim.y + threadIdx.y;
  int32_cuda index = i + j * d.stride;
  if (i < d.cols && j < d.rows) {
    mat[index] = exp(mat[index]);
  }
}

template<typename Real>
__global__
static void _apply_exp_limited(Real* mat, MatrixDim d,
                               Real lower_limit, Real upper_limit) {
  int32_cuda i = blockIdx.x * blockDim.x + threadIdx.x;
  int32_cuda j = blockIdx.y * blockDim.y + threadIdx.y;
  int32_cuda index = i + j * d.stride;
  if (i < d.cols && j < d.rows) {
    Real x = mat[index];
    // I'm writing !(x >= lower_limit) instead of (x < lower_limit) so that
    // nan's will be set to the lower-limit.
    if (!(x >= lower_limit))
      x = lower_limit;
    else if (x > upper_limit)
      x = upper_limit;
    mat[index] = exp(x);
  }
}


template<typename Real>
__global__
static void _scale_diag_packed(Real* mat, Real value, int dim) {
  int32_cuda i = blockIdx.x * blockDim.x + threadIdx.x;
  int32_cuda index = ((i + 1) * (i + 2) / 2) - 1;
  if (i < dim) {
    mat[index] = value * mat[index];
  }
}

template<typename Real>
__global__
static void _set_diag(Real* mat, Real value, MatrixDim d) {
  int32_cuda i = blockIdx.x * blockDim.x + threadIdx.x;
  int32_cuda index = i + i * d.stride;
  if (i < d.rows && i < d.cols) {
    mat[index] = value;
  }
}

template<typename Real>
__global__
static void _set_diag_packed(Real* mat, Real value, int dim) {
  int32_cuda i = blockIdx.x * blockDim.x + threadIdx.x;
  int32_cuda index = ((i + 1) * (i + 2) / 2) - 1;
  if (i < dim) {
    mat[index] = value;
  }
}

template<typename Real>
__global__
static void _add_diag_packed(Real* mat, Real value, int dim) {
  int32_cuda i = blockIdx.x * blockDim.x + threadIdx.x;
  int32_cuda index = ((i + 1) * (i + 2) / 2) - 1;
  if (i < dim) {
    mat[index] = mat[index] + value;
  }
}

template<typename Real>
__global__
static void _set_const(Real* mat, Real value, MatrixDim d) {
  int32_cuda i = blockIdx.x * blockDim.x + threadIdx.x;  // column
  int32_cuda j = blockIdx.y * blockDim.y + threadIdx.y;  // row
  int32_cuda index = i + j * d.stride;
  if (i < d.cols && j < d.rows)
    mat[index] = value;
}

template<typename Real>
__global__
static void _set_zero_above_diag(Real* mat, MatrixDim d) {
  int32_cuda i = blockIdx.x * blockDim.x + threadIdx.x;
  int32_cuda j = blockIdx.y * blockDim.y + threadIdx.y;
  int32_cuda index = i + j * d.stride;
  if (i < d.cols && j < i)
    mat[index] = 0.0;
}

template<typename Real>
__global__
static void _add(Real* mat, Real value, MatrixDim d) {
  int32_cuda i = blockIdx.x * blockDim.x + threadIdx.x;
  int32_cuda j = blockIdx.y * blockDim.y + threadIdx.y;
  int32_cuda index = i + j * d.stride;
  if (i < d.cols && j < d.rows)
    mat[index] = mat[index] + value;
}

template<typename Real>
__global__
static void _scale(Real* mat, Real value, MatrixDim d) {
  int32_cuda i = blockIdx.x * blockDim.x + threadIdx.x;
  int32_cuda j = blockIdx.y * blockDim.y + threadIdx.y;
  int32_cuda index = i + j * d.stride;
  if (i < d.cols && j < d.rows)
    mat[index] = mat[index] * value;
}

template<typename Real>
__global__
static void _apply_log(Real* mat, MatrixDim d) {
  int32_cuda i = blockIdx.x * blockDim.x + threadIdx.x;
  int32_cuda j = blockIdx.y * blockDim.y + threadIdx.y;
  int32_cuda index = i + j * d.stride;
  if (i < d.cols && j < d.rows)
    mat[index] = log(mat[index]);
}

template<typename Real>
__global__
static void _mul_elements(Real* mat, const Real* A, MatrixDim dst_d,
                          int src_stride) {
  int32_cuda i = blockIdx.x * blockDim.x + threadIdx.x;
  int32_cuda j = blockIdx.y * blockDim.y + threadIdx.y;
  int32_cuda dst_index = i + j * dst_d.stride, src_index = i + j * src_stride;
  if (i < dst_d.cols && j < dst_d.rows)
    mat[dst_index] = mat[dst_index] * A[src_index];
}

template<typename Real>
__global__
static void _div_elements(Real* mat, const Real* A, MatrixDim dst_d,
                          int src_stride) {
  int32_cuda i = blockIdx.x * blockDim.x + threadIdx.x;
  int32_cuda j = blockIdx.y * blockDim.y + threadIdx.y;
  int32_cuda dst_index = i + j * dst_d.stride, src_index = i + j * src_stride;
  if (i < dst_d.cols && j < dst_d.rows)
    mat[dst_index] = mat[dst_index] / A[src_index];
}

template<typename Real>
__global__
static void _max(Real* mat, const Real* A, MatrixDim dst_d, int src_stride) {
  int32_cuda i = blockIdx.x * blockDim.x + threadIdx.x;
  int32_cuda j = blockIdx.y * blockDim.y + threadIdx.y;
  int32_cuda dst_index = i + j * dst_d.stride, src_index = i + j * src_stride;
  if (i < dst_d.cols && j < dst_d.rows) {
    Real a = mat[dst_index], b = A[src_index];
    mat[dst_index] = fmax(a, b);
  }
}

template<typename Real>
__global__
static void _min(Real* mat, const Real* other, MatrixDim mat_d,
                 int other_stride) {
  int32_cuda j = blockIdx.x * blockDim.x + threadIdx.x;
  int32_cuda i = blockIdx.y * blockDim.y + threadIdx.y;
  int32_cuda mat_index = i * mat_d.stride + j;
  int32_cuda other_index = i * other_stride + j;
  if (j < mat_d.cols && i < mat_d.rows) {
    Real a = mat[mat_index], b = other[other_index];
    mat[mat_index] = fmin(a, b);
  }
}

template<typename Real>
__global__
static void _vec_mul_elements(Real* v, const Real* a, int dim) {
  int32_cuda i = blockIdx.x * blockDim.x + threadIdx.x;
  if (i < dim)
    v[i] = v[i] * a[i];
}

template<typename Real>
__global__
static void _mul_cols_vec(Real* mat, const Real* scale, MatrixDim d) {
  int32_cuda i = blockIdx.x * blockDim.x + threadIdx.x;
  int32_cuda j = blockIdx.y * blockDim.y + threadIdx.y;
  int32_cuda index = i + j * d.stride;
  if (i < d.cols && j < d.rows)
    mat[index] *= scale[i];
}

template<typename Real>
__global__
static void _mul_rows_vec(Real* mat, const Real* scale, MatrixDim d) {
  int32_cuda i = blockIdx.x * blockDim.x + threadIdx.x;
  int32_cuda j = blockIdx.y * blockDim.y + threadIdx.y;
  int32_cuda index = i + j * d.stride;
  if (i < d.cols && j < d.rows)
    mat[index] *= scale[j];
}

template<typename Real>
__global__
static void _mul_rows_group_mat(Real *y, const Real *x, MatrixDim d,
                                int src_stride, int group_size) {
  int i = blockIdx.x * blockDim.x + threadIdx.x;
  int j = blockIdx.y * blockDim.y + threadIdx.y;
  if (j < d.rows && i < d.cols) {
    int dst_index = i + j * d.stride;
    int src_index = i / group_size + j * src_stride;
    y[dst_index] *= x[src_index];
  }
}


template<typename Real>
__global__
void _diff_group_pnorm(Real *id, const Real *iv, const Real *ov, const Real* od,
                       MatrixDim id_dim, int iv_stride, int ov_stride,
                       int od_stride, int group_size, Real power) {
  const int j = blockIdx.x * blockDim.x + threadIdx.x;
  if (j < id_dim.cols) {
    const int grid_stride = gridDim.y * blockDim.y;
    const int src_j = j / group_size;
    int i = blockIdx.y * blockDim.y + threadIdx.y;
    for (; i < id_dim.rows; i += grid_stride) {
      const int iv_index = j + i * iv_stride;
      Real iv_ij = iv[iv_index];
      Real ans;
      if (power == Real(2)) {
        const int ov_index = src_j + i * ov_stride;
        Real ov_ij = ov[ov_index];
        ans = ov_ij <= 0.0 ? 0.0 : iv_ij / ov_ij;
      } else if (power == Real(1)) {
        Real iv_ij_sign = (iv_ij >= 0 ? 1 : -1);
        ans = (iv_ij == Real(0) ? 0.0 : iv_ij_sign);
      } else if (power
          == (sizeof(Real) == sizeof(float) ? CUDART_INF_F : CUDART_INF)) {
        const int ov_index = src_j + i * ov_stride;
        Real ov_ij = ov[ov_index];
        Real iv_ij_sign = (iv_ij >= 0 ? 1 : -1);
        ans =
            ov_ij <= 0.0 ?
                0.0 : (iv_ij_sign * (abs(iv_ij) == ov_ij ? 1.0 : 0.0));
      } else {
        const int ov_index = src_j + i * ov_stride;
        Real ov_ij = ov[ov_index];
        Real iv_ij_sign = (iv_ij >= 0 ? 1 : -1);
        if (ov_ij <= 0.0) {
          ans = 0.0; // The derivative is either 0 or undefined at the origin.
        } else {
          ans = iv_ij_sign * pow(std::abs(iv_ij), power - 1)
              * pow(ov_ij, 1 - power);
        }
      }
      const int od_index = src_j + i * od_stride;
      const int id_index = j + i * id_dim.stride;
      id[id_index] = ans * od[od_index];
    }
  }
}

/// deriv is the derivative we will output; vec is the input we're computing
/// the group max on, "maxv" is the previously computed group max.
template<typename Real>
__global__
static void _calc_group_max_deriv(Real *deriv, const Real *vec,
                                  const Real *maxv, MatrixDim deriv_dim,
                                  int vec_stride, int maxv_stride,
                                  int group_size) {
  int i = blockIdx.x * blockDim.x + threadIdx.x;
  int j = blockIdx.y * blockDim.y + threadIdx.y;
  if (j < deriv_dim.rows && i < deriv_dim.cols) {
    int deriv_index = i + j * deriv_dim.stride;
    int vec_index = i + j * vec_stride;
    int maxv_index = i / group_size + j * maxv_stride;
    Real vec_element = vec[vec_index], // The element of the original vector.
        max_element = maxv[maxv_index]; // this is the max value
    Real ans = (max_element == vec_element ? 1.0 : 0.0);
    deriv[deriv_index] = ans;
  }
}

/// Set each element to y = (x == orig ? changed : x).
template<typename Real>
__global__
static void _replace_value(Real *vec, int dim, Real orig, Real changed) {
  int i = blockIdx.x * blockDim.x + threadIdx.x;
  if (i < dim)
    if (vec[i] == orig)
      vec[i] = changed;
}

template<typename Real>
__global__
static void _div_rows_vec(Real* mat, const Real* vec_div, MatrixDim d) {
  const int32_cuda i = blockIdx.y * blockDim.y + threadIdx.y;
  if (i < d.rows) {
    const int32_cuda start = i * d.stride;
    const Real scale = Real(1) / vec_div[i];
    const int32_cuda grid_stride = blockDim.x * gridDim.x;
    for (int32_cuda j = blockIdx.x * blockDim.x + threadIdx.x; j < d.cols; j +=
        grid_stride) {
      mat[start + j] *= scale;
    }
  }
}

template<typename Real>
__global__
static void _add_mat(Real alpha, const Real* src, Real* dst, MatrixDim d,
                     int src_stride) {
  int32_cuda i = blockIdx.x * blockDim.x + threadIdx.x;  // column index
  int32_cuda j = blockIdx.y * blockDim.y + threadIdx.y;  // row index
  int32_cuda index = i + j * d.stride;
  int32_cuda index_src = i + j * src_stride;
  if (i < d.cols && j < d.rows)
    dst[index] = alpha * src[index_src] + dst[index];
}

template<typename Real>
__global__
static void _add_mat_trans(Real alpha, const Real* src, Real* dst, MatrixDim d,
                           int src_stride) {
  int32_cuda i = blockIdx.x * blockDim.x + threadIdx.x;
  int32_cuda j = blockIdx.y * blockDim.y + threadIdx.y;
  int32_cuda index = i + j * d.stride;
  int32_cuda index_src = j + i * src_stride;
  if (i < d.cols && j < d.rows)
    dst[index] = alpha * src[index_src] + dst[index];
}

template<typename Real>
__global__
static void _add_mat_blocks(Real alpha, const Real* src,
                            int32_cuda num_row_blocks,
                            int32_cuda num_col_blocks, Real* dst, MatrixDim d,
                            int src_stride) {
  int32_cuda i = blockIdx.x * blockDim.x + threadIdx.x;
  int32_cuda j = blockIdx.y * blockDim.y + threadIdx.y;
  int32_cuda index = i + j * d.stride;
  int32_cuda index_src = i + j * src_stride;
  if (i < d.cols && j < d.rows)
    for (int32_cuda p = 0; p < num_row_blocks; p++) {
      for (int32_cuda q = 0; q < num_col_blocks; q++) {
        dst[index] = alpha
            * src[index_src + p * src_stride * d.rows + q * d.cols]
            + dst[index];
      }
    }
}

template<typename Real>
__global__
static void _add_mat_repeated(Real alpha, const Real* src,
                              MatrixDim src_dim, Real* dst,
                              MatrixDim dst_dim) {
  int32_cuda i = blockIdx.x * blockDim.x + threadIdx.x;
  int32_cuda j = blockIdx.y * blockDim.y + threadIdx.y;
  int32_cuda src_i = i % src_dim.cols,
      src_j = j % src_dim.rows,
      dst_index = i + j * dst_dim.stride,
      src_index = src_i + src_j * src_dim.stride;
  if (i < dst_dim.cols && j < dst_dim.rows)
    dst[dst_index] += alpha * src[src_index];
}


template<typename Real>
__global__
static void _add_mat_blocks_trans(Real alpha, const Real* src,
                                  int32_cuda num_row_blocks,
                                  int32_cuda num_col_blocks, Real* dst,
                                  MatrixDim d, int src_stride) {
  int32_cuda i = blockIdx.x * blockDim.x + threadIdx.x;
  int32_cuda j = blockIdx.y * blockDim.y + threadIdx.y;
  int32_cuda index = i + j * d.stride;
  int32_cuda index_src = j + i * src_stride;
  if (i < d.cols && j < d.rows)
    for (int32_cuda p = 0; p < num_row_blocks; p++) {
      for (int32_cuda q = 0; q < num_col_blocks; q++) {
        dst[index] = alpha
            * src[index_src + p * src_stride * d.cols + q * d.rows]
            + dst[index];
      }
    }
}

template<typename Real>
__global__
static void _set_mat_mat_div_mat(const Real* A, const Real* B, const Real* C,
                                 Real* dst, MatrixDim d, int stride_a,
                                 int stride_b, int stride_c) {
  int32_cuda i = blockIdx.x * blockDim.x + threadIdx.x;
  int32_cuda j = blockIdx.y * blockDim.y + threadIdx.y;
  int32_cuda index = i + j * d.stride, a_index = i + j * stride_a, b_index = i
      + j * stride_b, c_index = i + j * stride_c;
  if (i < d.cols && j < d.rows)
    if (C[c_index] == 0)
      dst[index] = A[a_index];
    else
      dst[index] = A[a_index] * B[b_index] / C[c_index];
}

// Given a matrix input S (not packed!) and a lower-triangular matrix L, this
// function does S = beta S + alpha * L^T L.  This is used in PSD matrix
// inversion. The i index is the row of the destination S and the j the column
// (although of course the output is symmetric so it doesn't matter in a sense).
// The main point of this is to make use of various symmetries and zero-ness.
template<typename Real>
__global__
static void _sy_add_tr2(Real alpha, Real beta, const Real *T, MatrixDim tdim,
                        Real *S, MatrixDim sdim) {
  int i = blockIdx.x * blockDim.x + threadIdx.x;
  int j = blockIdx.y * blockDim.y + threadIdx.y;

  if (i >= sdim.rows || j > i)
    return;

  // this thread computes the dot-product of the i'th column of
  // L with the j'th column of L.  The values we're multiplying
  // are only nonzero for row-index k greater or equal to
  // max(i, j), which equals i.

  Real sum = 0.0;
  for (int k = i; k < sdim.rows; k++) {
    int i_index = i + tdim.stride * k, j_index = j + tdim.stride * k;
    sum += T[i_index] * T[j_index];
  }
  int output_index1 = i * sdim.stride + j, output_index2 = j * sdim.stride + i;
  S[output_index1] = alpha * sum + beta * S[output_index1];
  S[output_index2] = alpha * sum + beta * S[output_index2];
}

template<typename Real>
__global__
static void _add_vec_to_cols(Real alpha, const Real* col, Real beta, Real* dst,
                             MatrixDim d) {
  int32_cuda i = blockIdx.x * blockDim.x + threadIdx.x;
  int32_cuda j = blockIdx.y * blockDim.y + threadIdx.y;
  int32_cuda index = i + j * d.stride;
  if (i < d.cols && j < d.rows)
    dst[index] = alpha * col[j] + beta * dst[index];
}

template<typename Real>
__global__
static void _add_vec_to_rows(Real alpha, const Real* row, Real beta, Real* dst,
                             MatrixDim d) {
  int32_cuda i = blockIdx.x * blockDim.x + threadIdx.x;
  int32_cuda j = blockIdx.y * blockDim.y + threadIdx.y;
  int32_cuda index = i + j * d.stride;
  if (i < d.cols && j < d.rows)
    dst[index] = alpha * row[i] + beta * dst[index];
}

template<typename Real>
__global__
static void _apply_mask(Real* mat, const char* mask, MatrixDim dmat,
                        MatrixDim dmask) {
  int32_cuda i = blockIdx.x * blockDim.x + threadIdx.x;
  int32_cuda j = blockIdx.y * blockDim.y + threadIdx.y;
  int32_cuda index = i + j * dmat.stride;
  int32_cuda index2 = i + j * dmask.stride;
  if (i < dmat.cols && j < dmat.rows)
    if (mask[index2] == 0)
      mat[index] = 0;
}

template<typename Real>
__global__
static void _add_mat_diag_vec(Real alpha, Real *mat, MatrixDim mat_dim,
                              const Real *mat2, int mat2_row_stride,
                              int mat2_col_stride, const Real *vec, Real beta) {
  int i = blockIdx.x * blockDim.x + threadIdx.x; // column index
  int j = blockIdx.y * blockDim.y + threadIdx.y; // row index

  int index = i + j * mat_dim.stride, index2 = i * mat2_col_stride
      + j * mat2_row_stride;
  if (j < mat_dim.rows && i < mat_dim.cols)
    mat[index] = alpha * mat2[index2] * vec[i] + beta * mat[index];
}

template<typename Real>
__global__
static void _add_mat_mat_elements(Real *data, const Real *srcA_data,
                                  const Real *srcB_data, MatrixDim dim,
                                  int srcA_stride, int srcB_stride, Real alpha,
                                  Real beta) {
  int32_cuda i = blockIdx.x * blockDim.x + threadIdx.x;
  int32_cuda j = blockIdx.y * blockDim.y + threadIdx.y;
  int32_cuda tgt_index = i + j * dim.stride;
  int32_cuda srcA_index = i + j * srcA_stride;
  int32_cuda srcB_index = i + j * srcB_stride;
  if (i < dim.cols && j < dim.rows) {
    data[tgt_index] = alpha * srcA_data[srcA_index] * srcB_data[srcB_index]
        + beta * data[tgt_index];
  }
}

/*
 * CuVector
 */
// very limited application!
template<typename Real>
__global__
static void _set_bias_params(Real* v, const Real* a, Real param_1, Real param_2,
                             Real param_3, int* flag, int dim) {
  int32_cuda i = blockIdx.x * blockDim.x + threadIdx.x;
  if (i < dim) {
    Real ratio = a[i] / param_3;
    if ((ratio < 0.0) || (ratio >= 1.01)) {
      *flag = 1;
      return;
    }
    if (ratio < param_1) {
      Real factor = ((param_1 / ratio) > param_2) ? param_2 : (param_1 / ratio);
      v[i] = v[i] / factor;
    } else if (ratio > param_1) {
      Real factor = ((ratio / param_1) > param_2) ? param_2 : (ratio / param_1);
      v[i] = v[i] * factor;
    }
  }
}

template<typename Real, typename OtherReal>
__global__
static void _cublas_copy_kaldi(int n, const Real* x, int incx, OtherReal* y,
                               int incy) {
  int32_cuda i = blockIdx.x * blockDim.x + threadIdx.x;

  if (i < n) {
    y[i * incy] = static_cast<OtherReal>(x[i * incx]);
  }
}

// This kernel writes a copy of the vector "v_in" to each row of the matrix
// "m_out".  the dimension of v_in should be equal to the #columns of m_out.
template<typename Real>
__global__
static void _copy_rows_from_vec(Real* m_out, MatrixDim d, const Real* v_in) {
  int i = blockIdx.x * blockDim.x + threadIdx.x; // column index.
  int j = blockIdx.y * blockDim.y + threadIdx.y; // row index.
  if (i < d.cols && j < d.rows) {
    int index = i + j * d.stride;
    m_out[index] = v_in[i];
  }
}

// This kernel writes a copy of the vector "v_in" to each col of the matrix
// "m_out".  the dimension of v_in should be equal to the #row of m_out.
template<typename Real>
__global__
static void _copy_cols_from_vec(Real* m_out, MatrixDim d, const Real* v_in) {
  int i = blockIdx.y * blockDim.y + threadIdx.y; // row id
  int j = blockIdx.x * blockDim.x + threadIdx.x; // col id
  if (i < d.rows && j < d.cols) {
    m_out[i * d.stride + j] = v_in[i];
  }
}

// _trace_mat_mat reduce the partial sum to
// value[blockIdx.y * gridDim.x + blockIdx.x]
// It use shared mem to transpose matrix B to ensure coalesced memory access
template<int TileDim, typename Real>
__global__
static void _trace_mat_mat(const Real* A, const Real* B, MatrixDim dA,
                           int B_stride, Real* value) {
  // Reuse shared mem and make indexing easier. "+1" to avoid bank conflict
  __shared__ union {
    Real trans[TileDim][TileDim + 1];
    Real sum[CU1DBLOCK];
  } smem;

  // linear thread id;
  const int32_cuda tid = threadIdx.y * blockDim.x + threadIdx.x;
  const int32_cuda grid_height = gridDim.y * TileDim;

  const int32_cuda ja = blockIdx.x * TileDim + threadIdx.x;
  const int32_cuda ib = blockIdx.x * TileDim + threadIdx.y;
  int32_cuda ia = blockIdx.y * TileDim + threadIdx.y;
  int32_cuda jb = blockIdx.y * TileDim + threadIdx.x;

  // Grid reduce
  Real tsum = Real(0);
  for (int32_cuda i0 = 0; i0 < dA.rows; i0 += grid_height) {
    // Load from B, transpose the block and store in shared mem
    if (jb < dA.rows) {
#     pragma unroll
      for (int i = 0; i < TileDim; i += CU1DBLOCK / TileDim) {
        if (ib + i < dA.cols) {
          smem.trans[threadIdx.x][threadIdx.y + i] =
              B[(ib + i) * B_stride + jb];
        }
      }
    }
    __syncthreads();

    // Load from A, sum up the product.
    if (ja < dA.cols) {
#     pragma unroll
      for (int i = 0; i < TileDim; i += CU1DBLOCK / TileDim) {
        if (ia + i < dA.rows) {
          tsum += A[(ia + i) * dA.stride + ja]
              * smem.trans[threadIdx.y + i][threadIdx.x];
        }
      }
    }
    __syncthreads();

    ia += grid_height;
    jb += grid_height;
  }

  smem.sum[tid] = tsum;
  __syncthreads();

  // Block reduce
# pragma unroll
  for (int shift = CU1DBLOCK / 2; shift > warpSize; shift >>= 1) {
    if (tid < shift)
      smem.sum[tid] += smem.sum[tid + shift];
    __syncthreads();
  }

  // Warp reduce. Implicitly synchronized within a warp.
  if (tid < warpSize) {
#   pragma unroll
    for (int shift = warpSize; shift > 0; shift >>= 1) {
      smem.sum[tid] += smem.sum[tid + shift];
    }
  }

  // output 1 sum per thread block
  if (tid == 0) {
    value[blockIdx.y * gridDim.x + blockIdx.x] = smem.sum[0];
  }

}

// _trace_mat_mat_trans reduce the partial sum to
// value[blockIdx.y * gridDim.x + blockIdx.x]
template<typename Real>
__global__
static void _trace_mat_mat_trans(const Real* A, const Real* B, MatrixDim dA,
                                 int B_stride, Real* value) {
  __shared__ Real ssum[CU1DBLOCK];

  // linear thread id;
  const int32_cuda tid = threadIdx.y * blockDim.x + threadIdx.x;
  const int32_cuda j = blockIdx.x * blockDim.x + threadIdx.x;
  const int32_cuda grid_height = gridDim.y * blockDim.y;
  int32_cuda i = blockIdx.y * blockDim.y + threadIdx.y;

  // Grid reduce
  Real tsum = Real(0);
  if (j < dA.cols) {
    while (i < dA.rows) {
      tsum += A[i * dA.stride + j] * B[i * B_stride + j];
      i += grid_height;
    }
  }
  ssum[tid] = tsum;
  __syncthreads();
  
  // Block reduce
# pragma unroll
  for (int shift = CU1DBLOCK / 2; shift > warpSize; shift >>= 1) {
    if (tid < shift)
      ssum[tid] += ssum[tid + shift];
    __syncthreads();
  }

  // Warp reduce. Implicitly synchronized within a warp.
  if (tid < warpSize) {
#   pragma unroll
    for (int shift = warpSize; shift > 0; shift >>= 1) {
      ssum[tid] += ssum[tid + shift];
    }
  }

  // output 1 sum per thread block
  if (tid == 0) {
    value[blockIdx.y * gridDim.x + blockIdx.x] = ssum[0];
  }
}

// v = alpha * diag(M * N^T) + beta * v
template<typename Real>
__global__
static void _add_diag_mat_mat_MNT(const Real alpha, const Real* M,
                                  const MatrixDim dim_M, const Real* N,
                                  const int stride_N, const Real beta,
                                  Real* v) {
  __shared__ Real ssum[CU1DBLOCK];
  const int tid = threadIdx.x;
  const int i = blockIdx.x;
  const int m_start = i * dim_M.stride;
  const int n_start = i * stride_N;

  // Loop along the matrix row. Reduce to CU1DBLOCK elements per row.
  Real tsum = Real(0);
  for (int j = tid; j < dim_M.cols; j += CU1DBLOCK) {
    tsum += M[m_start + j] * N[n_start + j];
  }
  ssum[tid] = tsum;
  __syncthreads();

  // Tree reduce to 2x warpSize elements.
# pragma unroll
  for (int shift = CU1DBLOCK / 2; shift > warpSize; shift >>= 1) {
    if (tid < shift)
      ssum[tid] += ssum[tid + shift];
    __syncthreads();
  }

  // Warp reduce to 1 element. Threads implicitly synchronized within a warp.
  if (tid < warpSize) {
#   pragma unroll
    for (int shift = warpSize; shift > 0; shift >>= 1) {
      ssum[tid] += ssum[tid + shift];
    }
  }

  // output 1 sum per thread block
  if (tid == 0) {
    v[i] = alpha * ssum[0] + beta * v[i];
  }
}

// v = alpha * diag(M^T * N) + beta * v
template<int TileDim, typename Real>
__global__
static void _add_diag_mat_mat_MTN(const Real alpha, const Real* M,
                                  const int stride_M, const Real* N,
                                  const MatrixDim dim_N, const Real beta,
                                  Real* v, const int stride_v) {
  __shared__ Real ssum[CU1DBLOCK];
  const int tid = threadIdx.y * blockDim.x + threadIdx.x;
  const int j = blockIdx.x * blockDim.x + threadIdx.x;

  if (j >= dim_N.cols)
    return;

  // Loop along the matrix column.
  // Reduce to gridDim.y * CU1DBLOCK / TileDim elements per column.
  Real tsum = Real(0);

  const int grid_stride_y = blockDim.y * gridDim.y;
  for (int i = blockIdx.y * blockDim.y + threadIdx.y; i < dim_N.rows; i +=
      grid_stride_y) {
    tsum += M[i * stride_M + j] * N[i * dim_N.stride + j];
  }
  ssum[tid] = tsum;
  __syncthreads();

  // Tree reduce to 2x warpSize / TileDim elements per column.
# pragma unroll
  for (int shift = CU1DBLOCK / 2; shift > warpSize && shift >= TileDim;
      shift >>= 1) {
    if (tid < shift) {
      ssum[tid] += ssum[tid + shift];
    }
    __syncthreads();
  }

  // Warp reduce to 1 element per column.
  // Threads implicitly synchronized within a warp.
  if (tid < warpSize) {
#   pragma unroll
    for (int shift = warpSize; shift >= TileDim; shift >>= 1) {
      ssum[tid] += ssum[tid + shift];
    }
  }

  // output TileDim sums per thread block
  if (tid < TileDim) {
    if (beta != Real(0)) {
      v[blockIdx.y * stride_v + j] = alpha * ssum[tid]
          + beta * v[blockIdx.y * stride_v + j];
    } else {
      v[blockIdx.y * stride_v + j] = alpha * ssum[tid];
    }
  }
}

// v = alpha * diag(M * N) + beta * v
template<int TileDim, typename Real>
__global__
static void _add_diag_mat_mat_MN(const Real alpha, const Real* M,
                                 const int stride_M, const Real* N,
                                 const MatrixDim dim_N, const Real beta,
                                 Real* v) {
  // Reuse shared mem and make indexing easier. "+1" to avoid bank conflict
  __shared__ union {
    Real trans[TileDim][TileDim + 1];
    Real sum[CU1DBLOCK];
  } smem;
  const int tid = threadIdx.y * blockDim.x + threadIdx.x;
  const int i_m = blockIdx.x * TileDim + threadIdx.y;
  const int j_n = blockIdx.x * TileDim + threadIdx.x;
  int i_n = threadIdx.y;
  int j_m = threadIdx.x;

  // Loop along the matrix column.
  // Reduce to CU1DBLOCK / TileDim elements per column.
  Real tsum = Real(0);
  for (int block_i_n = 0; block_i_n < dim_N.rows; block_i_n += TileDim) {

    // Load, transpose and store M to shared mem.
    if (j_m < dim_N.rows) {
#     pragma unroll
      for (int i = 0; i < TileDim; i += CU1DBLOCK / TileDim) {
        if (i_m + i < dim_N.cols) {
          smem.trans[threadIdx.x][threadIdx.y + i] = M[(i_m + i) * stride_M
              + j_m];
        }
      }
    }
    __syncthreads();

    // Load N, sum up the product.
    if (j_n < dim_N.cols) {
#     pragma unroll
      for (int i = 0; i < TileDim; i += CU1DBLOCK / TileDim) {
        if (i_n + i < dim_N.rows) {
          tsum += N[(i_n + i) * dim_N.stride + j_n]
              * smem.trans[threadIdx.y + i][threadIdx.x];
        }
      }
    }
    __syncthreads();

    i_n += TileDim;
    j_m += TileDim;
  }
  smem.sum[tid] = tsum;
  __syncthreads();

  // Tree reduce to 2x warpSize / TileDim elements per column.
# pragma unroll
  for (int shift = CU1DBLOCK / 2; shift > warpSize && shift >= TileDim;
      shift >>= 1) {
    if (tid < shift) {
      smem.sum[tid] += smem.sum[tid + shift];
    }
    __syncthreads();
  }

  // Warp reduce to 1 element per column.
  // Threads implicitly synchronized within a warp.
  if (tid < warpSize) {
#   pragma unroll
    for (int shift = warpSize; shift >= TileDim; shift >>= 1) {
      smem.sum[tid] += smem.sum[tid + shift];
    }
  }

  // output TileDim sums per thread block
  if (tid < TileDim && j_n < dim_N.cols) {
    v[j_n] = alpha * smem.sum[tid] + beta * v[j_n];
  }
}

template<typename Real>
__global__
static void _add_vec_vec(Real alpha, Real* v, const Real* x, const Real* y,
                         Real beta, int dim) {
  int32_cuda i = blockIdx.x * blockDim.x + threadIdx.x;
  // if (blockIdx.y > 0) return;

  if (i < dim)
    v[i] = alpha * x[i] * y[i] + beta * v[i];
}

template<typename Real>
__global__
static void _copy_col_from_mat_df(double* v, int col, const Real* mat,
                                  MatrixDim dmat, int dim) {
  int32_cuda i = blockIdx.x * blockDim.x + threadIdx.x;
  int32_cuda index = col + i * dmat.stride;
  // if (blockIdx.y > 0)  return;

  if (i < dim)
    v[i] = (double) mat[index];
}

template<typename Real>
__global__
static void _copy_col_from_mat_fd(float* v, int col, const Real* mat,
                                  MatrixDim dmat, int dim) {
  int32_cuda i = blockIdx.x * blockDim.x + threadIdx.x;
  int32_cuda index = col + i * dmat.stride;
  // if (blockIdx.y > 0)  return;

  if (i < dim)
    v[i] = (float) mat[index];
}

template<typename Real>
__global__
static void _vec_apply_exp(Real* v, int dim) {
  int32_cuda i = blockIdx.x * blockDim.x + threadIdx.x;
  // if (blockIdx.y > 0) return;

  if (i < dim) {
    v[i] = exp(v[i]);
  }
}

template<typename Real>
__global__
static void _vec_apply_log(Real* v, Real* flag, int dim) {
  int32_cuda i = blockIdx.x * blockDim.x + threadIdx.x;
  //  if (blockIdx.y > 0) return;

  if (i < dim) {
    if (v[i] < 0) {
      *flag = 1;
      return;
    }
    v[i] = log(v[i]);
  }
}

template<typename Real>
__global__
static void _cuda_comp_obj_deriv(MatrixElement<Real> *x, int s, const Real* z,
                                 MatrixDim d, Real* z2, MatrixDim d2, Real* t) {
  int i = threadIdx.x;
  __shared__ Real tot_objf[CU1DBLOCK];
  __shared__ Real tot_weight[CU1DBLOCK];

  Real tmp_weight_sum = 0;
  Real tmp_tot_objf = 0;
  int size = s / CU1DBLOCK; //the least size in a loop (later part)
  int threshold = s - size * CU1DBLOCK; //any loop below this number would + 1

  int loop_start;
  int loop_end;
  if (i < threshold) {
    loop_start = i * (size + 1);
    loop_end = (i + 1) * (size + 1);
  } else {
    loop_start = threshold + i * size;
    loop_end = threshold + (i + 1) * size;
  }
  for (int j = loop_start; j < loop_end; j++) {
    //* ((int*) ((size_t)x + j * (2 * sizeof(int) + sizeof(Real) )) );
    int m = (x + j)->row;
    //*(int*) ((size_t)x + j * (2 * sizeof(int) + sizeof(Real) )+ sizeof(int));
    int label = (x + j)->column;
    // *(Real*) ((size_t)x + j*(2*sizeof(int) + sizeof(Real)) + 2*sizeof(int));
    Real weight = (x + j)->weight;
    tmp_weight_sum += weight;
    Real this_prob = *(z + m * d.stride + label);
    tmp_tot_objf += weight * log(this_prob);

    // there might be problems here....
    *(z2 + m * d2.stride + label) += weight / this_prob;
  }
  tot_objf[i] = tmp_tot_objf;
  tot_weight[i] = tmp_weight_sum;
  __syncthreads();
  *t = _sum_reduce(tot_objf);
  __syncthreads();
  *(t + 1) = _sum_reduce(tot_weight);
  return;
}

template<typename Real>
__global__
static void _cuda_vector_copy_elements(Real *data, int dim,
                                       const Real *src_mat, int mat_stride,
                                       bool transpose,
                                       const MatrixIndexT_cuda* elements) {
  int i = blockIdx.x * blockDim.x + threadIdx.x;
  if (i >= dim)
    return;
  int j = elements[i];
  int mat_index;
  if (transpose)
    mat_index = i + j * mat_stride;
  else
    mat_index = j + i * mat_stride;
  data[i] = src_mat[mat_index];
}

template<typename Real>
__global__
static void _cuda_matrix_add_elements(Real *data, MatrixDim dim, Real alpha,
                                      MatrixElement<Real>* x,
                                      int num_elements) {
  int i = blockIdx.x * blockDim.x + threadIdx.x;
  if (i >= num_elements)
    return;
  data[x[i].row * dim.stride + x[i].column] += alpha * x[i].weight;
}

template<typename Real>
__global__
static void _cuda_matrix_add_indexed_values(MatrixDim dim, Real alpha,
                                            const Int32Pair* indices,
                                            const Real* x, int s, Real* data) {
  int i = blockIdx.x * blockDim.x + threadIdx.x;
  if (i >= s)
    return;
  int data_i = indices[i].first * dim.stride + indices[i].second;
  data[data_i] += alpha * x[i];
}

template<typename Real>
__global__
static void _cuda_matrix_add_to_elements(Real alpha,
                                         Real* mat, MatrixDim dim,
                                         const MatrixIndexT_cuda* elements) {
  int row = blockIdx.x * blockDim.x + threadIdx.x;
  if (row < dim.rows) {
    int col = elements[row];
    if (col >= 0) {
      int index = col + row * dim.stride;
      mat[index] += alpha;
    }
  }
}

template<typename Real>
__global__
static void _matrix_lookup(const Real *data, MatrixDim dim,
                           const Int32Pair *indices, int indices_size,
                           Real *output) {
  int ind = blockIdx.x * blockDim.x + threadIdx.x;
  if (ind >= indices_size)
    return;
  int data_ind = indices[ind].first * dim.stride + indices[ind].second;
  output[ind] = data[data_ind];

}

template<typename Real>
__global__
static void _equal_element_mask(const Real *mat1, const Real *mat2, Real *mask,
                                MatrixDim mat1_dim, int mat2_stride,
                                int mask_stride) {
  int32_cuda i = blockIdx.x * blockDim.x + threadIdx.x; // col
  int32_cuda j = blockIdx.y * blockDim.y + threadIdx.y; // row
  int32_cuda index_mat1 = i + j * mat1_dim.stride;
  int32_cuda index_mat2 = i + j * mat2_stride;
  int32_cuda index_mask = i + j * mask_stride;
  if (i < mat1_dim.cols && j < mat1_dim.rows)
    mask[index_mask] = (mat1[index_mat1] == mat2[index_mat2] ? 1.0 : 0.0);
}

enum EnumTransformReduce {
  SUMAB, SUM, MAX, MIN, LINFNORM, L2NORM, L1NORM, L0NORM, LPNORM
};

template<EnumTransformReduce TransReduceType, typename Real>
struct TransReduceOp {
  __forceinline__
  __device__ Real InitValue() const {
    return Real(0);
  }
  __forceinline__
  __device__ Real Transform(const Real& x) const {
    return Real(0);
  }
  __forceinline__
  __device__ Real Reduce(const Real& a, const Real& b) const {
    return Real(0);
  }
  __forceinline__
  __device__ Real PostReduce(const Real& x, const Real& output) const {
    return Real(0);
  }
};

template<typename Real>
struct TransReduceOp<SUMAB, Real> {
  const Real alpha_;
  const Real beta_;
  TransReduceOp(const Real& a, const Real& b) :
      alpha_(a), beta_(b) {
  }
  __forceinline__
  __device__ Real InitValue() const {
    return Real(0);
  }
  __forceinline__
  __device__ Real Transform(const Real& x) const {
    return x;
  }
  __forceinline__
  __device__ Real Reduce(const Real& a, const Real& b) const {
    return a + b;
  }
  __forceinline__
  __device__ Real PostReduce(const Real& x, const Real& output) const {
    if (beta_ == Real(0)) {
      return alpha_ * x;
    } else {
      return alpha_ * x + beta_ * output;
    }
  }
};

template<typename Real>
struct TransReduceOp<SUM, Real> {
  __forceinline__
  __device__ Real InitValue() const {
    return Real(0);
  }
  __forceinline__
  __device__ Real Transform(const Real& x) const {
    return x;
  }
  __forceinline__
  __device__ Real Reduce(const Real& a, const Real& b) const {
    return a + b;
  }
  __forceinline__
  __device__ Real PostReduce(const Real& x, const Real& output) const {
    return x;
  }
};

template<typename Real>
struct TransReduceOp<MAX, Real> {
  __forceinline__
  __device__ Real InitValue() const {
    return sizeof(Real) == sizeof(float) ? -CUDART_INF_F : -CUDART_INF;
  }
  __forceinline__
  __device__ Real Transform(const Real& x) const {
    return x;
  }
  __forceinline__
  __device__ Real Reduce(const Real& a, const Real& b) const {
    return fmax(a, b);
  }
  __forceinline__
  __device__ Real PostReduce(const Real& x, const Real& output) const {
    return x;
  }
};

template<typename Real>
struct TransReduceOp<MIN, Real> {
  __forceinline__
  __device__ Real InitValue() const {
    return sizeof(Real) == sizeof(float) ? CUDART_INF_F : CUDART_INF;
  }
  __forceinline__
  __device__ Real Transform(const Real& x) const {
    return x;
  }
  __forceinline__
  __device__ Real Reduce(const Real& a, const Real& b) const {
    return min(a, b);
  }
  __forceinline__
  __device__ Real PostReduce(const Real& x, const Real& output) const {
    return x;
  }
};

template<typename Real>
struct TransReduceOp<LINFNORM, Real> {
  __forceinline__
  __device__ Real InitValue() const {
    return Real(0);
  }
  __forceinline__
  __device__ Real Transform(const Real& x) const {
    return abs(x);
  }
  __forceinline__
  __device__ Real Reduce(const Real& a, const Real& b) const {
    return fmax(a, b);
  }
  __forceinline__
  __device__ Real PostReduce(const Real& x, const Real& output) const {
    return x;
  }
};

template<typename Real>
struct TransReduceOp<L2NORM, Real> {
  __forceinline__
  __device__ Real InitValue() const {
    return Real(0);
  }
  __forceinline__
  __device__ Real Transform(const Real& x) const {
    return x * x;
  }
  __forceinline__
  __device__ Real Reduce(const Real& a, const Real& b) const {
    return a + b;
  }
  __forceinline__
  __device__ Real PostReduce(const Real& x, const Real& output) const {
    return sqrt(x);
  }
};

template<typename Real>
struct TransReduceOp<L1NORM, Real> {
  __forceinline__
  __device__ Real InitValue() const {
    return Real(0);
  }
  __forceinline__
  __device__ Real Transform(const Real& x) const {
    return abs(x);
  }
  __forceinline__
  __device__ Real Reduce(const Real& a, const Real& b) const {
    return a + b;
  }
  __forceinline__
  __device__ Real PostReduce(const Real& x, const Real& output) const {
    return x;
  }
};

template<typename Real>
struct TransReduceOp<L0NORM, Real> {
  __forceinline__
  __device__ Real InitValue() const {
    return Real(0);
  }
  __forceinline__
  __device__ Real Transform(const Real& x) const {
    return Real(x == Real(0) ? 0 : 1);
  }
  __forceinline__
  __device__ Real Reduce(const Real& a, const Real& b) const {
    return a + b;
  }
  __forceinline__
  __device__ Real PostReduce(const Real& x, const Real& output) const {
    return x;
  }
};

template<typename Real>
struct TransReduceOp<LPNORM, Real> {

  const Real power_;
  TransReduceOp(const Real& p) :
      power_(p) {
  }

  __forceinline__
  __device__ Real InitValue() const {
    return Real(0);
  }
  __forceinline__
  __device__ Real Transform(const Real& x) const {
    return pow(abs(x), power_);
  }
  __forceinline__
  __device__ Real Reduce(const Real& a, const Real& b) const {
    return a + b;
  }
  __forceinline__
  __device__ Real PostReduce(const Real& x, const Real& output) const {
    return pow(x, Real(1) / power_);
  }
};

// Vector reduce.
template<EnumTransformReduce TransReduceType, typename Real>
__global__
static void _vec_transform_reduce(
    const Real* v, Real* result, const int dim, const int inc,
    const TransReduceOp<TransReduceType, Real> op) {

  __shared__ Real sdata[CU1DBLOCK];
  Real tdata = op.InitValue();

  const int tid = threadIdx.x;
  const int vec_len = dim * inc;
  const int grid_stride = gridDim.x * blockDim.x * inc;
  int i = (blockIdx.x * blockDim.x + tid) * inc;

  // Grid reduce. Loop over the whole vector v.
  for (; i < vec_len; i += grid_stride) {
    tdata = op.Reduce(tdata, op.Transform(v[i]));
  }
  sdata[tid] = tdata;
  __syncthreads();

  // Tree reduce
# pragma unroll
  for (int shift = CU1DBLOCK / 2; shift > warpSize; shift >>= 1) {
    if (tid < shift) {
      sdata[tid] = op.Reduce(sdata[tid], sdata[tid + shift]);
    }
    __syncthreads();
  }

  // Reduce last warp. Threads implicitly synchronized within a warp.
  if (tid < warpSize) {
    for (int shift = warpSize; shift > 0; shift >>= 1) {
      sdata[tid] = op.Reduce(sdata[tid], sdata[tid + shift]);
    }
  }

  // Output to vector result.
  if (tid == 0)
    result[blockIdx.x] = op.PostReduce(sdata[0], result[blockIdx.x]);
}

// Reduce a matrix 'mat' to a row vector 'result'
template<EnumTransformReduce TransReduceType, typename Real>
__global__
static void _transform_reduce_mat_rows(
    Real *result, const Real *mat, const MatrixDim d,
    const TransReduceOp<TransReduceType, Real> op) {

  __shared__ Real sdata[CU1DBLOCK];
  const int tid = threadIdx.x;
  const int j = blockIdx.x;

  Real tdata = op.InitValue();
  for (int i = tid; i < d.rows; i += CU1DBLOCK) {
    //Note the loads of mat are uncoalesced.  We could eliminate these
    //with shared memory but at the matrix sizes we are currently looking 
    //at it probably would not help much and would add a lot of complexity.
    //Alternatively we could look at something like trov to help loads.
    tdata = op.Reduce(tdata, op.Transform(mat[i * d.stride + j]));
  }
  sdata[tid] = tdata;
  __syncthreads();

  // Tree reduce
# pragma unroll
  for (int shift = CU1DBLOCK / 2; shift > warpSize; shift >>= 1) {
    if (tid < shift)
      sdata[tid] = op.Reduce(sdata[tid], sdata[tid + shift]);
    __syncthreads();
  }

  // Reduce last warp. Threads implicitly synchronized within a warp.
  if (tid < warpSize) {
    for (int shift = warpSize; shift > 0; shift >>= 1)
      sdata[tid] = op.Reduce(sdata[tid], sdata[tid + shift]);
  }

  // Output to vector result.
  if (tid == 0) {
    result[j] = op.PostReduce(sdata[0], result[j]);
  }
}

// Reduce a matrix 'mat' to a column vector 'result'
template<EnumTransformReduce TransReduceType, typename Real>
__global__
static void _transform_reduce_mat_cols(
    Real *result, const Real *mat, const MatrixDim d,
    const TransReduceOp<TransReduceType, Real> op) {

  __shared__ Real sdata[CU1DBLOCK];
  const int tid = threadIdx.x;
  const int i = blockIdx.x;
  const int row_start = i * d.stride;

  Real tdata = op.InitValue();
  for (int j = tid; j < d.cols; j += CU1DBLOCK) {
    tdata = op.Reduce(tdata, op.Transform(mat[row_start + j]));
  }
  sdata[tid] = tdata;
  __syncthreads();

  // Tree reduce
# pragma unroll
  for (int shift = CU1DBLOCK / 2; shift > warpSize; shift >>= 1) {
    if (tid < shift)
      sdata[tid] = op.Reduce(sdata[tid], sdata[tid + shift]);
    __syncthreads();
  }

  // Reduce last warp. Threads implicitly synchronized within a warp.
  if (tid < warpSize) {
    for (int shift = warpSize; shift > 0; shift >>= 1)
      sdata[tid] = op.Reduce(sdata[tid], sdata[tid + shift]);
  }

  // Output to vector result.
  if (tid == 0) {
    result[i] = op.PostReduce(sdata[0], result[i]);
  }
}

template<EnumTransformReduce TransReduceType, typename Real>
__global__
static void _group_transform_reduce(
    Real *y, const Real *x, const MatrixDim d, const int src_stride,
    const int group_size, const TransReduceOp<TransReduceType, Real> op) {

  __shared__ Real sreduction[CU1DBLOCK];
  const int i = blockIdx.x;
  const int x_start = i * src_stride;
  const int y_start = i * d.stride;
  const int threads_per_group = blockDim.x;

  // Reduce n groups per thread block
  const int n = blockDim.y;
  const int len = group_size * n;
  // linear thread id
  const int tid = threadIdx.y * threads_per_group + threadIdx.x;
  int j = threadIdx.y * group_size + threadIdx.x; // col-id of *x
  int group_id = threadIdx.y;                     // col-id of *y
  int group_end = x_start + (group_id + 1) * group_size;

  while (group_id < d.cols) {
    // reduce to threads_per_group elements per group
    int x_idx = x_start + j;
    Real treduction = op.Transform(x[x_idx]);
    x_idx += threads_per_group;
    while (x_idx < group_end) {
      treduction = op.Reduce(treduction, op.Transform(x[x_idx]));
      x_idx += threads_per_group;
    }
    sreduction[tid] = treduction;
    if (threads_per_group > warpSize) {
      __syncthreads();
    }

    // tree-reduce to 2x warpSize elements per group
#   pragma unroll
    for (int shift = threads_per_group / 2; shift > warpSize; shift >>= 1) {
      if (threadIdx.x < shift) {
        sreduction[tid] = op.Reduce(sreduction[tid], sreduction[tid + shift]);
      }
      __syncthreads();
    }

    // Warp-reduce to 1 element per group.
    // Threads implicitly synchronized within the warp.
    const int warp_reduce_size =
        threads_per_group / 2 < warpSize ? threads_per_group / 2 : warpSize;
    if (threadIdx.x < warp_reduce_size) {
#     pragma unroll
      for (int shift = warp_reduce_size; shift > 0; shift >>= 1) {
        sreduction[tid] = op.Reduce(sreduction[tid], sreduction[tid + shift]);
      }
    }

    // Store the result.
    if (threadIdx.x == 0) {
      y[y_start + group_id] = op.PostReduce(sreduction[tid],
                                            y[y_start + group_id]);
    }

    j += len;
    group_end += len;
    group_id += n;
  }
}

template<typename Real>
__global__
static void _vec_apply_floor(Real *v, Real floor_val, float *count, int dim) {
  int i = blockIdx.x * blockDim.x + threadIdx.x;

  if (i < dim) {
    if (v[i] < floor_val) {
      v[i] = floor_val;
      count[i] = 1;
    } else {
      count[i] = 0;
    }
  }
}

template<typename Real>
__global__
static void _vec_apply_ceiling(Real *v, Real ceiling_val, float *count,
                               int dim) {
  int i = blockIdx.x * blockDim.x + threadIdx.x;

  if (i < dim) {
    if (v[i] > ceiling_val) {
      v[i] = ceiling_val;
      count[i] = 1;
    } else {
      count[i] = 0;
    }
  }
}

template<typename Real>
__global__
static void _apply_pow(Real* mat, Real power, MatrixDim d) {
  int i = blockIdx.x * blockDim.x + threadIdx.x;  // col index
  int j = blockIdx.y * blockDim.y + threadIdx.y;  // row index
  int index = i + j * d.stride;
  if (i < d.cols && j < d.rows) {
    if (power == 1.0)
      return;
    if (power == 2.0) {
      mat[index] = mat[index] * mat[index];
    } else if (power == 0.5) {
      if (!(mat[index] >= 0.0))
        return;
      mat[index] = sqrt(mat[index]);
    } else {
      mat[index] = pow(mat[index], power);
    }
  }
}

template<typename Real>
__global__
static void _apply_pow_abs(Real* mat, Real power, bool include_sign,
                           MatrixDim d) {
  int i = blockIdx.x * blockDim.x + threadIdx.x;  // col index
  int j = blockIdx.y * blockDim.y + threadIdx.y;  // row index
  int index = i + j * d.stride;
  if (i < d.cols && j < d.rows) {
    if (include_sign == true && mat[index] < 0) {
      if (power == 1.0)
        mat[index] = -std::abs(mat[index]);
      if (power == 2.0) {
        mat[index] = -mat[index] * mat[index];
      } else if (power == 0.5) {
        mat[index] = -sqrt(std::abs(mat[index]));
      } else {
        mat[index] = -pow(std::abs(mat[index]), power);
      }
    } else {
      if (power == 1.0)
        mat[index] = std::abs(mat[index]);
      if (power == 2.0) {
        mat[index] = mat[index] * mat[index];
      } else if (power == 0.5) {
        mat[index] = sqrt(std::abs(mat[index]));
      } else if (power < 0.0 && mat[index] == 0.0) {
        mat[index] = 0.0;
      } else {
        mat[index] = pow(std::abs(mat[index]), power);
      }
    }
  }
}

template<typename Real>
__global__
static void _apply_heaviside(Real* mat, MatrixDim d) {
  int i = blockIdx.x * blockDim.x + threadIdx.x;  // col index
  int j = blockIdx.y * blockDim.y + threadIdx.y;  // row index
  int index = i + j * d.stride;
  if (i < d.cols && j < d.rows)
    mat[index] = (mat[index] > 0.0 ? 1.0 : 0.0);
}

template<typename Real>
__global__
static void _apply_floor(Real* mat, Real floor_val, MatrixDim d) {
  int i = blockIdx.x * blockDim.x + threadIdx.x;  // col index
  int j = blockIdx.y * blockDim.y + threadIdx.y;  // row index
  int index = i + j * d.stride;

  if (i < d.cols && j < d.rows) {
    mat[index] = max(mat[index], floor_val);
  }
}

template<typename Real>
__global__
static void _copy_cols(Real* dst, const Real *src,
                       const MatrixIndexT_cuda* reorder, MatrixDim dst_dim,
                       int src_stride) {
  int i = blockIdx.x * blockDim.x + threadIdx.x;  // col index
  int j = blockIdx.y * blockDim.y + threadIdx.y;  // row index
  if (i < dst_dim.cols && j < dst_dim.rows) {
    int index = reorder[i], dst_index = j * dst_dim.stride + i;
    if (index >= 0) {
      int src_index = j * src_stride + reorder[i];
      Real val = src[src_index];
      dst[dst_index] = val;
    } else {
      dst[dst_index] = 0.0;
    }
  }
}

template<typename Real>
__global__
static void _add_cols(Real* dst, const Real *src,
                      const MatrixIndexT_cuda* reorder, MatrixDim dst_dim,
                      int src_stride) {
  int i = blockIdx.x * blockDim.x + threadIdx.x;  // col index
  int j = blockIdx.y * blockDim.y + threadIdx.y;  // row index
  if (i < dst_dim.cols && j < dst_dim.rows) {
    int index = reorder[i], dst_index = j * dst_dim.stride + i;
    if (index >= 0) {
      int src_index = j * src_stride + index;
      Real val = src[src_index];
      dst[dst_index] += val;
    }
  }
}

template<typename Real>
__global__
static void _copy_rows(Real* dst, const Real *src,
                       const MatrixIndexT_cuda* reorder, MatrixDim dst_dim,
                       int src_stride) {
  int i = blockIdx.x * blockDim.x + threadIdx.x;  // col index
  int j = blockIdx.y * blockDim.y + threadIdx.y;  // row index
  if (i < dst_dim.cols && j < dst_dim.rows) {
    int index = reorder[j], dst_index = j * dst_dim.stride + i;
    if (index >= 0) {
      int src_index = reorder[j] * src_stride + i;
      Real val = src[src_index];
      dst[dst_index] = val;
    } else {
      dst[dst_index] = 0;
    }
  }
}

template<typename Real>
__global__
static void _copy_rows(Real* dst, const Real * const *src, MatrixDim dst_dim) {
  int i = blockIdx.x * blockDim.x + threadIdx.x;  // col index
  int j = blockIdx.y * blockDim.y + threadIdx.y;  // row index
  if (i < dst_dim.cols && j < dst_dim.rows) {
    int dst_index = j * dst_dim.stride + i;
    const Real *pointer = src[j];
    if (pointer != NULL) {
      dst[dst_index] = pointer[i];
    } else {
      dst[dst_index] = 0;
    }
  }
}

template<typename Real>
__global__
static void _copy_to_rows(Real* const * dst, const Real *src,
                          MatrixDim src_dim) {
  int i = blockIdx.x * blockDim.x + threadIdx.x;  // col index
  int j = blockIdx.y * blockDim.y + threadIdx.y;  // row index
  if (i < src_dim.cols && j < src_dim.rows) {
    Real *pointer = dst[j];
    if (pointer != NULL) {
      pointer[i] = src[j * src_dim.stride + i];
    }
  }
}

template<typename Real>
__global__
static void _add_rows(Real alpha, Real* dst, const Real *src,
                      const MatrixIndexT_cuda* reorder, MatrixDim dst_dim,
                      int src_stride) {
  int i = blockIdx.x * blockDim.x + threadIdx.x;  // col index
  int j = blockIdx.y * blockDim.y + threadIdx.y;  // row index
  if (i < dst_dim.cols && j < dst_dim.rows) {
    int dst_index = j * dst_dim.stride + i;
    if (reorder[j] >= 0) {
      int src_index = reorder[j] * src_stride + i;
      dst[dst_index] += alpha * src[src_index];
    }
  }
}

template<typename Real>
__global__
static void _mul_rows(Real* dst, const Real *src,
                      const MatrixIndexT_cuda* reorder, MatrixDim dst_dim,
                      int src_stride) {
  int i = blockIdx.x * blockDim.x + threadIdx.x;  // col index
  int j = blockIdx.y * blockDim.y + threadIdx.y;  // row index
  if (i < dst_dim.cols && j < dst_dim.rows) {
    int dst_index = j * dst_dim.stride + i;
    if (reorder[j] >= 0) {
      int src_index = reorder[j] * src_stride + i;
      dst[dst_index] *= src[src_index];
    }
  }
}


template<typename Real>
__global__
static void _add_rows(Real alpha, Real* dst, const Real * const *src,
                      MatrixDim dst_dim) {
  int i = blockIdx.x * blockDim.x + threadIdx.x;  // col index
  int j = blockIdx.y * blockDim.y + threadIdx.y;  // row index
  if (i < dst_dim.cols && j < dst_dim.rows) {
    int dst_index = j * dst_dim.stride + i;
    if (src[j] != NULL) {
      dst[dst_index] += alpha * src[j][i];
    }
  }
}

template<typename Real>
__global__
static void _add_to_rows(Real alpha, Real* dst, const Real *src,
                         const MatrixIndexT_cuda* reorder, MatrixDim src_dim,
                         int dst_stride) {
  int c = blockIdx.x * blockDim.x + threadIdx.x;  // col index
  int r = blockIdx.y * blockDim.y + threadIdx.y;  // row index
  if (c < src_dim.cols && r < src_dim.rows) {
    int src_index = r * src_dim.stride + c;
    if (reorder[r] >= 0) {
      int dst_index = reorder[r] * dst_stride + c;
      dst[dst_index] += alpha * src[src_index];
    }
  }
}

template<typename Real>
__global__
static void _add_to_rows(Real alpha, Real* const * dst, const Real *src,
                         MatrixDim src_dim) {
  int i = blockIdx.x * blockDim.x + threadIdx.x;  // col index
  int j = blockIdx.y * blockDim.y + threadIdx.y;  // row index
  if (i < src_dim.cols && j < src_dim.rows) {
    if (dst[j] != NULL) {
      dst[j][i] += alpha * src[j * src_dim.stride + i];
    }
  }
}

template<typename Real>
__global__
static void _apply_ceiling(Real* mat, Real ceiling_val, MatrixDim d) {
  int i = blockIdx.x * blockDim.x + threadIdx.x;
  int j = blockIdx.y * blockDim.y + threadIdx.y;
  int index = i + j * d.stride;

  if (i < d.cols && j < d.rows) {
    mat[index] = min(mat[index], ceiling_val);
  }
}

template<typename Real>
__global__
static void _invert_elements(Real* data, MatrixDim d) {
  int i = blockIdx.x * blockDim.x + threadIdx.x;
  int j = blockIdx.y * blockDim.y + threadIdx.y;
  int index = i + j * d.stride;
  if (i < d.cols && j < d.rows)
    data[index] = 1.0 / data[index];
}

// matrix-wise, do data = alpha * data + beta * A * B^T,
// where B is a block matrix.
template<typename Real>
__global__
static void _add_mat_blockmat_trans(Real *data, MatrixDim dim,
                                    const Real *A_data, int A_num_rows,
                                    int A_num_cols, int A_row_stride,
                                    int A_col_stride,
                                    const CuBlockMatrixData *B_cu_data,
                                    int B_num_blocks, Real alpha, Real beta) {
  int i = blockIdx.x * blockDim.x + threadIdx.x; // row-index into "data"
  int j = blockIdx.y * blockDim.y + threadIdx.y; // block-index into B.
  if (i >= A_num_rows || j >= B_num_blocks)
    return;

  const CuBlockMatrixData &cu_data = B_cu_data[j];

  // BT means B transposed.
  int BT_row_start = cu_data.col_offset, BT_col_start = cu_data.row_offset,
      BT_num_rows = cu_data.matrix_dim.cols, BT_num_cols =
          cu_data.matrix_dim.rows, BT_col_stride = cu_data.matrix_dim.stride;
  // Cast from void;
  const Real *B_data = static_cast<Real*>(cu_data.matrix_data);
  // we avoided a bunch of hassle by doing this (relates to Ansi-C requirement).

  for (int k = 0; k < BT_num_cols; k++) {
    const Real *this_BT_col = B_data + k * BT_col_stride;
    const Real *this_A_row = A_data + i * A_row_stride
        + BT_row_start * A_col_stride;
    // this_A_row points to the element A[i][BT_row_start], it's really just
    // part of this row of A.
    Real sum = 0.0;
    for (int l = 0; l < BT_num_rows; l++) // l indexes rows of B.
      sum += this_BT_col[l] * this_A_row[l * A_col_stride];

    int index = i * dim.stride + (k + BT_col_start);
    data[index] = alpha * sum + beta * data[index];
  }
}

template<typename Real>
__global__
static void _add_mat_blockmat(Real *data, MatrixDim dim, const Real *A_data,
                              int A_num_rows, int A_num_cols, int A_row_stride,
                              int A_col_stride,
                              const CuBlockMatrixData *B_cu_data,
                              int B_num_blocks, Real alpha, Real beta) {
  int i = blockIdx.x * blockDim.x + threadIdx.x; // row-index into "data"
  int j = blockIdx.y * blockDim.y + threadIdx.y; // block-index into B.
  if (i >= A_num_rows || j >= B_num_blocks)
    return;

  const CuBlockMatrixData &block_data = B_cu_data[j];

  int B_row_start = block_data.row_offset, B_col_start = block_data.col_offset,
      B_num_rows = block_data.matrix_dim.rows, B_num_cols =
          block_data.matrix_dim.cols, B_row_stride =
          block_data.matrix_dim.stride;
  // Cast from void;
  const Real *B_data = static_cast<Real*>(block_data.matrix_data);
  // we avoided a bunch of hassle by doing this (relates to Ansi-C requirement).

  for (int k = 0; k < B_num_cols; k++) {
    const Real *this_B_col = B_data + k;
    const Real *this_A_row = A_data + i * A_row_stride
        + B_row_start * A_col_stride;
    // this_A_row points to the element A[i][B_row_start], it's really just
    // part of this row of A.
    Real sum = 0.0;
    for (int l = 0; l < B_num_rows; l++) // l indexes rows of B.
      sum += this_B_col[l * B_row_stride] * this_A_row[l * A_col_stride];

    int index = i * dim.stride + (k + B_col_start);
    data[index] = alpha * sum + beta * data[index];
  }
}

// For a block matrix B, does B = alpha * C * D + beta * B.
// the (x,y,z) indices are the block index, then the row
// and column indices within the block.  Note: transposition of C and D
// is handled by swapping the (num_rows,num_cols) and (row_stride,col_stride),
// so it's invisible to this code.  The num-cols and num-rows of C and D
// are only provided to the extent that they are not already determined
// by other quantities.
template<typename Real>
__global__
static void _block_add_mat_mat(CuBlockMatrixData *B_cu_data, int num_blocks,
                               const Real *C_data, int C_num_cols,
                               int C_row_stride, int C_col_stride,
                               const Real *D_data, int D_row_stride,
                               int D_col_stride, Real alpha, Real beta) {
  int b = blockIdx.x * blockDim.x + threadIdx.x; // block-index into B.
  int i = blockIdx.y * blockDim.y + threadIdx.y; // row-index into b'th block
  int j = blockIdx.z * blockDim.z + threadIdx.z; // col-index into b'th block
  if (b >= num_blocks)
    return;

  const CuBlockMatrixData &block_data = B_cu_data[b];

  if (i >= block_data.matrix_dim.rows || j >= block_data.matrix_dim.cols)
    return; // we're outside the dimensions of the b'th block.

  // B_elem is the element of B we're writing to.
  Real *B_elem = reinterpret_cast<Real*>(block_data.matrix_data)
      + i * block_data.matrix_dim.stride + j;

  Real B_val = *B_elem;

  // B_row and B_col are the (row, col) index into the full matrix B.
  int B_row = block_data.row_offset + i, B_col = block_data.col_offset + j;

  const Real *C_row_data = C_data + C_row_stride * B_row, *D_col_data = D_data
      + D_col_stride * B_col;

  Real sum = 0.0;
  for (int k = 0; k < C_num_cols; k++) {
    sum += C_row_data[k * C_col_stride] * D_col_data[k * D_row_stride];
  }
  *B_elem = alpha * sum + beta * B_val;
}

template<typename Real>
__global__
static void _blockadd_mat_blockmat_trans(Real *data, MatrixDim dim,
                                         const Real *A_data, int A_num_rows,
                                         int A_num_cols, int A_row_stride,
                                         int A_col_stride,
                                         const CuBlockMatrixData *B_cu_data,
                                         int B_num_blocks, Real alpha,
                                         Real beta) {
  int i = blockIdx.x * blockDim.x + threadIdx.x; // row-index into "data"
  int j = blockIdx.y * blockDim.y + threadIdx.y; // block-index into B.
  if (i >= A_num_rows || j >= B_num_blocks)
    return;

  const CuBlockMatrixData &cu_data = B_cu_data[j];

  // BT means B transposed.
  int BT_row_start = cu_data.col_offset, BT_col_start = cu_data.row_offset,
      BT_num_rows = cu_data.matrix_dim.cols, BT_num_cols =
          cu_data.matrix_dim.rows, BT_col_stride = cu_data.matrix_dim.stride;
  // Cast from void;
  const Real *B_data = static_cast<Real*>(cu_data.matrix_data);
  // we avoided a bunch of hassle by doing this (relates to Ansi-C requirement).

  for (int k = 0; k < BT_num_cols; k++) {
    const Real *this_BT_col = B_data + k * BT_col_stride;
    const Real *this_A_row = A_data + i * A_row_stride
        + BT_row_start * A_col_stride;
    // this_A_row points to the element A[i][BT_row_start], it's really just
    // part of this row of A.
    Real sum = 0.0;
    for (int l = 0; l < BT_num_rows; l++) // l indexes rows of B.
      sum += this_BT_col[l] * this_A_row[l * A_col_stride];

    int index = i * dim.stride + (k + BT_col_start);
    data[index] = alpha * sum + beta * data[index];
  }
}

template<typename Real>
__global__
static void _sum_column_ranges(Real *data, MatrixDim dim, const Real *src_data,
                               MatrixDim src_dim, const Int32Pair *indices) {
  int col = blockIdx.x * blockDim.x + threadIdx.x;
  int row = blockIdx.y * blockDim.y + threadIdx.y;
  if (row >= dim.rows || col >= dim.cols)
    return;
  int dst_index = row * dim.stride + col, src_start_index = row * src_dim.stride
      + indices[col].first, src_end_index = row * src_dim.stride
      + indices[col].second;
  Real sum = 0.0;
  for (int index = src_start_index; index < src_end_index; index++)
    sum += src_data[index];
  data[dst_index] = sum;
}

template<typename Real>
__global__
static void _add_row_ranges(Real *data, MatrixDim dim, const Real *src_data,
                            MatrixDim src_dim, const Int32Pair *indexes) {
  int col = blockIdx.x * blockDim.x + threadIdx.x;
  int row = blockIdx.y * blockDim.y + threadIdx.y;
  if (row >= dim.rows || col >= dim.cols)
    return;
  int dst_index = row * dim.stride + col;
  int src_index_start = indexes[row].first, src_index_end = indexes[row].second;
  for (int row_index = src_index_start; row_index < src_index_end; row_index++)
    data[dst_index] += src_data[row_index * src_dim.stride + col];
}

template<typename Real>
__global__
static void _soft_hinge(Real*y, const Real*x, MatrixDim d, int src_stride) {
  int i = blockIdx.x * blockDim.x + threadIdx.x;
  int j = blockIdx.y * blockDim.y + threadIdx.y;
  int dst_index = i + j * d.stride, src_index = i + j * src_stride;
  // compute the function y[index] = log(1 + exp(x[index]))
  if (i < d.cols && j < d.rows) {
    Real val = x[src_index], result;
    if (val >= 10.0)
      result = val; // function approaches y=x as x gets large
    else
      result = log1p(exp(val));
    y[dst_index] = result;
  }
}

template<typename Real>
__global__
static void _group_pnorm(Real *y, const Real *x, MatrixDim d, int src_stride,
                         int group_size, Real power) {
  int i = blockIdx.x * blockDim.x + threadIdx.x;
  int j = blockIdx.y * blockDim.y + threadIdx.y;
  if (j < d.rows && i < d.cols) {
    int dst_index = i + j * d.stride;
    Real tmp = 0;
    int src_begin_index = i * group_size + j * src_stride;
    int src_end_index = src_begin_index + group_size;
    for (int src_index = src_begin_index; src_index < src_end_index;
        src_index++) {
      tmp += pow(std::abs(x[src_index]), power);
    }
    tmp = pow(tmp, Real(1.0 / power));
    if (!isnan(tmp)) {
      y[dst_index] = tmp;
    } else {
      Real max_value = x[src_begin_index], min_value = max_value;
      for (int src_index = src_begin_index + 1; src_index < src_end_index;
          src_index++) {
        if (x[src_index] > max_value)
          max_value = x[src_index];
        if (x[src_index] < min_value)
          min_value = x[src_index];
      }
      tmp = 0.0;
      // let max_value be the largest abs(value)
      Real max_abs_value = (max_value > -min_value ? max_value : -min_value);
      if (max_abs_value == 0) {
        y[dst_index] = 0.0;
      } else {
        for (int src_index = src_begin_index; src_index < src_end_index;
            src_index++) {
          Real x_scaled = x[src_index] / max_abs_value;
          tmp += pow(std::abs(x_scaled), Real(power));
        }
        y[dst_index] = pow(tmp, Real(1.0 / power)) * max_abs_value;
      }
    }
  }
}

/*
 * cu::
 */
template<typename Real>
__global__
static void _sigmoid(Real*y, const Real*x, MatrixDim d, int src_stride) {
  int i = blockIdx.x * blockDim.x + threadIdx.x;
  int j = blockIdx.y * blockDim.y + threadIdx.y;
  int dst_index = i + j * d.stride, src_index = i + j * src_stride;
  if (i < d.cols && j < d.rows) {
    Real res = 1.0 / (1.0 + exp(-x[src_index]));
    y[dst_index] = res;
  }
}

template<typename Real>
__global__
static void _diff_sigmoid(Real*eout, const Real*e, const Real*y, MatrixDim d,
                          int e_stride, int y_stride) {
  int i = blockIdx.x * blockDim.x + threadIdx.x;
  int j = blockIdx.y * blockDim.y + threadIdx.y;
  int dst_index = i + j * d.stride;
  int e_index = i + j * e_stride;
  int y_index = i + j * y_stride;
  if (i < d.cols && j < d.rows)
    eout[dst_index] = y[y_index] * (1.0 - y[y_index]) * e[e_index];
}

template<typename Real>
__global__
static void _tanh(Real*y, const Real*x, MatrixDim d, int src_stride) {
  int i = blockIdx.x * blockDim.x + threadIdx.x;
  int j = blockIdx.y * blockDim.y + threadIdx.y;
  int dst_index = i + j * d.stride, src_index = i + j * src_stride;
  if (i < d.cols && j < d.rows) {
    Real exp_2x = exp(2.0 * x[src_index]);
    Real res;
    if (isinf(exp_2x)) {
      res = 1.0;
    } else {
      res = (exp_2x - 1.0) / (exp_2x + 1.0);
    }
    y[dst_index] = res;
  }
}

template<typename Real>
__global__
static void _diff_tanh(Real*eout, const Real*e, const Real*y, MatrixDim d,
                       int e_stride, int y_stride) {
  int i = blockIdx.x * blockDim.x + threadIdx.x;
  int j = blockIdx.y * blockDim.y + threadIdx.y;
  int dst_index = i + j * d.stride;
  int e_index = i + j * e_stride;
  int y_index = i + j * y_stride;
  if (i < d.cols && j < d.rows)
    eout[dst_index] = (1.0 - y[y_index] * y[y_index]) * e[e_index];
}



/*
  This function copies x to y while bounding the elements
  away from zero using the scalar function:
     y =  x if x <= -epsilon or x >= +epsilon
          +epsilon if 0 <= x < epsilon
          -epsilon if -epsilon < x < 0.
  where:
     x is the source matrix, of dimension and stride given by d
     epsilon > 0
     y is the destination matrix, with the num-rows and num-cols
     given by d, but stride given by y_stride.
 */
template<typename Real>
__global__
static void _ensure_nonzero(const Real *x, MatrixDim d, Real epsilon,
                            int y_stride, Real *y) {
  int i = blockIdx.x * blockDim.x + threadIdx.x;
  int j = blockIdx.y * blockDim.y + threadIdx.y;
  int x_index = i + j * d.stride,
      y_index = i + j * y_stride;
  if (i < d.cols && j < d.rows) {
    Real src = x[x_index], dst;
    if (src <= -epsilon || src >= epsilon)
      dst = src;
    else if (src >= 0)
      dst = epsilon;
    else
      dst = -epsilon;
    __syncthreads();  // This allows it to do consolidated write below, which
                      // should improve speed.
    y[y_index] = dst;
  }
}

template<typename Real>
__global__
static void _parametric_relu(Real* y, const Real* x, MatrixDim d, int src_stride,
                             const Real* a, const Real* b) {
  int i = blockIdx.x * blockDim.x + threadIdx.x;
  int j = blockIdx.y * blockDim.y + threadIdx.y;
  int dst_index = i + j * d.stride,
      src_index = i + j * src_stride;
  if (i < d.cols && j < d.rows) {
    Real res = (x[src_index] > 0.0) ? a[i] * x[src_index] : b[i] * x[src_index];
    y[dst_index] = res;
  }
}

template<typename Real>
__global__
static void _diff_parametric_relu(Real* eout, const Real* e, const Real* y,
                                  MatrixDim d, int e_stride, int y_stride,
                                  const Real* a, const Real* b) {
  int i = blockIdx.x * blockDim.x + threadIdx.x;
  int j = blockIdx.y * blockDim.y + threadIdx.y;
  int dst_index = i + j * d.stride;
  int e_index   = i + j * e_stride;
  int y_index   = i + j * y_stride;
  if (i < d.cols  && j < d.rows )
    eout[dst_index] = (y[y_index] > 0.0 ? a[i] * e[e_index] : b[i] * e[e_index]);
}

template<typename Real>
__global__
static void _heaviside(Real*y, const Real*x, MatrixDim d, int src_stride) {
  int i = blockIdx.x * blockDim.x + threadIdx.x;
  int j = blockIdx.y * blockDim.y + threadIdx.y;
  int dst_index = i + j * d.stride, src_index = i + j * src_stride;
  if (i < d.cols && j < d.rows) {
    Real res = (x[src_index] > 0.0 ? 1.0 : 0.0);
    y[dst_index] = res;
  }
}

template<typename Real>
__global__
static void _softmax_reduce(Real*y, const Real*x, MatrixDim d, int src_stride) {
  __shared__ Real smem;
  typedef cub::BlockReduce<Real, CU1DBLOCK> BlockReduceT;
  __shared__ typename BlockReduceT::TempStorage temp_storage;
  const int i = blockIdx.x;
  const int x_start = i * src_stride;
  const int y_start = i * d.stride;
  const int tid = threadIdx.x;

  // find max element of the row
  // reduce to CU1DBLOCK elements per row.
  Real tmax = sizeof(Real) == sizeof(float) ? -CUDART_INF_F : -CUDART_INF;
  for (int j = tid; j < d.cols; j += CU1DBLOCK) {
    tmax = fmax(tmax, x[x_start + j]);
  }
  tmax = BlockReduceT(temp_storage).Reduce(tmax, cub::Max());

  // broadcast max to all threads
  if (tid == 0) {
    smem = tmax;
  }
  __syncthreads();
  Real max = smem;

  // sum_j(exp(x(i,j)-max))
  // reduce to CU1DBLOCK elements per row.
  Real tsum = Real(0);
  for (int j = tid; j < d.cols; j += CU1DBLOCK) {
    tsum += exp(x[x_start + j] - max);
  }
  tsum = BlockReduceT(temp_storage).Sum(tsum);

  // broadcast sum to all threads
  if (tid == 0) {
    smem = tsum;
  }
  __syncthreads();
  Real inv_sum = Real(1) / smem;

  // normalize the row
  for (int j = tid; j < d.cols; j += CU1DBLOCK) {
    y[y_start + j] = exp(x[x_start + j] - max) * inv_sum;
  }
}

// The output y_i = scale * x_i,
// and we want to RMS value of the y_i to equal target_rms,
// so y^t y = D * target_rms^2 (if y is one row of the input).
// we need to have scale = 1.0 / sqrt(x^t x / (D * target_rms^2)).
// there is also flooring involved, to avoid division-by-zero
// problems.  It's important for the backprop, that the floor's
// square root is exactly representable as float.
// If add_log_stddev is true, log(max(epsi, sqrt(x^t x / D)))
// is an extra dimension of the output.
//
// 1D grid is used. Each 256-thread block works on 1 row of the data matrix.
// The block is also of 1D. Strided memory access is used if the length of the
// row is longer than 256.
template<typename Real>
__global__
static void _normalize_per_row(Real *y, int y_stride, const Real *x,
                               MatrixDim x_d, Real target_rms,
                               bool add_log_stddev) {
  const int i = blockIdx.x;
  const int tid = threadIdx.x;
  const Real* x_row = x + i * x_d.stride;

  typedef cub::BlockReduce<Real, CU1DBLOCK> BlockReduceT;
  __shared__ typename BlockReduceT::TempStorage temp_storage;

  __shared__ Real stddev_div_target_rms;
  __shared__ Real scale;

  // Reduce x_j^2 to CU1DBLOCK elements per row
  Real tsum = Real(0);
  for (int j = tid; j < x_d.cols; j += CU1DBLOCK) {
    tsum += x_row[j] * x_row[j];
  }
  tsum = BlockReduceT(temp_storage).Sum(tsum);

  if (tid == 0) {
    const Real kSquaredNormFloor = 1.3552527156068805425e-20; // 2^-66
    stddev_div_target_rms = sqrt(
      fmax(tsum / (target_rms * target_rms * x_d.cols), kSquaredNormFloor));
    scale = Real(1) / stddev_div_target_rms;
  }
  __syncthreads();

  // Store normalized input to output
  Real* y_row = y + i * y_stride;
  for (int j = tid; j < x_d.cols; j += CU1DBLOCK) {
    y_row[j] = x_row[j] * scale;
  }

  if (tid == 0 && add_log_stddev) {
    y_row[x_d.cols] = log(stddev_div_target_rms * target_rms);
  }
}

template<typename Real>
__global__
static void _diff_normalize_per_row(Real *id, int id_stride, const Real *iv,
                                    MatrixDim iv_dim, const Real* od,
                                    int od_stride, Real target_rms,
                                    bool add_log_stddev) {

  const Real kSquaredNormFloor = 1.3552527156068805425e-20; // 2^-66
  const Real kInvNormFloor = 8589934592.0;

  const int tid = threadIdx.x;
  const int i = blockIdx.x;
  const Real* iv_row = iv + i * iv_dim.stride;
  const Real* od_row = od + i * od_stride;

  // reduce to CU1DBLOCK elements per row
  Real dot_products = Real(0);
  Real in_norm = Real(0);
  for (int j = tid; j < iv_dim.cols; j += CU1DBLOCK) {
    const Real iv_ij = iv_row[j];
    dot_products += iv_ij * od_row[j];
    in_norm += iv_ij * iv_ij;
  }
  __shared__ Real sprod[CU1DBLOCK];
  __shared__ Real snorm[CU1DBLOCK];
  sprod[tid] = dot_products;
  snorm[tid] = in_norm;
  __syncthreads();

  // reduce to 2x warpSize elements per row
# pragma unroll
  for (int shift = CU1DBLOCK / 2; shift > warpSize; shift >>= 1) {
    if (tid < shift) {
      sprod[tid] += sprod[tid + shift];
      snorm[tid] += snorm[tid + shift];
    }
    __syncthreads();
  }

  // reduce to 1 element per row
  if (tid < warpSize) {
#   pragma unroll
    for (int shift = warpSize; shift > 0; shift >>= 1) {
      sprod[tid] += sprod[tid + shift];
      snorm[tid] += snorm[tid + shift];
    }
  }

  // broadcast the sum results
  __syncthreads();
  dot_products = sprod[0];
  in_norm = snorm[0];

  Real log_stddev_deriv;
  if (add_log_stddev) {
    log_stddev_deriv = Real(1) / max(in_norm, iv_dim.cols * kSquaredNormFloor)
        * od_row[iv_dim.cols];
  }

  const Real inv_d_scaled = Real(1) / (iv_dim.cols * target_rms * target_rms);
  in_norm = Real(1) / sqrt(max(in_norm * inv_d_scaled, kSquaredNormFloor));

  const Real f = in_norm == kInvNormFloor ? Real(0) : in_norm;
  dot_products *= f * f * f * inv_d_scaled;

  for (int j = tid; j < iv_dim.cols; j += CU1DBLOCK) {
    const Real iv_ij = iv_row[j];
    Real id_ij = id[i * id_stride + j];
    if (add_log_stddev) {
      id_ij += log_stddev_deriv * iv_ij;
    }
    if (id != od) {
      id_ij += in_norm * od_row[j];
    } else {
      id_ij *= in_norm;
    }
    id_ij -= dot_products * iv_ij;
    id[i * id_stride + j] = id_ij;
  }
}

// Per-row log-softmax operation on 'x', with writing to 'y'.
// note, x and y may point to the same memory.  This is equivalent to setting
// matrix y to matrix x and then, for each row of y, subtracting the offset that
// will make exp(y.row[j]) sum to 1 for each row j.
//
// It expects to be called with CU1DBLOCK threads.
// The number of blocks [i.e. the gridDim] equals to y_dim.rows,
// so one block of threads processes each row.  x and y are
// expected to have the same dimension, but possibly different row strides.
template<typename Real>
__global__
static void _log_softmax_reduce(Real* y, const Real* x, MatrixDim y_dim,
                                int x_stride) {
  __shared__ Real smem;
  typedef cub::BlockReduce<Real, CU1DBLOCK> BlockReduceT;
  __shared__ typename BlockReduceT::TempStorage temp_storage;
  const int i = blockIdx.x;
  const int x_start = i * x_stride;
  const int y_start = i * y_dim.stride;
  const int tid = threadIdx.x;

  // find max element of the row
  // reduce to CU1DBLOCK elements per row.
  Real tmax = -1e20;
  for (int j = tid; j < y_dim.cols; j += CU1DBLOCK) {
    tmax = fmax(tmax, x[x_start + j]);
  }
  tmax = BlockReduceT(temp_storage).Reduce(tmax, cub::Max());

  // broadcast max to all threads
  if (tid == 0) {
    smem = tmax;
  }
  __syncthreads();
  Real max = smem;

  // sum_j(exp(x(i,j)-max))
  // reduce to CU1DBLOCK elements per row.
  Real tsum = Real(0);
  for (int j = tid; j < y_dim.cols; j += CU1DBLOCK) {
    tsum += exp(x[x_start + j] - max);
  }
  tsum = BlockReduceT(temp_storage).Sum(tsum);

  // broadcast sum to all threads
  if (tid == 0) {
    smem = tsum;
  }
  __syncthreads();
  Real log_sum = log(smem);

  // normalize the row
  for (int j = tid; j < y_dim.cols; j += CU1DBLOCK) {
    y[y_start + j] = x[x_start + j] - max - log_sum;
  }
}

template<typename Real>
__global__
static void _splice(Real* y, const Real* x, const int32_cuda* off,
                    MatrixDim d_out, MatrixDim d_in) {
  int32_cuda i = blockIdx.x * blockDim.x + threadIdx.x;
  int32_cuda j = blockIdx.y * blockDim.y + threadIdx.y;
  int32_cuda index = i + j * d_out.stride;
  if (i < d_out.cols && j < d_out.rows) {
    int32_cuda src_col = i % d_in.cols;
    int32_cuda src_row = j + off[i / d_in.cols];
    if (src_row < 0)
      src_row = 0;
    if (src_row >= d_in.rows)
      src_row = d_in.rows - 1;
    y[index] = x[src_col + src_row * d_in.stride];
  }
}

template<typename Real>
__global__
static void _take_mean(const Real* x, Real* y, MatrixDim d_in) {
  int32_cuda i = blockIdx.x * blockDim.x + threadIdx.x;
  int32_cuda j = blockIdx.y * blockDim.y + threadIdx.y;
  int32_cuda index1 = i + j * d_in.stride;
  int32_cuda index2 = j + i * d_in.stride;
  if (i <= j && j < d_in.rows) {
    int32_cuda index_sp = (j * (j + 1) / 2) + i;
    y[index_sp] = 0.5 * (x[index1] + x[index2]);
  }
}

template<typename Real>
__global__
static void _take_lower(const Real* x, Real* y, MatrixDim d_in) {
  int i = blockIdx.x * blockDim.x + threadIdx.x; // row-index
  int j = blockIdx.y * blockDim.y + threadIdx.y; // col-index
  if (j > i || i >= d_in.rows)
    return;
  int index = i * d_in.stride + j;
  Real val = x[index];
  int index_sp = (i * (i + 1) / 2) + j;
  y[index_sp] = val;
}

template<typename Real>
__global__
static void _take_upper(const Real* x, Real* y, MatrixDim d_in) {
  int32_cuda i = blockIdx.x * blockDim.x + threadIdx.x; // row-index
  int32_cuda j = blockIdx.y * blockDim.y + threadIdx.y; // col-index
  if (j < i || j >= d_in.rows)
    return;
  int32_cuda index = i * d_in.stride + j;
  int32_cuda index_sp = (j * (j + 1) / 2) + i;
  y[index_sp] = x[index];
}

template<typename Real>
__global__
static void _vec_copy_diag_from_packed(Real* y, const Real* x, int dim) {
  int32_cuda i = blockIdx.x * blockDim.x + threadIdx.x;
  int32_cuda index = ((i + 1) * (i + 2) / 2) - 1;
  if (i < dim) {
    y[i] = x[index];
  }
}

template<typename Real>
__global__
static void _copy_from_sp(const Real* x, Real* y, MatrixDim dim) {
  int i = blockIdx.x * blockDim.x + threadIdx.x;  // column index
  int j = blockIdx.y * blockDim.y + threadIdx.y;  //
  if (i < dim.cols && j < dim.rows) {
    int dst_index = i + j * dim.stride, src_index;
    if (j <= i) {  // no transpose
      src_index = (i * (i + 1) / 2) + j;
    } else { // transpose.
      src_index = (j * (j + 1) / 2) + i;
    }
    y[dst_index] = x[src_index];
  }
}

template<typename Real>
__global__
static void _copy(Real* y, const Real* x, const int32_cuda* copy_from,
                  MatrixDim d_out, MatrixDim d_in) {
  int32_cuda i = blockIdx.x * blockDim.x + threadIdx.x;
  int32_cuda j = blockIdx.y * blockDim.y + threadIdx.y;
  int32_cuda index = i + j * d_out.stride;
  if (i < d_out.cols && j < d_out.rows) {
    int32_cuda src_col = copy_from[i];
    if (src_col >= 0 && src_col < d_in.cols) {
      y[index] = x[src_col + j * d_in.stride];
    } else {
      y[index] = 1.0 / 0.0;
    }
  }
}

template<typename Real>
__global__
static void _one(Real* x, int dim) {
  int32_cuda i = blockIdx.x * blockDim.x + threadIdx.x;
  if (i < dim) {
    x[i] = 1.0;
  }
}

template<typename Real>
__global__
static void _randomize(Real* y, const Real* x, const int32_cuda* copy_from,
                       MatrixDim d_out, MatrixDim d_in) {
  int32_cuda i = blockIdx.x * blockDim.x + threadIdx.x;
  int32_cuda j = blockIdx.y * blockDim.y + threadIdx.y;
  int32_cuda index = i + j * d_out.stride;
  if (i < d_out.cols && j < d_out.rows) {
    int32_cuda src_row = copy_from[j];
    y[index] = x[i + src_row * d_in.stride];
  }
}

template<typename Real>
__global__
static void _regularize_l1(Real* wei, Real* grad, Real l1, Real lr, MatrixDim d,
                           int stride_grad) {
  int32_cuda i = blockIdx.x * blockDim.x + threadIdx.x;
  int32_cuda j = blockIdx.y * blockDim.y + threadIdx.y;
  int32_cuda index = i + j * d.stride, grad_index = i + j * stride_grad;
  if (i < d.cols && j < d.rows) {

    if (wei[index] == 0.0)
      return; //skip L1 if zero weight!

    Real l1_signed = l1;
    if (wei[index] < 0.0) //flip sign
      l1_signed = -l1;

    Real before = wei[index];
    //simulate update
    Real after = wei[index] - lr * grad[grad_index] - l1_signed;
    if ((after > 0.0) ^ (before > 0.0)) { //sign changed?
      wei[index] = 0.0;
      grad[grad_index] = 0.0;
    } else {
      wei[index] -= l1_signed;
    }
  }
}

template<typename Real>
__global__
static void _find_row_max_id(const Real* mat, Real* vec_val, int32_cuda* vec_id,
                             MatrixDim d) {
  const int32_cuda i = blockIdx.x;
  const int32_cuda base = i * d.stride;
  const int32_cuda tid = threadIdx.x;

  __shared__ Real smax[CU1DBLOCK];
  __shared__ int32_cuda sidx[CU1DBLOCK];

  Real tmax = -1e20;
  int32_cuda tidx = -1;

  // Loop over blocks for coalesced memory access.
  for (int32_cuda j = tid; j < d.cols; j += CU1DBLOCK) {
    const Real val = mat[base + j];
    if (val > tmax) {
      tmax = val;
      tidx = j;
    }
  }

  smax[tid] = tmax;
  sidx[tid] = tidx;

  // Parallel reduce
#pragma unroll
  for (int32_cuda num_working_threads = CU1DBLOCK / 2;
      num_working_threads >= warpSize; num_working_threads >>= 1) {
    __syncthreads();
    if (tid < num_working_threads) {
      if (smax[tid + num_working_threads] > smax[tid]) {
        smax[tid] = smax[tid + num_working_threads];
        sidx[tid] = sidx[tid + num_working_threads];
      }
    }
  }
  // Warp reduce without __syncthreads()
  // (note.: synchronizes implicitly within a warp at the multiprocessor)
  if (tid < warpSize / 2) {
#pragma unroll
    for (int32_cuda num_working_threads = warpSize / 2; num_working_threads > 0;
        num_working_threads >>= 1) {
      if (smax[tid + num_working_threads] > smax[tid]) {
        smax[tid] = smax[tid + num_working_threads];
        sidx[tid] = sidx[tid + num_working_threads];
      }
    }
  }

  if (tid == 0) {
    if (vec_val) {
      vec_val[i] = smax[0];
    }
    vec_id[i] = sidx[0];
  }
}

template<typename Real>
__global__
static void _diff_xent(const int32_cuda* vec_tgt, Real* mat_net_out,
                       Real* vec_log_post, MatrixDim d) {
  int32_cuda i = blockIdx.x * blockDim.x + threadIdx.x;
  int32_cuda j = blockIdx.y * blockDim.y + threadIdx.y;

  if (i > 0)
    return;
  if (j < d.rows) {
    int32_cuda index = vec_tgt[j] + j * d.stride;
    Real value = mat_net_out[index];
    if (value < 1e-20)
      value = 1e-20;
    vec_log_post[j] = log(value);
    mat_net_out[index] -= 1.0;
  }
}

template<typename Real>
__global__
static void _diff_softmax(Real* x, const MatrixDim dim, const Real* value,
                          const int value_stride, const Real* diff,
                          const int diff_stride) {
  __shared__ Real ssum;
  typedef cub::BlockReduce<Real, CU1DBLOCK> BlockReduceT;
  __shared__ typename BlockReduceT::TempStorage temp_storage;

  const int tid = threadIdx.x;
  const int i = blockIdx.x;
  const int value_start = i * value_stride;
  const int diff_start = i * diff_stride;
  const int x_start = i * dim.stride;

  // Loop along the matrix row. Reduce to CU1DBLOCK elements per row.
  Real tsum = Real(0);
  for (int j = tid; j < dim.cols; j += CU1DBLOCK) {
    tsum += value[value_start + j] * diff[diff_start + j];
  }
  tsum = BlockReduceT(temp_storage).Sum(tsum);

  // Broadcast result to all threads
  if (tid == 0) {
    ssum = tsum;
  }
  __syncthreads();
  const Real pe = ssum;

  // Apply element-wise x = value * (diff - pe)
  for (int j = tid; j < dim.cols; j += CU1DBLOCK) {
    x[x_start + j] = value[value_start + j] * (diff[diff_start + j] - pe);
  }
}

// Differentiate backward through the log softmax function.
// "out_value" is the log softmax output. Does, for each row i,
// in_deriv(i) =  out_deriv(i) - sum(out_deriv(i)) .* exp(out_value(i))
// ???(i) is row-vector.
// CUDA thread layout: 1 thread block (CU1DBLOCK == 256 threads) per matrix-row.
template<typename Real>
__global__
static void _diff_log_softmax(const MatrixDim in_deriv_dim,
                              const Real* out_value, const int out_value_stride,
                              const Real* out_deriv, const int out_deriv_stride,
                              Real* in_deriv) {

  __shared__ Real ssum;
  typedef cub::BlockReduce<Real, CU1DBLOCK> BlockReduceT;
  __shared__ typename BlockReduceT::TempStorage temp_storage;
  const int tid = threadIdx.x;
  const int i = blockIdx.x;
  const int out_value_start = i * out_value_stride;
  const int out_deriv_start = i * out_deriv_stride;
  const int in_deriv_start = i * in_deriv_dim.stride;

  // Loop along the matrix row. Reduce to CU1DBLOCK elements per row.
  Real tsum = Real(0);
  for (int j = tid; j < in_deriv_dim.cols; j += CU1DBLOCK) {
    tsum += out_deriv[out_deriv_start + j];
  }
  tsum = BlockReduceT(temp_storage).Sum(tsum);

  // Broadcast result to all threads
  if (tid == 0) {
    ssum = tsum;
  }
  __syncthreads();
  const Real sum_e = ssum;

  // Apply element-wise x = out_deriv - exp(value) * sum_e
  for (int j = tid; j < in_deriv_dim.cols; j += CU1DBLOCK) {
    in_deriv[in_deriv_start + j] = out_deriv[out_deriv_start + j]
        - exp(out_value[out_value_start + j]) * sum_e;
  }
}


/**
 this function computes the core part of the LSTM nonlinearity.
 @param [in] in      A matrix, of dimension num_rows by 5*cell_dim
                     (i.e. its num-cols must be a multiple of 5).
                     The column-space is interpreted as 5
                     consecutive blocks, each of dimension cell_dim,
                     which we name:
                     (i_part, f_part, c_part, o_part, c_{t-1}).
                     If 'have_dropout_mask' is nonzero, each row of
                     'in' will have 3 extra elements, interpreted
                     as dropout masks/scales for i_t, f_t and o_t.
 @param [in] params  A matrix, of dimension 3 by cell_dim,
                     with rows containing the 3 diagonal parameter matrices
                     used in LSTMs, namely
                     w_{ic}, w_{fc} and w_{oc}.
 @param [out] out    A matrix, of dimension num_rows by 2*cell_dim.
                     The quantities c_t and m_t respectively are put there
                     (in two blocks of column-dimension cell_dim),
                     according to the following equations:

                     i_t = Sigmoid(i_part + w_{ic}*c_{t-1})
                     f_t = Sigmoid(f_part + w_{fc}*c_{t-1})
                     c_t = f_t*c_{t-1} + i_t * Tanh(c_part)
                     o_t = Sigmoid(o_part + w_{oc}*c_t)
                     m_t = o_t * Tanh(c_t)

We use 1D thread block with CU1DBLOCK threads.
It works best when cell_dim is a multiple of CU1DBLOCK.
We use 1d Grid. Each block is working on one row of the in and out matrices.
*/
template<typename Real>
__global__
static void _lstm_nonlinearity(const Real* in, const int in_stride,
                               const Real* params, const int params_stride,
                               const int out_stride, const int cell_dim,
                               const int have_dropout_mask, const int num_rows,
                               Real* out) {
  const int tid = threadIdx.x;
  const int i = blockIdx.x;
  const Real* i_part = in + i * in_stride;
  const Real* f_part = in + i * in_stride + cell_dim;
  const Real* c_part = in + i * in_stride + cell_dim * 2;
  const Real* o_part = in + i * in_stride + cell_dim * 3;
  const Real* c_tm1 = in + i * in_stride + cell_dim * 4;
  const Real* w_ic = params;
  const Real* w_fc = params + params_stride;
  const Real* w_oc = params + params_stride * 2;
  Real* c_t = out + i * out_stride;
  Real* m_t = out + i * out_stride + cell_dim;
  Real i_scale = (have_dropout_mask ? in[i * in_stride + cell_dim * 5] : 1),
       f_scale = (have_dropout_mask ? in[i * in_stride + cell_dim * 5 + 1] : 1),
       o_scale = (have_dropout_mask ? in[i * in_stride + cell_dim * 5 + 2] : 1);

  for (int j = tid; j < cell_dim; j += CU1DBLOCK) {
    Real c_tm1_j = c_tm1[j];
    Real i_t_j = Real(1) / (Real(1) + exp(-i_part[j] - w_ic[j] * c_tm1_j));
    Real f_t_j = Real(1) / (Real(1) + exp(-f_part[j] - w_fc[j] * c_tm1_j));
    Real c_t_j = f_t_j * f_scale * c_tm1_j + i_t_j * i_scale * tanh(c_part[j]);
    Real o_t_j = Real(1) / (Real(1) + exp(-o_part[j] - w_oc[j] * c_t_j));
    c_t[j] = c_t_j;
    m_t[j] = o_t_j * o_scale * tanh(c_t_j);
  }
}


/**
   This function does the 'backward' pass corresponding to the function
   ComputeLstmNonlinearity.  It's a little more complicated than you might
   expect because of the 'self-repair' mechanism that we use to prevent the
   sigmoid and tanh nonlinearities oversaturating,  and because of the
   average-activation and average-derivative stats that we store for these
   nonlinearites (these stats are used both to control the self-repair
   mechanism, and for diagnostic purposes).

   Because the forward pass computes various intermediate values that are not
   output, this function actually has to do the same computations as the
   forward pass before it actually does the backprop.

   In the following description, `C` is for `cell_dim`, `N` is for `num_rows`.

 @param [in]  input  The same as in ComputeLstmNonlinearity().
                     A matrix, of dimension N by 5C (i.e. its num-cols must be
                     a multiple of 5).  The column-space is interpreted as 5
                     consecutive blocks, each of dimension C, which we name:
                     (i_part, f_part, c_part, o_part, c_{t-1}).
                     If 'have_dropout_mask' is nonzero, each row of
                     'in' will have 3 extra elements, interpreted
                     as dropout masks/scales for i_t, f_t and o_t.
 @param [in] params  The same as in ComputeLstmNonlinearity().
                     A matrix, of dimension 3 by C, with rows containing the
                     three diagonal parameter matrices used in LSTMs, namely
                     w_{ic}, w_{fc} and w_{oc}.
 @param [in] output_deriv
                     A matrix, of dimension N by 2C, containing the derivative
                     of the objective function we're backpropagating,
                     w.r.t. the quantities c_t and m_t (in two blocks of
                     column-dimension C).
 @param [in] deriv_sum_in
                     This is used in the self-repair code to identify
                     oversaturated nonlinearities.
                     It is a matrix, of dimension 5 by C, corresponding to
                     the totals of the derivatives of the 5 sigmoid and tanh
                     nonlinearities, in they order they appear in the equations
                     in the documentation of ComputeLstmNonlinearity()
                     respectively,
                     they appear in the equations for (i_t, f_t, c_t, o_t, m_t).
                     This will be divided by 'count_in' to get the average
                     derivative value so far, for each of the nonlinearities.
 @param [in] self_repair_config
                     A vector of dimension 10, containing the configuration of
                     the self-repair to be used for the 5 nonlinearities.
                     The first 5 elements are the self_repair_lower_threshold
                     values (typically 0.05 for sigmoid and 0.2 for tanh),
                     and the next 5 elements are the corresponding
                     self-repair-scales (typically 10^-5).
 @param [in] count_in  The data-count that corresponds to the stats in
                     'deriv_sum_in' at entry to the function.
                     This function should tolerate the count being zero
                     (in that case, it is free to do the self-repair or not,
                     as this should only happen on the 1st minibatch of each
                     training job).
 @param [out] input_deriv
                     May be NULL; if not, this function writes, to this
                     location, the backpropagated derivative of the objective
                     function w.r.t. the 'input' matrix.  This matrix should
                     have the same dimension as 'input' i.e.  N by 5C.  In
                     addition to the regular backpropagated derivative, the
                     output will include small values relating to 'self-repair'.
 @param [out] params_deriv
                     May be NULL; if not, this is where this function *writes*
                     [not adds] the backpropagated derivative of the objective
                     function w.r.t. 'params'; it should have the same dimension
                     as 'params' (3 by C).  (This matrix will then be processed
                     by the natural gradient code and added to the appropriate
                     copy of the parameter matrix, outside this function).
 @param [out] value_sum_out
                     Must be NULL if params_deriv is NULL; if not, a matrix of
                     dimension 5 by C.  This function *adds* to this location
                     the total value of each of the sigmoid/tanh nonlinearities
                     that it computes (this is for diagnostic purposes).
 @param [out] deriv_sum_out
                     Must be NULL if params_deriv is NULL; if not, a matrix of
                     dimension 5 by C; this function *adds* to this location the
                     total of the derivative of each of the sigmoid/tanh
                     nonlinearities that it computes (this is for diagnostic
                     purposes and to control the self-repair).  This function
                     should tolerate the case when 'deriv_sum_out' points to the
                     same data as 'deriv_sum_in'.
 @param [out] self_repair_sum_out
                     Must be NULL if params_deriv is NULL; if not, a matrix of
                     dimension 5 by C; this function *writes* to this location
                     the sum of the number of times the self-repair code was
                     activated (integer values 0 <= k <= N).  This will be
                     processed outside this function into self-repair stats for
                     diagnostics.
// Use 2D block (8x32 threads) as we need to compute column sum.
// Use 1D grid to cover the data matrix `cell_dim`.
*/
template<typename Real>
__global__
static void _diff_lstm_nonlinearity(const int cell_dim, const int have_dropout_mask,
                                    const int num_rows,
                                    const Real* input, const int input_stride,
                                    const Real* params, const int params_stride,
                                    const Real* output_deriv,
                                    const int output_deriv_stride,
                                    const double* deriv_sum_in,
                                    const int deriv_sum_in_stride,
                                    const Real* self_repair_config,
                                    double count, Real* input_deriv,
                                    const int input_deriv_stride,
                                    Real* params_deriv,
                                    const int params_deriv_stride,
                                    double* value_sum_out,
                                    const int value_sum_out_stride,
                                    double* deriv_sum_out,
                                    const int deriv_sum_out_stride,
                                    Real* self_repair_sum_out,
                                    const int self_repair_sum_out_stride) {
  __shared__ Real smem[CU1DBLOCK];

  const int j = blockIdx.x * blockDim.x + threadIdx.x;
  const int tid = threadIdx.y * blockDim.x + threadIdx.x;
  const int grid_stride = gridDim.y * blockDim.y;
  const int i0 = blockIdx.y * blockDim.y + threadIdx.y;

  Real w_ic_deriv_sum = 0;
  Real w_fc_deriv_sum = 0;
  Real w_oc_deriv_sum = 0;

  Real i_t_value_sum = 0, i_t_deriv_sum = 0;
  Real f_t_value_sum = 0, f_t_deriv_sum = 0;
  Real c_part_value_sum = 0, c_part_deriv_sum = 0;
  Real o_t_value_sum = 0, o_t_deriv_sum = 0;
  Real c_t_value_sum = 0, c_t_deriv_sum = 0;

  bool update_sr[5];

  if (j < cell_dim) {
    const Real w_ic = params[j];
    const Real w_fc = params[params_stride + j];
    const Real w_oc = params[2 * params_stride + j];

    const Real* sr_config = self_repair_config;
#   pragma unroll
    for (int i = 0; i < 5; i++) {
      update_sr[i] =
          deriv_sum_in[i * deriv_sum_in_stride + j] < sr_config[i] * count;
    }
    const Real i_t_self_repair = (update_sr[0] ? sr_config[5] : 0);
    const Real f_t_self_repair = (update_sr[1] ? sr_config[6] : 0);
    const Real c_part_self_repair = (update_sr[2] ? sr_config[7] : 0);
    const Real o_t_self_repair = (update_sr[3] ? sr_config[8] : 0);
    const Real c_t_self_repair = (update_sr[4] ? sr_config[9] : 0);


    for (int i = i0; i < num_rows; i += grid_stride) {
      const Real i_part = input[i * input_stride + j];
      const Real f_part = input[i * input_stride + j + cell_dim];
      const Real c_part = input[i * input_stride + j + 2 * cell_dim];
      const Real o_part = input[i * input_stride + j + 3 * cell_dim];
      const Real c_prev = input[i * input_stride + j + 4 * cell_dim];


      const Real i_scale = (have_dropout_mask ?
                            input[i * input_stride + cell_dim * 5] : 1),
                 f_scale = (have_dropout_mask ?
                            input[i * input_stride + cell_dim * 5 + 1] :1),
                 o_scale = (have_dropout_mask ?
                            input[i * input_stride + cell_dim * 5 + 2] :1);


      const Real i_t = Real(1) / (1 + exp(-i_part - w_ic * c_prev));
      const Real f_t = Real(1) / (1 + exp(-f_part - w_fc * c_prev));
      const Real tanh_c_part = tanh(c_part);
      const Real c_t = f_t * f_scale * c_prev + i_t * i_scale * tanh_c_part;
      const Real o_t = 1 / (1 + exp(-o_part - w_oc * c_t));
      const Real tanh_c_t = tanh(c_t);

      const Real i_t_deriv = i_t * (1 - i_t);
      const Real f_t_deriv = f_t * (1 - f_t);
      const Real c_part_deriv = 1 - tanh_c_part * tanh_c_part;
      const Real o_t_deriv = o_t * (1 - o_t);
      const Real c_t_deriv = 1 - tanh_c_t * tanh_c_t;

      if (params_deriv) {
        i_t_value_sum += i_t;
        f_t_value_sum += f_t;
        c_part_value_sum += tanh_c_part;
        o_t_value_sum += o_t;
        c_t_value_sum += tanh_c_t;

        i_t_deriv_sum += i_t_deriv;
        f_t_deriv_sum += f_t_deriv;
        c_part_deriv_sum += c_part_deriv;
        o_t_deriv_sum += o_t_deriv;
        c_t_deriv_sum += c_t_deriv;
      }

      const Real dc_t_out = output_deriv[i * output_deriv_stride + j];
      const Real dm_t = output_deriv[i * output_deriv_stride + j + cell_dim];

      const Real dtanh_c_t = o_t * o_scale * dm_t;
      const Real do_t = o_scale * tanh_c_t * dm_t;
      const Real do_t_input = (o_t_deriv * do_t
          - (2 * o_t - 1) * o_t_self_repair);

      const Real dc_t = (c_t_deriv * dtanh_c_t + dc_t_out + do_t_input * w_oc)
          - tanh_c_t * c_t_self_repair;
      const Real dtanh_c_part = i_t * i_scale * dc_t;
      const Real df_t = dc_t * f_scale * c_prev;
      const Real df_t_input = (df_t * f_t_deriv
                               - (2 * f_t - 1) * f_t_self_repair);
      const Real di_t = dc_t * i_scale * tanh_c_part;
      const Real di_t_input = (di_t * i_t_deriv
                               - (2 * i_t - 1) * i_t_self_repair);

      if (params_deriv) {
        w_ic_deriv_sum += c_prev * di_t_input;
        w_fc_deriv_sum += c_prev * df_t_input;
        w_oc_deriv_sum += c_t * do_t_input;
      }

      const Real dc_prev = w_ic * di_t_input + w_fc * df_t_input + f_t * f_scale * dc_t;
      const Real do_part = do_t_input;
      const Real dc_part = (c_part_deriv * dtanh_c_part
          - tanh_c_part * c_part_self_repair);
      const Real df_part = df_t_input;
      const Real di_part = di_t_input;

      if (input_deriv) {
        input_deriv[i * input_deriv_stride + j] = di_part;
        input_deriv[i * input_deriv_stride + j + cell_dim] = df_part;
        input_deriv[i * input_deriv_stride + j + cell_dim * 2] = dc_part;
        input_deriv[i * input_deriv_stride + j + cell_dim * 3] = do_part;
        input_deriv[i * input_deriv_stride + j + cell_dim * 4] = dc_prev;
      }
    }
  }

  if (params_deriv) {
    // compute params_deriv
    smem[tid] = w_ic_deriv_sum;
#   pragma unroll
    for (int shift = CU1DBLOCK / 2; shift >= warpSize; shift >>= 1) {
      __syncthreads();
      if (tid < shift) {
        smem[tid] += smem[tid + shift];
      }
    }
    if (tid < warpSize && j < cell_dim) {
      params_deriv[j] = smem[tid];
    }

    __syncthreads();
    smem[tid] = w_fc_deriv_sum;
#   pragma unroll
    for (int shift = CU1DBLOCK / 2; shift >= warpSize; shift >>= 1) {
      __syncthreads();
      if (tid < shift) {
        smem[tid] += smem[tid + shift];
      }
    }
    if (tid < warpSize && j < cell_dim) {
      params_deriv[params_deriv_stride + j] = smem[tid];
    }

    __syncthreads();
    smem[tid] = w_oc_deriv_sum;
#   pragma unroll
    for (int shift = CU1DBLOCK / 2; shift >= warpSize; shift >>= 1) {
      __syncthreads();
      if (tid < shift) {
        smem[tid] += smem[tid + shift];
      }
    }
    if (tid < warpSize && j < cell_dim) {
      params_deriv[2 * params_deriv_stride + j] = smem[tid];
    }

    // compute value_sum_out
    __syncthreads();
    smem[tid] = i_t_value_sum;
#   pragma unroll
    for (int shift = CU1DBLOCK / 2; shift >= warpSize; shift >>= 1) {
      __syncthreads();
      if (tid < shift) {
        smem[tid] += smem[tid + shift];
      }
    }
    if (tid < warpSize && j < cell_dim) {
      value_sum_out[j] += smem[tid];
    }

    __syncthreads();
    smem[tid] = f_t_value_sum;
#   pragma unroll
    for (int shift = CU1DBLOCK / 2; shift >= warpSize; shift >>= 1) {
      __syncthreads();
      if (tid < shift) {
        smem[tid] += smem[tid + shift];
      }
    }
    if (tid < warpSize && j < cell_dim) {
      value_sum_out[value_sum_out_stride + j] += smem[tid];
    }

    __syncthreads();
    smem[tid] = c_part_value_sum;
#   pragma unroll
    for (int shift = CU1DBLOCK / 2; shift >= warpSize; shift >>= 1) {
      __syncthreads();
      if (tid < shift) {
        smem[tid] += smem[tid + shift];
      }
    }
    if (tid < warpSize && j < cell_dim) {
      value_sum_out[2 * value_sum_out_stride + j] += smem[tid];
    }

    __syncthreads();
    smem[tid] = o_t_value_sum;
#   pragma unroll
    for (int shift = CU1DBLOCK / 2; shift >= warpSize; shift >>= 1) {
      __syncthreads();
      if (tid < shift) {
        smem[tid] += smem[tid + shift];
      }
    }
    if (tid < warpSize && j < cell_dim) {
      value_sum_out[3 * value_sum_out_stride + j] += smem[tid];
    }

    __syncthreads();
    smem[tid] = c_t_value_sum;
#   pragma unroll
    for (int shift = CU1DBLOCK / 2; shift >= warpSize; shift >>= 1) {
      __syncthreads();
      if (tid < shift) {
        smem[tid] += smem[tid + shift];
      }
    }
    if (tid < warpSize && j < cell_dim) {
      value_sum_out[4 * value_sum_out_stride + j] += smem[tid];
    }

    // need to update self_repair_sum_out before deriv_sum_out, because
    // deriv_sum_out and deriv_sum_in might point to the same memory.
    if (i0 < 5 && j < cell_dim) {
      self_repair_sum_out[i0 * self_repair_sum_out_stride + j] =
          update_sr[i0] ? num_rows : 0;
    }

    // compute derive_sum_out
    __syncthreads();
    smem[tid] = i_t_deriv_sum;
#   pragma unroll
    for (int shift = CU1DBLOCK / 2; shift >= warpSize; shift >>= 1) {
      __syncthreads();
      if (tid < shift) {
        smem[tid] += smem[tid + shift];
      }
    }
    if (tid < warpSize && j < cell_dim) {
      deriv_sum_out[j] += smem[tid];
    }

    __syncthreads();
    smem[tid] = f_t_deriv_sum;
#   pragma unroll
    for (int shift = CU1DBLOCK / 2; shift >= warpSize; shift >>= 1) {
      __syncthreads();
      if (tid < shift) {
        smem[tid] += smem[tid + shift];
      }
    }
    if (tid < warpSize && j < cell_dim) {
      deriv_sum_out[deriv_sum_out_stride + j] += smem[tid];
    }

    __syncthreads();
    smem[tid] = c_part_deriv_sum;
#   pragma unroll
    for (int shift = CU1DBLOCK / 2; shift >= warpSize; shift >>= 1) {
      __syncthreads();
      if (tid < shift) {
        smem[tid] += smem[tid + shift];
      }
    }
    if (tid < warpSize && j < cell_dim) {
      deriv_sum_out[2 * deriv_sum_out_stride + j] += smem[tid];
    }

    __syncthreads();
    smem[tid] = o_t_deriv_sum;
#   pragma unroll
    for (int shift = CU1DBLOCK / 2; shift >= warpSize; shift >>= 1) {
      __syncthreads();
      if (tid < shift) {
        smem[tid] += smem[tid + shift];
      }
    }
    if (tid < warpSize && j < cell_dim) {
      deriv_sum_out[3 * deriv_sum_out_stride + j] += smem[tid];
    }

    __syncthreads();
    smem[tid] = c_t_deriv_sum;
    __syncthreads();
#   pragma unroll
    for (int shift = CU1DBLOCK / 2; shift >= warpSize; shift >>= 1) {
      __syncthreads();
      if (tid < shift) {
        smem[tid] += smem[tid + shift];
      }
    }
    if (tid < warpSize && j < cell_dim) {
      deriv_sum_out[4 * deriv_sum_out_stride + j] += smem[tid];
    }
  }
}


__global__
static void _cuda_compress_uint8_sign(const BaseFloat *src, MatrixDim dim,
                                      unsigned char *dest, int dest_stride) {
  int i = blockIdx.x * blockDim.x + threadIdx.x;
  int j = blockIdx.y * blockDim.y + threadIdx.y;
  int dest_index = i + j * dest_stride,
      src_index = i + j * dim.stride;
  if (i < dim.cols && j < dim.rows) {
    BaseFloat f = src[src_index];
    dest[dest_index] = (f > 0.0 ? (unsigned char)1 : (unsigned char)0);
  }
}


// The following inline templated functions are a workaround for the
// fact that (I believe) std::numeric_limits is not available in CUDA;
// they allow us to access the minimum and maximum elements of certain
// types from templated code.
template <typename I> __device__ static inline int minimum_integer_value();
template <typename I> __device__ static inline int maximum_integer_value();

template<> __device__ int maximum_integer_value<int8_t>() { return 127; }
template<> __device__ int minimum_integer_value<int8_t>() { return -128; }
template<> __device__ int maximum_integer_value<uint8_t>() { return 255; }
template<> __device__ int minimum_integer_value<uint8_t>() { return 0; }
template<> __device__ int maximum_integer_value<int16_t>() { return 32767; }
template<> __device__ int minimum_integer_value<int16_t>() { return -32768; }
template<> __device__ int maximum_integer_value<uint16_t>() { return 65535; }
template<> __device__ int minimum_integer_value<uint16_t>() { return 0; }



template <typename I>
__global__
static void _cuda_compress_bounds_check(const BaseFloat *src, MatrixDim dim,
                                        I *dest, int dest_stride, float inv_scale) {
  int i = blockIdx.x * blockDim.x + threadIdx.x;
  int j = blockIdx.y * blockDim.y + threadIdx.y;
  int dest_index = i + j * dest_stride,
      src_index = i + j * dim.stride;
  const int min_value = minimum_integer_value<I>(),
      max_value = maximum_integer_value<I>();
  int compressed_value;
  int ok = (i < dim.cols && j < dim.rows);
  if  (ok) {
    float f = src[src_index];
    // note: I'm not sure what __float2int_rn does if input is outside of
    // integer range, but it doesn't matter much as in the situations where this
    // type of compression would make sense, the input should be well inside the
    // range of 'int', and if it fails, we've probably already catastrophically
    // diverged.
    int i = __float2int_rn(f * inv_scale);
    if (i < min_value) compressed_value = min_value;
    else if (i > max_value) compressed_value = max_value;
    else compressed_value = i;
  }
  __syncthreads();
  if (ok) {
    dest[dest_index] = compressed_value;
  }
}


template <typename I>
__global__
static void _cuda_compress_no_bounds_check(const BaseFloat *src, MatrixDim dim,
                                           I *dest, int dest_stride,
                                           float inv_scale) {
  int i = blockIdx.x * blockDim.x + threadIdx.x;
  int j = blockIdx.y * blockDim.y + threadIdx.y;
  int dest_index = i + j * dest_stride,
      src_index = i + j * dim.stride;
  if (i < dim.cols && j < dim.rows) {
    float f = src[src_index];
    int i = __float2int_rn(f * inv_scale);
    I s = i;
    dest[dest_index] = s;
  }
}

template <typename I>
__global__
static void _cuda_uncompress(BaseFloat *dest, MatrixDim dim,
                             const I *src, int src_stride,
                             float scale) {
  int i = blockIdx.x * blockDim.x + threadIdx.x;
  int j = blockIdx.y * blockDim.y + threadIdx.y;
  int src_index = i + j * src_stride,
      dest_index = i + j * dim.stride;
  if (i < dim.cols && j < dim.rows) {
    I s = src[src_index];
    dest[dest_index] = float(s * scale);
  }
}

template <typename Real>
__global__
void _cuda_mat_copy_range_clamped(
   int32_t row_start, int32_t row_end, int32_t num_cols,
   const Real * __restrict__ src, int32_t lds, 
   int32_t clamp_low, int32_t clamp_high,
   Real * __restrict__ dst, int32_t ldd) {
  int32_t rid = blockIdx.y*blockDim.y+threadIdx.y;
  int32_t cid = blockIdx.x*blockDim.x+threadIdx.x;

  int32_t num_rows = row_end - row_start;
  // for each row in parallel
  for (int32_t r = rid; r < num_rows; r += blockDim.y * gridDim.y) {
    // for each column in parallel
    for (int32_t c = cid; c < num_cols; c += blockDim.x * gridDim.x) {
      // compute offset row
      int32_t r_in = r + row_start;
      // clamp if necessary
      if (r_in < clamp_low) r_in = clamp_low;
      if (r_in > clamp_high) r_in = clamp_high;

      // copy data
      dst[r * ldd + c] = src[r_in * lds + c];
    }
  }
}

<<<<<<< HEAD
=======
template <typename Real> 
struct MatrixCopyDesc {
  const Real *input;
  Real *output;
  int32_t ldi, ldo;
  int32_t num_rows, num_cols;
};

template <typename Real>
struct  BatchedMatrixCopyDesc {
  //maximum size allowed in formal parameter list
  static const int32_t MAX_BATCH_SIZE=128; 
  MatrixCopyDesc<Real> batch[MAX_BATCH_SIZE];
};

// launched with a block size of 32x32 (32 rows, 32 cols per CTA)
// grid dim x,y expands to fill out average in x/y across batches
// grid dim.z is batch
template<typename Real>
__global__ 
void _cuda_batch_copy_mats(BatchedMatrixCopyDesc<Real> batch_desc) {

  int32_t rid = blockIdx.y * blockDim.y + threadIdx.y;
  int32_t cid = blockIdx.x * blockDim.x + threadIdx.x;
  int32_t bid = blockIdx.z;  // batch id 

  // read copy parameters
  MatrixCopyDesc<Real> desc = batch_desc.batch[bid];
  int32_t num_rows = desc.num_rows;
  int32_t num_cols = desc.num_cols;
  const Real *input = desc.input;
  Real *output = desc.output;
  int32_t ldi = desc.ldi;
  int32_t ldo = desc.ldo;

  // for each row of output in parallel
  for (int32_t r = rid; r < num_rows; r += blockDim.y * gridDim.y) {
    // for each of column of output in parallel
    for (int32_t c = cid; c < num_cols; c+= blockDim.x * gridDim.x) {
      output[r * ldo + c] = input[r * ldi + c];
    }
  }
}

>>>>>>> 63b38496
__global__
static void _noop_kernel() {
}

/***********************************************************************
 * ANSI-C wrappers of CUDA kernels
 */

/*
 * "int32"
 */
void cuda_int32_set_const(dim3 Gr, dim3 Bl, int32_cuda* mat, int32_cuda value,
                          MatrixDim d) {
  _set_const<<<Gr,Bl>>>(mat,value,d);
}
void cuda_int32_add(dim3 Gr, dim3 Bl, int32_cuda* mat, int32_cuda value,
                    MatrixDim d) {
  _add<<<Gr,Bl>>>(mat,value,d);
}
void cuda_int32_sequence(dim3 Gr, dim3 Bl, int32_cuda* data, int length,
                    int32_cuda base) {
  _sequence<<<Gr, Bl>>>(data, length, base);
}

/*
 * "float"
 */

/*
 * CuMatrix
 */
void cudaF_copy_upp_low(dim3 Gr, dim3 Bl, float* A, MatrixDim dimA) {
  _copy_upp_low<<<Gr,Bl>>>(A,dimA);}
void cudaF_copy_low_upp(dim3 Gr, dim3 Bl, float* A, MatrixDim dimA) {
  _copy_low_upp<<<Gr,Bl>>>(A,dimA);}
void cudaF_add_diag_vec_mat(dim3 Gr, dim3 Bl, float alpha, float *mat,
                            MatrixDim mat_dim, const float *vec,
                            const float *mat2, int mat2_row_stride,
                            int mat2_col_stride, float beta) {
  _add_diag_vec_mat<<<Gr,Bl>>>(alpha, mat, mat_dim, vec, mat2, mat2_row_stride,
      mat2_col_stride, beta);
}

void cudaF_copy_from_tp_trans(dim3 Gr, dim3 Bl, float* A, const float* B,
                              MatrixDim dmat) {
  _copy_from_tp_trans<<<Gr,Bl>>>(A,B,dmat);
}
void cudaFD_copy_from_tp_trans(dim3 Gr, dim3 Bl, float* A, const double* B,
                               MatrixDim dmat) {
  _copy_from_tp_trans<<<Gr,Bl>>>(A,B,dmat);
}

void cudaF_copy_from_tp(dim3 Gr, dim3 Bl, float* A, const float* B,
                        MatrixDim dmat) {
  _copy_from_tp<<<Gr,Bl>>>(A,B,dmat);
}
void cudaFD_copy_from_tp(dim3 Gr, dim3 Bl, float* A, const double* B,
                         MatrixDim dmat) {
  _copy_from_tp<<<Gr,Bl>>>(A,B,dmat);
}

void cudaF_apply_exp(dim3 Gr, dim3 Bl, float* mat, MatrixDim d) {
  _apply_exp<<<Gr,Bl>>>(mat,d);
}

void cudaF_apply_exp_limited(dim3 Gr, dim3 Bl, float* mat, MatrixDim d,
                             float lower_limit, float upper_limit) {
  _apply_exp_limited<<<Gr,Bl>>>(mat, d, lower_limit, upper_limit);
}

void cudaF_apply_pow(dim3 Gr, dim3 Bl, float* mat, float power, MatrixDim d) {
  _apply_pow<<<Gr,Bl>>>(mat, power, d);
}

void cudaF_apply_pow_abs(dim3 Gr, dim3 Bl, float* mat, float power,
                         bool include_sign, MatrixDim d) {
  _apply_pow_abs<<<Gr,Bl>>>(mat, power, include_sign, d);
}

void cudaF_apply_heaviside(dim3 Gr, dim3 Bl, float* mat, MatrixDim d) {
  _apply_heaviside<<<Gr,Bl>>>(mat, d);
}

void cudaF_copy_cols(dim3 Gr, dim3 Bl, float* dst, const float* src,
                     const MatrixIndexT_cuda* reorder, MatrixDim dst_dim,
                     int src_stride) {
  _copy_cols<<<Gr,Bl>>>(dst, src, reorder, dst_dim, src_stride);
}

void cudaF_add_cols(dim3 Gr, dim3 Bl, float* dst, const float* src,
                    const MatrixIndexT_cuda* reorder, MatrixDim dst_dim,
                    int src_stride) {
  _add_cols<<<Gr,Bl>>>(dst, src, reorder, dst_dim, src_stride);
}

void cudaF_copy_rows(dim3 Gr, dim3 Bl, float* dst, const float* src,
                     const MatrixIndexT_cuda* reorder, MatrixDim dst_dim,
                     int src_stride) {
  _copy_rows<<<Gr,Bl>>>(dst, src, reorder, dst_dim, src_stride);
}

void cudaF_copy_rows_direct(dim3 Gr, dim3 Bl, float* dst,
                            const float* const * src, MatrixDim dst_dim) {
  _copy_rows<<<Gr,Bl>>>(dst, src, dst_dim);
}

void cudaF_copy_to_rows_direct(dim3 Gr, dim3 Bl, float* const * dst,
                               const float* src, MatrixDim src_dim) {
  _copy_to_rows<<<Gr,Bl>>>(dst, src, src_dim);
}

void cudaF_add_rows(dim3 Gr, dim3 Bl, float alpha, float* dst, const float* src,
                    const MatrixIndexT_cuda* reorder, MatrixDim dst_dim,
                    int src_stride) {
  _add_rows<<<Gr,Bl>>>(alpha, dst, src, reorder, dst_dim, src_stride);
}

void cudaF_mul_rows(dim3 Gr, dim3 Bl, float* dst, const float* src,
                    const MatrixIndexT_cuda* reorder, MatrixDim dst_dim,
                    int src_stride) {
  _mul_rows<<<Gr,Bl>>>(dst, src, reorder, dst_dim, src_stride);
}

void cudaF_add_rows_direct(dim3 Gr, dim3 Bl, float alpha, float* dst,
                           const float* const * src, MatrixDim dst_dim) {
  _add_rows<<<Gr,Bl>>>(alpha, dst, src, dst_dim);
}

void cudaF_add_to_rows(dim3 Gr, dim3 Bl, float alpha,
                       float* dst, const float* src, const MatrixIndexT_cuda* reorder,
                       MatrixDim src_dim, int dst_stride) {
  _add_to_rows<<<Gr,Bl>>>(alpha, dst, src, reorder, src_dim, dst_stride);
}

void cudaF_add_to_rows_direct(dim3 Gr, dim3 Bl, float alpha, float* const * dst,
                              const float* src, MatrixDim src_dim) {
  _add_to_rows<<<Gr,Bl>>>(alpha, dst, src, src_dim);
}

void cudaF_apply_floor(dim3 Gr, dim3 Bl, float* mat, float floor_val,
                       MatrixDim d) {
  _apply_floor<<<Gr,Bl>>>(mat, floor_val, d);
}

void cudaF_apply_ceiling(dim3 Gr, dim3 Bl, float* mat, float ceiling_val,
                         MatrixDim d) {
  _apply_ceiling<<<Gr,Bl>>>(mat, ceiling_val, d);
}

void cudaF_set_diag(int Gr, int Bl, float* mat, float value, MatrixDim d) {
  _set_diag<<<Gr,Bl>>>(mat,value,d);
}

void cudaF_set_diag_packed(int Gr, int Bl, float* mat, float value, int dim) {
  _set_diag_packed<<<Gr,Bl>>>(mat,value,dim);
}

void cudaF_add_diag_packed(int Gr, int Bl, float* mat, float value, int dim) {
  _add_diag_packed<<<Gr,Bl>>>(mat,value,dim);
}

void cudaF_set_const(dim3 Gr, dim3 Bl, float* mat, float value, MatrixDim d) {
  _set_const<<<Gr,Bl>>>(mat,value,d);
}

void cudaF_set_zero_above_diag(dim3 Gr, dim3 Bl, float* mat, MatrixDim d) {
  _set_zero_above_diag<<<Gr,Bl>>>(mat, d);
}

void cudaF_add(dim3 Gr, dim3 Bl, float* mat, float value, MatrixDim d) {
  _add<<<Gr,Bl>>>(mat,value,d);
}

void cudaF_scale_diag_packed(int Gr, int Bl, float* mat, float value, int dim) {
  _scale_diag_packed<<<Gr,Bl>>>(mat,value,dim);
}

void cudaF_scale(dim3 Gr, dim3 Bl, float* mat, float value, MatrixDim d) {
  _scale<<<Gr,Bl>>>(mat,value,d);
}

void cudaF_apply_log(dim3 Gr, dim3 Bl, float* mat, MatrixDim d) {
  _apply_log<<<Gr,Bl>>>(mat,d);
}

void cudaF_mul_elements(dim3 Gr, dim3 Bl, float* mat, const float* A,
                        MatrixDim dst_d, int src_stride) {
  _mul_elements<<<Gr,Bl>>>(mat,A,dst_d,src_stride);
}

void cudaF_div_elements(dim3 Gr, dim3 Bl, float* mat, const float* A,
                        MatrixDim dst_d, int src_stride) {
  _div_elements<<<Gr,Bl>>>(mat,A,dst_d,src_stride);
}

void cudaF_max(dim3 Gr, dim3 Bl, float* mat, const float* A, MatrixDim dst_d,
               int src_stride) {
  _max<<<Gr,Bl>>>(mat,A,dst_d,src_stride);
}

void cudaF_min(dim3 Gr, dim3 Bl, float* mat, const float* other,
               MatrixDim mat_d, int other_stride) {
  _min<<<Gr,Bl>>>(mat,other,mat_d,other_stride);
}

void cudaF_mul_cols_vec(dim3 Gr, dim3 Bl, float* mat, const float* scale,
                        MatrixDim d) {
  _mul_cols_vec<<<Gr,Bl>>>(mat,scale,d);
}

void cudaF_mul_rows_vec(dim3 Gr, dim3 Bl, float* mat, const float* scale,
                        MatrixDim d) {
  _mul_rows_vec<<<Gr,Bl>>>(mat,scale,d);
}

void cudaF_mul_rows_group_mat(dim3 Gr, dim3 Bl, float *y, const float *x,
                              MatrixDim d, int src_stride, int group_size) {
  _mul_rows_group_mat<<<Gr,Bl>>>(y, x, d, src_stride, group_size);
}


void cudaF_diff_group_pnorm(dim3 Gr, dim3 Bl, float *id, const float *iv,
                            const float *ov, const float* od, MatrixDim id_dim,
                            int iv_stride, int ov_stride, int od_stride,
                            int group_size, float power) {
  _diff_group_pnorm<<<Gr, Bl>>>(id, iv, ov, od, id_dim, iv_stride, ov_stride,
      od_stride, group_size, power);
}

void cudaF_calc_group_max_deriv(dim3 Gr, dim3 Bl, float *y, const float *x1,
                                const float *x2, MatrixDim y_dim, int x1_stride,
                                int x2_stride, int group_size) {
  _calc_group_max_deriv<<<Gr,Bl>>>(y, x1, x2, y_dim, x1_stride, x2_stride,
      group_size);
}

void cudaF_div_rows_vec(dim3 Gr, dim3 Bl, float* mat, const float* vec_div,
                        MatrixDim d) {
  _div_rows_vec<<<Gr,Bl>>>(mat, vec_div, d);
}

void cudaF_add_mat(dim3 Gr, dim3 Bl, float alpha, const float* src, float* dst,
                   MatrixDim d, int src_stride, int A_trans) {
  if (A_trans) {
    _add_mat_trans<<<Gr,Bl>>>(alpha,src,dst,d,src_stride);
  } else {
    _add_mat<<<Gr,Bl>>>(alpha,src,dst,d,src_stride);
  }
}

void cudaF_add_mat_blocks(dim3 Gr, dim3 Bl, float alpha, const float* src,
                          int32_cuda num_row_blocks, int32_cuda num_col_blocks,
                          float* dst, MatrixDim d, int src_stride,
                          int A_trans) {
  if (A_trans) {
    _add_mat_blocks_trans<<<Gr,Bl>>>(alpha, src, num_row_blocks, num_col_blocks,
        dst, d, src_stride);
  } else {
    _add_mat_blocks<<<Gr,Bl>>>(alpha, src, num_row_blocks, num_col_blocks, dst,
        d, src_stride);
  }
}

void cudaF_add_mat_repeated(dim3 Gr, dim3 Bl, float alpha, const float* src,
                            MatrixDim src_dim, float *dst, MatrixDim dst_dim) {
  _add_mat_repeated<<<Gr,Bl>>>(alpha, src, src_dim, dst, dst_dim);
}


void cudaF_set_mat_mat_div_mat(dim3 Gr, dim3 Bl, const float *A, const float *B,
                               const float *C, float *dst, MatrixDim d,
                               int stride_a, int stride_b, int stride_c) {
  _set_mat_mat_div_mat<<<Gr,Bl>>>(A,B,C,dst,d, stride_a, stride_b, stride_c);
}

void cudaF_sy_add_tr2(dim3 Gr, dim3 Bl, float alpha, float beta, const float* T,
                      MatrixDim tdim, float *S, MatrixDim sdim) {
  _sy_add_tr2<<<Gr,Bl>>>(alpha, beta, T, tdim, S, sdim);
}

void cudaF_add_vec_to_cols(dim3 Gr, dim3 Bl, float alpha, const float* col,
                           float beta, float* dst, MatrixDim d) {
  _add_vec_to_cols<<<Gr,Bl>>>(alpha,col,beta,dst,d);
}

void cudaF_add_vec_to_rows(dim3 Gr, dim3 Bl, float alpha, const float* row,
                           float beta, float* dst, MatrixDim d) {
  _add_vec_to_rows<<<Gr,Bl>>>(alpha,row,beta,dst,d);
}

void cudaF_add_mat_diag_vec(dim3 Gr, dim3 Bl, float alpha, float *mat,
                            MatrixDim mat_dim, const float *mat2,
                            int mat2_row_stride, int mat2_col_stride,
                            const float *vec, float beta) {
  _add_mat_diag_vec<<<Gr,Bl>>>(alpha, mat, mat_dim, mat2, mat2_row_stride,
      mat2_col_stride, vec, beta);
}

void cudaF_add_mat_mat_elements(dim3 Gr, dim3 Bl, float *data,
                                const float *srcA_data, const float *srcB_data,
                                MatrixDim dim, int srcA_stride, int srcB_stride,
                                float alpha, float beta) {
  _add_mat_mat_elements<<<Gr, Bl>>>(data, srcA_data, srcB_data, dim,
      srcA_stride, srcB_stride, alpha, beta);
}

// CURRENTLY UNUSED...
void cudaF_apply_mask(dim3 Gr, dim3 Bl, float* mat, const char* mask,
                      MatrixDim dmat, MatrixDim dmask) {
  _apply_mask<<<Gr,Bl>>>(mat,mask,dmat,dmask);
}

/*
 * CuVector
 */

void cudaF_max_mat_cols(int Gr, int Bl, float* result, const float* mat,
                        const MatrixDim d) {
  _transform_reduce_mat_cols<<<Gr,Bl>>>(result,mat,d,
      TransReduceOp<MAX,float>());
}
void cudaF_min_mat_cols(int Gr, int Bl, float* result, const float* mat,
                        const MatrixDim d) {
  _transform_reduce_mat_cols<<<Gr,Bl>>>(result,mat,d,
      TransReduceOp<MIN,float>());
}
void cudaF_sum_mat_cols(int Gr, int Bl, float* result, const float* mat,
                        const MatrixDim d) {
  _transform_reduce_mat_cols<<<Gr,Bl>>>(result,mat,d,
      TransReduceOp<SUM,float>());
}
void cudaF_add_row_sum_mat(int Gr, int Bl, float* result, const float* mat,
                           const MatrixDim d, const float alpha,
                           const float beta) {
  _transform_reduce_mat_rows<<<Gr, Bl>>>(result, mat, d,
      TransReduceOp<SUMAB, float>(alpha, beta));
}
void cudaF_add_col_sum_mat(int Gr, int Bl, float* result, const float* mat,
                           const MatrixDim d, const float alpha,
                           const float beta) {
  _transform_reduce_mat_cols<<<Gr, Bl>>>(result, mat, d,
      TransReduceOp<SUMAB, float>(alpha, beta));
}


void cudaF_replace_value(int Gr, int Bl, float *v, int dim, float orig,
                         float changed) {
  _replace_value<<<Gr,Bl>>>(v, dim, orig, changed);
}

void cudaF_set_bias_params(int Gr, int Bl, float* v, const float* a,
                           float param_1, float param_2, float param_3,
                           int* flag, int dim) {
  _set_bias_params<<<Gr,Bl>>>(v,a,param_1,param_2,param_3,flag,dim);
}

void cublas_copy_kaldi_fd(int Gr, int Bl, int n, const float* x, int incx,
                          double* y, int incy) {
  _cublas_copy_kaldi<<<Gr,Bl>>>(n, x, incx, y, incy);
}

void cublas_copy_kaldi_df(int Gr, int Bl, int n, const double* x, int incx,
                          float* y, int incy) {
  _cublas_copy_kaldi<<<Gr,Bl>>>(n, x, incx, y, incy);
}

void cudaF_vec_mul_elements(int Gr, int Bl, float* v, const float* a, int dim) {
  _vec_mul_elements<<<Gr,Bl>>>(v, a, dim);
}

void cudaF_vec_min(int Gr, int Bl, const float* v, float* value, int dim,
                   int inc) {
  _vec_transform_reduce<<<Gr,Bl>>>(v, value, dim, inc,
      TransReduceOp<MIN, float>());
}

void cudaF_vec_max(int Gr, int Bl, const float* v, float* value, int dim,
                   int inc) {
  _vec_transform_reduce<<<Gr,Bl>>>(v, value, dim, inc,
      TransReduceOp<MAX, float>());
}

void cudaF_trace_mat_mat_trans(dim3 Gr, dim3 Bl, const float* A, const float* B,
                               MatrixDim dA, int B_stride, float* value) {
  _trace_mat_mat_trans<<<Gr,Bl>>>(A,B,dA,B_stride,value);
}

void cudaF_trace_mat_mat(dim3 Gr, dim3 Bl, const float* A, const float* B,
                         MatrixDim dA, int B_stride, float* value) {
  _trace_mat_mat<32> <<<Gr,Bl>>>(A,B,dA,B_stride,value);
}

void cudaF_add_diag_mat_mat_MNT(int Gr, int Bl, const float alpha,
                                const float* M, const MatrixDim dim_M,
                                const float* N, const int stride_N,
                                const float beta, float* v) {
  _add_diag_mat_mat_MNT<<<Gr,Bl>>>(alpha,M,dim_M,N,stride_N,beta,v);
}

void cudaF_add_diag_mat_mat_MTN(dim3 Gr, dim3 Bl, const float alpha,
                                const float* M, const int stride_M,
                                const float* N, const MatrixDim dim_N,
                                const float beta, float* v,
                                const int stride_v) {
  if (Bl.x == 16) {
    _add_diag_mat_mat_MTN<16> <<<Gr, Bl>>>(alpha, M, stride_M, N, dim_N, beta,
                                           v, stride_v);
  } else if (Bl.x == 32) {
    _add_diag_mat_mat_MTN<32> <<<Gr, Bl>>>(alpha, M, stride_M, N, dim_N, beta,
                                           v, stride_v);
  }
}

void cudaF_add_diag_mat_mat_MN(dim3 Gr, dim3 Bl, const float alpha,
                               const float* M, const int stride_M,
                               const float* N, const MatrixDim dim_N,
                               const float beta, float* v) {
  if (Bl.x == 16) {
    _add_diag_mat_mat_MN<16> <<<Gr,Bl>>>(alpha,M,stride_M,N,dim_N,beta,v);
  } else if (Bl.x==32) {
    _add_diag_mat_mat_MN<32><<<Gr,Bl>>>(alpha,M,stride_M,N,dim_N,beta,v);
  }
}

void cudaF_add_vec_vec(int Gr, int Bl, float alpha, float* v, const float* x,
                       const float* y, float beta, int dim) {
  _add_vec_vec<<<Gr,Bl>>>(alpha,v,x,y,beta,dim);
}

void cudaF_vec_sum(int Gr, int Bl, float* v, float* value, int dim, int inc) {
  _vec_transform_reduce<<<Gr,Bl>>>(v, value, dim, inc,
      TransReduceOp<SUM, float>());
}

void cudaF_matrix_add_elements(dim3 Gr, dim3 Bl, float *data, MatrixDim dim,
                               float alpha, MatrixElement<float>* x,
                               int num_elements) {
  _cuda_matrix_add_elements<<<Gr, Bl>>>(data, dim, alpha, x, num_elements);
}

void cudaF_matrix_add_indexed_values(dim3 Gr, dim3 Bl, MatrixDim dim,
                                     float alpha, const Int32Pair* indices,
                                     const float* x, int s, float* data) {
  _cuda_matrix_add_indexed_values<<<Gr, Bl>>>(dim, alpha, indices, x, s, data);
}

void cudaF_matrix_add_to_elements(dim3 Gr, dim3 Bl, float alpha,
                                  float* mat, MatrixDim dim,
                                  const MatrixIndexT_cuda* elements) {
  _cuda_matrix_add_to_elements<<<Gr, Bl>>>(alpha, mat, dim, elements);
}

void cudaF_vector_copy_elements(dim3 Gr, dim3 Bl, float *data, int dim,
                                const float *src_mat, int mat_stride,
                                bool transpose,
                                const MatrixIndexT_cuda* elements) {
  _cuda_vector_copy_elements<<<Gr, Bl>>>(data, dim, src_mat, mat_stride,
                                         transpose, elements);
}

void cudaF_comp_obj_deriv(dim3 Gr, dim3 Bl, MatrixElement<float>* x, int s,
                          const float* z, MatrixDim d, float* z2, MatrixDim d2,
                          float* t) {
  _cuda_comp_obj_deriv<<<Gr,Bl>>>(x,s,z,d,z2,d2,t);
}

void cudaD_comp_obj_deriv(dim3 Gr, dim3 Bl, MatrixElement<double>* x, int s,
                          const double* z, MatrixDim d, double* z2,
                          MatrixDim d2, double* t) {
  _cuda_comp_obj_deriv<<<Gr,Bl>>>(x,s,z,d,z2,d2,t);
}

void cudaF_vec_copy_diag_from_packed(int Gr, int Bl, float *dst,
                                     const float *src, int dim) {
  _vec_copy_diag_from_packed<<<Gr,Bl>>>(dst,src,dim);
}

void cudaF_vec_apply_floor(int Gr, int Bl, float* v, float floor_val,
                           float *count, int dim) {
  _vec_apply_floor<<<Gr,Bl>>>(v,floor_val,count,dim);
}

void cudaF_vec_apply_ceiling(int Gr, int Bl, float* v, float ceiling_val,
                             float *count, int dim) {
  _vec_apply_ceiling<<<Gr,Bl>>>(v, ceiling_val,count,dim);
}

void cudaF_vec_apply_exp(int Gr, int Bl, float* v, int dim) {
  _vec_apply_exp<<<Gr,Bl>>>(v,dim);
}

void cudaF_vec_apply_log(int Gr, int Bl, float* v, float* flag, int dim) {
  _vec_apply_log<<<Gr,Bl>>>(v,flag,dim);
}

void cudaF_invert_elements(dim3 Gr, dim3 Bl, float* data, MatrixDim d) {
  _invert_elements<<<Gr,Bl>>>(data, d);
}

void cudaF_add_mat_blockmat(dim3 Gr, dim3 Bl, float *data, MatrixDim d,
                            const float *Adata, int A_num_rows, int A_num_cols,
                            int A_row_stride, int A_col_stride,
                            const CuBlockMatrixData *B_cu_data,
                            int B_num_blocks, float alpha, float beta,
                            int B_trans) {
  if (B_trans) {
    _add_mat_blockmat_trans<<<Gr,Bl>>>(data, d, Adata, A_num_rows, A_num_cols,
        A_row_stride, A_col_stride, B_cu_data, B_num_blocks, alpha, beta);
  } else {
    _add_mat_blockmat<<<Gr,Bl>>>(data, d, Adata, A_num_rows, A_num_cols,
        A_row_stride, A_col_stride, B_cu_data, B_num_blocks, alpha, beta);

  }
}

void cudaF_block_add_mat_mat(dim3 Gr, dim3 Bl, CuBlockMatrixData *B_cu_data,
                             int num_blocks, const float *C_data,
                             int C_num_cols, int C_row_stride, int C_col_stride,
                             const float *D_data, int D_row_stride,
                             int D_col_stride, float alpha, float beta) {
  _block_add_mat_mat<<<Gr,Bl>>>(B_cu_data, num_blocks, C_data, C_num_cols,
      C_row_stride, C_col_stride, D_data, D_row_stride, D_col_stride, alpha,
      beta);
}

/*
 * cu::
 */
void cudaF_soft_hinge(dim3 Gr, dim3 Bl, float* y, const float* x, MatrixDim d,
                      int src_stride) {
  _soft_hinge<<<Gr,Bl>>>(y, x, d, src_stride);
}

void cudaF_group_pnorm(dim3 Gr, dim3 Bl, float *y, const float *x, MatrixDim d,
                       int src_stride, int group_size, float power) {
  _group_pnorm<<<Gr,Bl>>>(y, x, d, src_stride, group_size, power);
}

void cudaF_group_spec_pnorm(dim3 Gr, dim3 Bl, float* y, const float* x,
                            MatrixDim d, int src_stride, int group_size,
                            float power) {
  if (power == float(0)) {
    _group_transform_reduce<<<Gr, Bl>>>(y, x, d, src_stride, group_size,
        TransReduceOp<L0NORM, float>());
  } else if (power == float(1)) {
    _group_transform_reduce<<<Gr, Bl>>>(y, x, d, src_stride, group_size,
        TransReduceOp<L1NORM, float>());
  } else if (power == float(2)) {
    _group_transform_reduce<<<Gr, Bl>>>(y, x, d, src_stride, group_size,
        TransReduceOp<L2NORM, float>());
  } else if (power == std::numeric_limits<float>::infinity()) {
    _group_transform_reduce<<<Gr, Bl>>>(y, x, d, src_stride, group_size,
        TransReduceOp<LINFNORM, float>());
  } else {
    _group_transform_reduce<<<Gr, Bl>>>(y, x, d, src_stride, group_size,
        TransReduceOp<LPNORM, float>(power));
  }
}

void cudaF_group_max(dim3 Gr, dim3 Bl, float *y, const float *x, MatrixDim d,
                     int src_stride, int group_size) {
  _group_transform_reduce<<<Gr,Bl>>>(y, x, d, src_stride, group_size,
      TransReduceOp<MAX, float>());
}

void cudaF_sigmoid(dim3 Gr, dim3 Bl, float* y, const float* x, MatrixDim d,
                   int src_stride) {
  _sigmoid<<<Gr,Bl>>>(y, x, d, src_stride);
}

void cudaF_diff_sigmoid(dim3 Gr, dim3 Bl, float* eout, const float* e,
                        const float* y, MatrixDim d, int e_stride,
                        int y_stride) {
  _diff_sigmoid<<<Gr,Bl>>>(eout, e, y, d, e_stride, y_stride);
}

void cudaF_tanh(dim3 Gr, dim3 Bl, float* y, const float* x, MatrixDim d,
                int src_stride) {
  _tanh<<<Gr,Bl>>>(y, x, d, src_stride);
}

void cudaF_diff_tanh(dim3 Gr, dim3 Bl, float* eout, const float* e,
                     const float* y, MatrixDim d, int e_stride, int y_stride) {
  _diff_tanh<<<Gr,Bl>>>(eout, e, y, d, e_stride, y_stride);
}

void cudaF_ensure_nonzero(dim3 Gr, dim3 Bl, const float *x, MatrixDim d,
                          float epsilon, int y_stride, float *y) {
  _ensure_nonzero<<<Gr,Bl>>>(x, d, epsilon, y_stride, y);
}


void cudaF_parametric_relu(dim3 Gr, dim3 Bl, float* y, const float* x,
                           MatrixDim d, int src_stride,
                           const float* a, const float* b) {
  _parametric_relu<<<Gr,Bl>>>(y, x, d, src_stride, a, b);
}

void cudaF_diff_parametric_relu(dim3 Gr, dim3 Bl, float* eout, const float* e,
                                const float* y, MatrixDim d, int e_stride,
                                int y_stride, const float* a, const float* b) {
  _diff_parametric_relu<<<Gr,Bl>>>(eout, e, y, d, e_stride, y_stride, a, b);
}

void cudaF_heaviside(dim3 Gr, dim3 Bl, float* y, const float* x, MatrixDim d,
                     int src_stride) {
  _heaviside<<<Gr,Bl>>>(y, x, d, src_stride);
}

void cudaF_softmax_reduce(size_t Gr, size_t Bl, float* y, const float* x,
                          MatrixDim d, int src_stride) {
  _softmax_reduce<<<Gr,Bl>>>(y, x, d, src_stride);
}

void cudaF_log_softmax_reduce(size_t Gr, size_t Bl, float* y, const float* x,
                              MatrixDim y_dim, int x_stride) {
  _log_softmax_reduce<<<Gr,Bl>>>(y, x, y_dim, x_stride);
}

void cudaF_splice(dim3 Gr, dim3 Bl, float* y, const float* x,
                  const int32_cuda* off, MatrixDim d_out, MatrixDim d_in) {
  _splice<<<Gr,Bl>>>(y,x,off,d_out,d_in);
}

void cudaF_normalize_per_row(size_t Gr, size_t Bl, float *y, int y_stride,
                             const float *x, MatrixDim x_d, float target_rms,
                             bool add_log_stddev) {
  _normalize_per_row<<<Gr, Bl>>>(y, y_stride, x, x_d, target_rms, add_log_stddev);
}

void cudaF_one(int Gr, int Bl, float* x, int dim) {
  _one<<<Gr,Bl>>>(x,dim);
}

void cudaF_take_mean(dim3 Gr, dim3 Bl, const float* x, float* y,
                     MatrixDim d_in) {
  _take_mean<<<Gr,Bl>>>(x,y,d_in);
}

void cudaF_take_lower(dim3 Gr, dim3 Bl, const float* x, float* y,
                      MatrixDim d_in) {
  _take_lower<<<Gr,Bl>>>(x,y,d_in);
}

void cudaF_take_upper(dim3 Gr, dim3 Bl, const float* x, float* y,
                      MatrixDim d_in) {
  _take_upper<<<Gr,Bl>>>(x,y,d_in);
}

void cudaF_copy_from_sp(dim3 Gr, dim3 Bl, const float* x, float* y,
                        MatrixDim dim) {
  _copy_from_sp<<<Gr,Bl>>>(x, y, dim);
}

void cudaF_copy(dim3 Gr, dim3 Bl, float* y, const float* x,
                const int32_cuda* copy_from, MatrixDim d_out, MatrixDim d_in) {
  _copy<<<Gr,Bl>>>(y,x,copy_from,d_out,d_in);
}

void cudaF_randomize(dim3 Gr, dim3 Bl, float* y, const float* x,
                     const int32_cuda* copy_from, MatrixDim d_out,
                     MatrixDim d_in) {
  _randomize<<<Gr,Bl>>>(y,x,copy_from,d_out,d_in);
}

void cudaF_regularize_l1(dim3 Gr, dim3 Bl, float* wei, float* grad, float l1,
                         float lr, MatrixDim d, int stride_grad) {
  _regularize_l1<<<Gr,Bl>>>(wei,grad,l1,lr,d,stride_grad);
}

void cudaF_find_row_max_id(dim3 Gr, dim3 Bl, const float* mat, float* vec_val,
                           int32_cuda* vec_id, MatrixDim d) {
  _find_row_max_id<<<Gr,Bl>>>(mat, vec_val, vec_id, d);
}

void cudaF_diff_xent(dim3 Gr, dim3 Bl, const int32_cuda* vec_tgt,
                     float* mat_net_out, float* vec_log_post, MatrixDim d) {
  _diff_xent<<<Gr,Bl>>>(vec_tgt,mat_net_out,vec_log_post,d);
}

void cudaF_diff_softmax(dim3 Gr, dim3 Bl, float* x, const MatrixDim dim,
                        const float* value, const int value_stride,
                        const float* diff, const int diff_stride) {
  _diff_softmax<<<Gr, Bl>>>(x, dim, value, value_stride, diff, diff_stride);
}

void cudaF_copy_rows_from_vec(dim3 Gr, dim3 Bl, float *mat_out, MatrixDim d_out,
                              const float *v_in) {
  _copy_rows_from_vec<<<Gr,Bl>>>(mat_out, d_out, v_in);
}

void cudaF_diff_log_softmax(dim3 Gr, dim3 Bl, const MatrixDim in_deriv_dim,
                            const float* out_value, const int out_value_stride,
                            const float* out_deriv, const int out_deriv_stride,
                            float* in_deriv) {
  _diff_log_softmax<<<Gr, Bl>>>(in_deriv_dim, out_value, out_value_stride,
      out_deriv, out_deriv_stride, in_deriv);
}

void cudaF_copy_col_from_mat_df(int Gr, int Bl, double* v, int col,
                                const float* mat, MatrixDim dmat, int dim) {
  _copy_col_from_mat_df<<<Gr,Bl>>>(v,col,mat,dmat,dim);
}

void cudaF_copy_col_from_mat_fd(int Gr, int Bl, float* v, int col,
                                const float* mat, MatrixDim dmat, int dim) {
  _copy_col_from_mat_fd<<<Gr,Bl>>>(v,col,mat,dmat,dim);
}

void cudaF_sum_column_ranges(dim3 Gr, dim3 Bl, float *data, MatrixDim dim,
                             const float *src_data, MatrixDim src_dim,
                             const Int32Pair *indices) {
  _sum_column_ranges<<<Gr,Bl>>>(data, dim, src_data, src_dim, indices);
}

void cudaF_add_row_ranges(dim3 Gr, dim3 Bl, float *data, MatrixDim dim,
                          const float *src_data, MatrixDim src_dim,
                          const Int32Pair *indexes) {
  _add_row_ranges<<<Gr,Bl>>>(data, dim, src_data, src_dim, indexes);
}

void cudaF_matrix_lookup(dim3 Gr, dim3 Bl, const float *data, MatrixDim dim,
                         const Int32Pair *indices, int indices_size,
                         float *output) {
  _matrix_lookup<<<Gr,Bl>>>(data, dim, indices, indices_size, output);
}

void cudaF_equal_element_mask(dim3 Gr, dim3 Bl, const float *mat1,
                              const float *mat2, float *mask,
                              MatrixDim mat1_dim, int mat2_stride,
                              int mask_stride) {
  _equal_element_mask<<<Gr,Bl>>>(mat1, mat2, mask, mat1_dim, mat2_stride,
      mask_stride);
}

/*
 * "double"
 */

/*
 * CuMatrix
 */
void cudaD_copy_upp_low(dim3 Gr, dim3 Bl, double* A, MatrixDim dimA) {
  _copy_upp_low<<<Gr,Bl>>>(A,dimA);}
void cudaD_copy_low_upp(dim3 Gr, dim3 Bl, double* A, MatrixDim dimA) {
  _copy_low_upp<<<Gr,Bl>>>(A,dimA);}
void cudaD_add_diag_vec_mat(dim3 Gr, dim3 Bl, double alpha, double *mat,
                            MatrixDim mat_dim, const double *vec,
                            const double *mat2, int mat2_row_stride,
                            int mat2_col_stride, double beta) {
  _add_diag_vec_mat<<<Gr,Bl>>>(alpha, mat, mat_dim, vec, mat2, mat2_row_stride,
      mat2_col_stride, beta);
}

void cudaD_copy_from_tp_trans(dim3 Gr, dim3 Bl, double* A, const double* B,
                              MatrixDim dmat) {
  _copy_from_tp_trans<<<Gr,Bl>>>(A,B,dmat);
}
void cudaDF_copy_from_tp_trans(dim3 Gr, dim3 Bl, double* A, const float* B,
                               MatrixDim dmat) {
  _copy_from_tp_trans<<<Gr,Bl>>>(A,B,dmat);
}

void cudaD_copy_from_tp(dim3 Gr, dim3 Bl, double* A, const double* B,
                        MatrixDim dmat) {
  _copy_from_tp<<<Gr,Bl>>>(A,B,dmat);
}
void cudaDF_copy_from_tp(dim3 Gr, dim3 Bl, double* A, const float* B,
                         MatrixDim dmat) {
  _copy_from_tp<<<Gr,Bl>>>(A,B,dmat);
}

void cudaD_apply_exp(dim3 Gr, dim3 Bl, double* mat, MatrixDim d) {
  _apply_exp<<<Gr,Bl>>>(mat,d);
}

void cudaD_apply_exp_limited(dim3 Gr, dim3 Bl, double* mat, MatrixDim d,
                             double lower_limit, double upper_limit) {
  _apply_exp_limited<<<Gr,Bl>>>(mat, d, lower_limit, upper_limit);
}



void cudaD_apply_pow(dim3 Gr, dim3 Bl, double* mat, double power, MatrixDim d) {
  _apply_pow<<<Gr,Bl>>>(mat, power, d);
}

void cudaD_apply_pow_abs(dim3 Gr, dim3 Bl, double* mat, double power,
                         bool include_sign, MatrixDim d) {
  _apply_pow_abs<<<Gr,Bl>>>(mat, power, include_sign, d);
}

void cudaD_apply_heaviside(dim3 Gr, dim3 Bl, double* mat, MatrixDim d) {
  _apply_heaviside<<<Gr,Bl>>>(mat, d);
}

void cudaD_copy_cols(dim3 Gr, dim3 Bl, double* dst, const double* src,
                     const MatrixIndexT_cuda* reorder, MatrixDim dst_dim,
                     int src_stride) {
  _copy_cols<<<Gr,Bl>>>(dst, src, reorder, dst_dim, src_stride);
}

void cudaD_add_cols(dim3 Gr, dim3 Bl, double* dst, const double* src,
                    const MatrixIndexT_cuda* reorder, MatrixDim dst_dim,
                    int src_stride) {
  _add_cols<<<Gr,Bl>>>(dst, src, reorder, dst_dim, src_stride);
}

void cudaD_copy_rows(dim3 Gr, dim3 Bl, double* dst, const double* src,
                     const MatrixIndexT_cuda* reorder, MatrixDim dst_dim,
                     int src_stride) {
  _copy_rows<<<Gr,Bl>>>(dst, src, reorder, dst_dim, src_stride);
}

void cudaD_copy_rows_direct(dim3 Gr, dim3 Bl, double* dst,
                            const double* const * src, MatrixDim dst_dim) {
  _copy_rows<<<Gr,Bl>>>(dst, src, dst_dim);
}

void cudaD_copy_to_rows_direct(dim3 Gr, dim3 Bl, double* const * dst,
                               const double* src, MatrixDim src_dim) {
  _copy_to_rows<<<Gr,Bl>>>(dst, src, src_dim);
}

void cudaD_add_rows(dim3 Gr, dim3 Bl, double alpha, double* dst,
                    const double* src, const MatrixIndexT_cuda* reorder,
                    MatrixDim dst_dim, int src_stride) {
  _add_rows<<<Gr,Bl>>>(alpha, dst, src, reorder, dst_dim, src_stride);
}

void cudaD_mul_rows(dim3 Gr, dim3 Bl, double* dst,
                    const double* src, const MatrixIndexT_cuda* reorder,
                    MatrixDim dst_dim, int src_stride) {
  _mul_rows<<<Gr,Bl>>>(dst, src, reorder, dst_dim, src_stride);
}

void cudaD_add_rows_direct(dim3 Gr, dim3 Bl, double alpha, double* dst,
                           const double* const * src, MatrixDim dst_dim) {
  _add_rows<<<Gr,Bl>>>(alpha, dst, src, dst_dim);
}

void cudaD_add_to_rows(dim3 Gr, dim3 Bl, double alpha,
                       double* dst, const double* src, const MatrixIndexT_cuda* reorder,
                       MatrixDim src_dim, int dst_stride) {
  _add_to_rows<<<Gr,Bl>>>(alpha, dst, src, reorder, src_dim, dst_stride);
}

void cudaD_add_to_rows_direct(dim3 Gr, dim3 Bl, double alpha,
                              double* const * dst, const double* src,
                              MatrixDim src_dim) {
  _add_to_rows<<<Gr,Bl>>>(alpha, dst, src, src_dim);
}

void cudaD_apply_floor(dim3 Gr, dim3 Bl, double* mat, double floor_val,
                       MatrixDim d) {
  _apply_floor<<<Gr,Bl>>>(mat, floor_val, d);
}

void cudaD_apply_ceiling(dim3 Gr, dim3 Bl, double* mat, double ceiling_val,
                         MatrixDim d) {
  _apply_ceiling<<<Gr,Bl>>>(mat, ceiling_val, d);
}

void cudaD_set_diag(int Gr, int Bl, double* mat, double value, MatrixDim d) {
  _set_diag<<<Gr,Bl>>>(mat,value,d);
}

void cudaD_set_diag_packed(int Gr, int Bl, double* mat, double value, int dim) {
  _set_diag_packed<<<Gr,Bl>>>(mat,value,dim);
}

void cudaD_add_diag_packed(int Gr, int Bl, double* mat, double value, int dim) {
  _add_diag_packed<<<Gr,Bl>>>(mat,value,dim);
}

void cudaD_set_const(dim3 Gr, dim3 Bl, double* mat, double value, MatrixDim d) {
  _set_const<<<Gr,Bl>>>(mat,value,d);
}

void cudaD_set_zero_above_diag(dim3 Gr, dim3 Bl, double* mat, MatrixDim d) {
  _set_zero_above_diag<<<Gr,Bl>>>(mat, d);
}

void cudaD_add(dim3 Gr, dim3 Bl, double* mat, double value, MatrixDim d) {
  _add<<<Gr,Bl>>>(mat,value,d);
}

void cudaD_scale_diag_packed(int Gr, int Bl, double* mat, double value,
                             int dim) {
  _scale_diag_packed<<<Gr,Bl>>>(mat,value,dim);
}

void cudaD_scale(dim3 Gr, dim3 Bl, double* mat, double value, MatrixDim d) {
  _scale<<<Gr,Bl>>>(mat,value,d);
}

void cudaD_apply_log(dim3 Gr, dim3 Bl, double* mat, MatrixDim d) {
  _apply_log<<<Gr,Bl>>>(mat,d);
}

void cudaD_mul_elements(dim3 Gr, dim3 Bl, double* mat, const double* A,
                        MatrixDim dst_d, int src_stride) {
  _mul_elements<<<Gr,Bl>>>(mat,A,dst_d,src_stride);
}

void cudaD_div_elements(dim3 Gr, dim3 Bl, double* mat, const double* A,
                        MatrixDim dst_d, int src_stride) {
  _div_elements<<<Gr,Bl>>>(mat,A,dst_d,src_stride);
}

void cudaD_max(dim3 Gr, dim3 Bl, double* mat, const double* A, MatrixDim dst_d,
               int src_stride) {
  _max<<<Gr,Bl>>>(mat,A,dst_d,src_stride);
}

void cudaD_min(dim3 Gr, dim3 Bl, double* mat, const double* other, MatrixDim mat_d,
               int other_stride) {
  _min<<<Gr,Bl>>>(mat,other,mat_d,other_stride);
}

void cudaD_mul_cols_vec(dim3 Gr, dim3 Bl, double* mat, const double* scale,
                        MatrixDim d) {
  _mul_cols_vec<<<Gr,Bl>>>(mat,scale,d);
}

void cudaD_mul_rows_vec(dim3 Gr, dim3 Bl, double* mat, const double* scale,
                        MatrixDim d) {
  _mul_rows_vec<<<Gr,Bl>>>(mat,scale,d);
}

void cudaD_mul_rows_group_mat(dim3 Gr, dim3 Bl, double* y, const double* x,
                              MatrixDim d, int src_stride, int group_size) {
  _mul_rows_group_mat<<<Gr,Bl>>>(y, x, d, src_stride, group_size);
}

void cudaD_diff_group_pnorm(dim3 Gr, dim3 Bl, double *id, const double *iv,
                            const double *ov, const double* od,
                            MatrixDim id_dim, int iv_stride, int ov_stride,
                            int od_stride, int group_size, double power) {
  _diff_group_pnorm<<<Gr, Bl>>>(id, iv, ov, od, id_dim, iv_stride, ov_stride,
      od_stride, group_size, power);
}

void cudaD_calc_group_max_deriv(dim3 Gr, dim3 Bl, double*y, const double* x1,
                                const double* x2, MatrixDim y_dim,
                                int x1_stride, int x2_stride, int group_size) {
  _calc_group_max_deriv<<<Gr,Bl>>>(y, x1, x2, y_dim, x1_stride, x2_stride,
      group_size);
}

void cudaD_div_rows_vec(dim3 Gr, dim3 Bl, double* mat, const double* vec_div,
                        MatrixDim d) {
  _div_rows_vec<<<Gr,Bl>>>(mat, vec_div, d);
}

void cudaD_add_mat(dim3 Gr, dim3 Bl, double alpha, const double* src,
                   double* dst, MatrixDim d, int src_stride, int A_trans) {
  if (A_trans) {
    _add_mat_trans<<<Gr,Bl>>>(alpha,src,dst,d,src_stride);
  } else {
    _add_mat<<<Gr,Bl>>>(alpha,src,dst,d,src_stride);
  }
}

void cudaD_add_mat_blocks(dim3 Gr, dim3 Bl, double alpha, const double* src,
                          int32_cuda num_row_blocks, int32_cuda num_col_blocks,
                          double* dst, MatrixDim d, int src_stride,
                          int A_trans) {
  if (A_trans) {
    _add_mat_blocks_trans<<<Gr,Bl>>>(alpha, src, num_row_blocks, num_col_blocks,
        dst, d, src_stride);
  } else {
    _add_mat_blocks<<<Gr,Bl>>>(alpha, src, num_row_blocks, num_col_blocks, dst,
        d, src_stride);
  }
}

void cudaD_add_mat_repeated(dim3 Gr, dim3 Bl, double alpha, const double* src,
                            MatrixDim src_dim, double *dst, MatrixDim dst_dim) {
  _add_mat_repeated<<<Gr,Bl>>>(alpha, src, src_dim, dst, dst_dim);
}

void cudaD_set_mat_mat_div_mat(dim3 Gr, dim3 Bl, const double *A,
                               const double *B, const double *C, double *dst,
                               MatrixDim d, int stride_a, int stride_b,
                               int stride_c) {
  _set_mat_mat_div_mat<<<Gr,Bl>>>(A,B,C,dst,d,stride_a,stride_b,stride_c);
}

void cudaD_sy_add_tr2(dim3 Gr, dim3 Bl, double alpha, double beta,
                      const double* T, MatrixDim tdim, double *S,
                      MatrixDim sdim) {
  _sy_add_tr2<<<Gr,Bl>>>(alpha, beta, T, tdim, S, sdim);
}

void cudaD_add_vec_to_cols(dim3 Gr, dim3 Bl, double alpha, const double* col,
                           double beta, double* dst, MatrixDim d) {
  _add_vec_to_cols<<<Gr,Bl>>>(alpha,col,beta,dst,d);
}

void cudaD_add_vec_to_rows(dim3 Gr, dim3 Bl, double alpha, const double* row,
                           double beta, double* dst, MatrixDim d) {
  _add_vec_to_rows<<<Gr,Bl>>>(alpha,row,beta,dst,d);
}

void cudaD_add_mat_diag_vec(dim3 Gr, dim3 Bl, double alpha, double *mat,
                            MatrixDim mat_dim, const double *mat2,
                            int mat2_row_stride, int mat2_col_stride,
                            const double *vec, double beta) {
  _add_mat_diag_vec<<<Gr,Bl>>>(alpha, mat, mat_dim, mat2, mat2_row_stride,
      mat2_col_stride, vec, beta);
}

void cudaD_add_mat_mat_elements(dim3 Gr, dim3 Bl, double *data,
                                const double *srcA_data,
                                const double *srcB_data, MatrixDim dim,
                                int srcA_stride, int srcB_stride, double alpha,
                                double beta) {
  _add_mat_mat_elements<<<Gr, Bl>>>(data, srcA_data, srcB_data, dim,
      srcA_stride, srcB_stride, alpha, beta);
}

// CURRENTLY UNUSED...
void cudaD_apply_mask(dim3 Gr, dim3 Bl, double* mat, const char* mask,
                      MatrixDim dmat, MatrixDim dmask) {
  _apply_mask<<<Gr,Bl>>>(mat,mask,dmat,dmask);
}

/*
 * CuVector
 */
void cudaD_max_mat_cols(int Gr, int Bl, double* result, const double* mat,
                        const MatrixDim d) {
  _transform_reduce_mat_cols<<<Gr,Bl>>>(result,mat,d,
      TransReduceOp<MAX,double>());
}
void cudaD_min_mat_cols(int Gr, int Bl, double* result, const double* mat,
                        const MatrixDim d) {
  _transform_reduce_mat_cols<<<Gr,Bl>>>(result,mat,d,
      TransReduceOp<MIN,double>());
}
void cudaD_sum_mat_cols(int Gr, int Bl, double* result, const double* mat,
                        const MatrixDim d) {
  _transform_reduce_mat_cols<<<Gr,Bl>>>(result,mat,d,
      TransReduceOp<SUM,double>());
}
void cudaD_add_row_sum_mat(int Gr, int Bl, double* result, const double* mat,
                           const MatrixDim d, const double alpha,
                           const double beta) {
  _transform_reduce_mat_rows<<<Gr, Bl>>>(result, mat, d,
      TransReduceOp<SUMAB, double>(alpha, beta));
}
void cudaD_add_col_sum_mat(int Gr, int Bl, double* result, const double* mat,
                           const MatrixDim d, const double alpha,
                           const double beta) {
  _transform_reduce_mat_cols<<<Gr, Bl>>>(result, mat, d,
      TransReduceOp<SUMAB, double>(alpha, beta));
}

void cudaD_replace_value(int Gr, int Bl, double *v, int dim, double orig,
                         double changed) {
  _replace_value<<<Gr,Bl>>>(v, dim, orig, changed);
}

void cudaD_set_bias_params(int Gr, int Bl, double* v, const double* a,
                           double param_1, double param_2, double param_3,
                           int* flag, int dim) {
  _set_bias_params<<<Gr,Bl>>>(v,a,param_1,param_2,param_3,flag,dim);
}

void cudaD_vec_mul_elements(int Gr, int Bl, double* v, const double* a,
                            int dim) {
  _vec_mul_elements<<<Gr,Bl>>>(v, a, dim);
}

void cudaD_vec_min(int Gr, int Bl, const double* v, double* value, int dim,
                   int inc) {
  _vec_transform_reduce<<<Gr,Bl>>>(v, value, dim, inc,
      TransReduceOp<MIN, double>());
}

void cudaD_vec_max(int Gr, int Bl, const double* v, double* value, int dim,
                   int inc) {
  _vec_transform_reduce<<<Gr,Bl>>>(v, value, dim, inc,
      TransReduceOp<MAX, double>());
}

void cudaD_trace_mat_mat_trans(dim3 Gr, dim3 Bl, const double* A,
                               const double* B, MatrixDim dA, int B_stride,
                               double* value) {
  _trace_mat_mat_trans<<<Gr,Bl>>>(A,B,dA,B_stride,value);
}

void cudaD_trace_mat_mat(dim3 Gr, dim3 Bl, const double* A, const double* B,
                         MatrixDim dA, int B_stride, double* value) {
  _trace_mat_mat<32> <<<Gr,Bl>>>(A,B,dA,B_stride,value);
}

void cudaD_add_diag_mat_mat_MNT(int Gr, int Bl, const double alpha,
                                const double* M, const MatrixDim dim_M,
                                const double* N, const int stride_N,
                                const double beta, double* v) {
  _add_diag_mat_mat_MNT<<<Gr,Bl>>>(alpha,M,dim_M,N,stride_N,beta,v);
}

void cudaD_add_diag_mat_mat_MTN(dim3 Gr, dim3 Bl, const double alpha,
                                const double* M, const int stride_M,
                                const double* N, const MatrixDim dim_N,
                                const double beta, double* v,
                                const int stride_v) {
  if (Bl.x == 16) {
    _add_diag_mat_mat_MTN<16> <<<Gr, Bl>>>(alpha, M, stride_M, N, dim_N, beta,
                                           v, stride_v);
  } else if (Bl.x == 32) {
    _add_diag_mat_mat_MTN<32> <<<Gr, Bl>>>(alpha, M, stride_M, N, dim_N, beta,
                                           v, stride_v);
  }
}

void cudaD_add_diag_mat_mat_MN(dim3 Gr, dim3 Bl, const double alpha,
                               const double* M, const int stride_M,
                               const double* N, const MatrixDim dim_N,
                               const double beta, double* v) {
  if (Bl.x == 16) {
    _add_diag_mat_mat_MN<16> <<<Gr,Bl>>>(alpha,M,stride_M,N,dim_N,beta,v);
  } else if (Bl.x==32) {
    _add_diag_mat_mat_MN<32><<<Gr,Bl>>>(alpha,M,stride_M,N,dim_N,beta,v);
  }
}

void cudaD_add_vec_vec(int Gr, int Bl, double alpha, double* v, const double* x,
                       const double* y, double beta, int dim) {
  _add_vec_vec<<<Gr,Bl>>>(alpha,v,x,y,beta,dim);
}

void cudaD_copy_col_from_mat_df(int Gr, int Bl, double* v, int col,
                                const double* mat, MatrixDim dmat, int dim) {
  _copy_col_from_mat_df<<<Gr,Bl>>>(v,col,mat,dmat,dim);
}

void cudaD_copy_col_from_mat_fd(int Gr, int Bl, float* v, int col,
                                const double* mat, MatrixDim dmat, int dim) {
  _copy_col_from_mat_fd<<<Gr,Bl>>>(v,col,mat,dmat,dim);
}

void cudaD_vec_sum(int Gr, int Bl, double* v, double* value, int dim, int inc) {
  _vec_transform_reduce<<<Gr,Bl>>>(v,value,dim,inc,
      TransReduceOp<SUM, double>());
}

void cudaD_matrix_add_elements(dim3 Gr, dim3 Bl, double *data, MatrixDim dim,
                               double alpha, MatrixElement<double>* x,
                               int num_elements) {
  _cuda_matrix_add_elements<<<Gr, Bl>>>(data, dim, alpha, x, num_elements);
}

void cudaD_vector_copy_elements(dim3 Gr, dim3 Bl, double *data, int dim,
                                const double *src_mat, int mat_stride,
                                bool transpose,
                                const MatrixIndexT_cuda* elements) {
  _cuda_vector_copy_elements<<<Gr, Bl>>>(data, dim, src_mat, mat_stride,
                                         transpose, elements);
}

void cudaD_matrix_add_indexed_values(dim3 Gr, dim3 Bl, MatrixDim dim,
                                     double alpha, const Int32Pair* indices,
                                     const double* x, int s, double* data) {
  _cuda_matrix_add_indexed_values<<<Gr, Bl>>>(dim, alpha, indices, x, s, data);
}

void cudaD_matrix_add_to_elements(dim3 Gr, dim3 Bl, double alpha,
                                  double* mat, MatrixDim dim,
                                  const MatrixIndexT_cuda* elements) {
  _cuda_matrix_add_to_elements<<<Gr, Bl>>>(alpha, mat, dim, elements);
}

void cudaD_vec_copy_diag_from_packed(int Gr, int Bl, double *dst,
                                     const double *src, int dim) {
  _vec_copy_diag_from_packed<<<Gr,Bl>>>(dst,src,dim);
}

void cudaD_vec_apply_floor(int Gr, int Bl, double* v, double floor_val,
                           float *count, int dim) {
  _vec_apply_floor<<<Gr,Bl>>>(v,floor_val,count,dim);
}

void cudaD_vec_apply_ceiling(int Gr, int Bl, double* v, double ceiling_val,
                             float *count, int dim) {
  _vec_apply_ceiling<<<Gr,Bl>>>(v,ceiling_val,count,dim);
}

void cudaD_vec_apply_exp(int Gr, int Bl, double* v, int dim) {
  _vec_apply_exp<<<Gr,Bl>>>(v,dim);
}

void cudaD_vec_apply_log(int Gr, int Bl, double* v, double* flag, int dim) {
  _vec_apply_log<<<Gr,Bl>>>(v,flag,dim);
}

void cudaD_invert_elements(dim3 Gr, dim3 Bl, double* data, MatrixDim d) {
  _invert_elements<<<Gr,Bl>>>(data, d);
}

void cudaD_add_mat_blockmat(dim3 Gr, dim3 Bl, double *data, MatrixDim d,
                            const double *Adata, int A_num_rows, int A_num_cols,
                            int A_row_stride, int A_col_stride,
                            const CuBlockMatrixData *B_cu_data,
                            int B_num_blocks, double alpha, double beta,
                            int B_trans) {
  if (B_trans) {
    _add_mat_blockmat_trans<<<Gr,Bl>>>(data, d, Adata, A_num_rows, A_num_cols,
        A_row_stride, A_col_stride, B_cu_data, B_num_blocks, alpha, beta);
  } else {
    _add_mat_blockmat<<<Gr,Bl>>>(data, d, Adata, A_num_rows, A_num_cols,
        A_row_stride, A_col_stride, B_cu_data, B_num_blocks, alpha, beta);
  }
}

void cudaD_block_add_mat_mat(dim3 Gr, dim3 Bl, CuBlockMatrixData *B_cu_data,
                             int num_blocks, const double *C_data,
                             int C_num_cols, int C_row_stride, int C_col_stride,
                             const double *D_data, int D_row_stride,
                             int D_col_stride, double alpha, double beta) {
  _block_add_mat_mat<<<Gr,Bl>>>(B_cu_data, num_blocks, C_data, C_num_cols,
      C_row_stride, C_col_stride, D_data, D_row_stride, D_col_stride,
      alpha, beta);
}

/*
 * cu::
 */
void cudaD_soft_hinge(dim3 Gr, dim3 Bl, double* y, const double* x, MatrixDim d,
                      int src_stride) {
  _soft_hinge<<<Gr,Bl>>>(y, x, d, src_stride);
}

void cudaD_group_pnorm(dim3 Gr, dim3 Bl, double* y, const double* x,
                       MatrixDim d, int src_stride, int group_size,
                       double power) {
  _group_pnorm<<<Gr,Bl>>>(y, x, d, src_stride, group_size, power);
}

void cudaD_group_spec_pnorm(dim3 Gr, dim3 Bl, double* y, const double* x,
                            MatrixDim d, int src_stride, int group_size,
                            double power) {
  if (power == double(0)) {
    _group_transform_reduce<<<Gr, Bl>>>(y, x, d, src_stride, group_size,
        TransReduceOp<L0NORM, double>());
  } else if (power == double(1)) {
    _group_transform_reduce<<<Gr, Bl>>>(y, x, d, src_stride, group_size,
        TransReduceOp<L1NORM, double>());
  } else if (power == double(2)) {
    _group_transform_reduce<<<Gr, Bl>>>(y, x, d, src_stride, group_size,
        TransReduceOp<L2NORM, double>());
  } else if (power == std::numeric_limits<double>::infinity()) {
    _group_transform_reduce<<<Gr, Bl>>>(y, x, d, src_stride, group_size,
        TransReduceOp<LINFNORM, double>());
  } else {
    _group_transform_reduce<<<Gr, Bl>>>(y, x, d, src_stride, group_size,
        TransReduceOp<LPNORM, double>(power));
  }
}

void cudaD_group_max(dim3 Gr, dim3 Bl, double* y, const double* x, MatrixDim d,
                     int src_stride, int group_size) {
  _group_transform_reduce<<<Gr,Bl>>>(y, x, d, src_stride, group_size,
      TransReduceOp<MAX, double>());
}

void cudaD_sigmoid(dim3 Gr, dim3 Bl, double* y, const double* x, MatrixDim d,
                   int src_stride) {
  _sigmoid<<<Gr,Bl>>>(y, x, d, src_stride);
}

void cudaD_diff_sigmoid(dim3 Gr, dim3 Bl, double* eout, const double* e,
                        const double* y, MatrixDim d, int e_stride,
                        int y_stride) {
  _diff_sigmoid<<<Gr,Bl>>>(eout, e, y, d, e_stride, y_stride);
}

void cudaD_tanh(dim3 Gr, dim3 Bl, double* y, const double* x, MatrixDim d,
                int src_stride) {
  _tanh<<<Gr,Bl>>>(y, x, d, src_stride);
}

void cudaD_diff_tanh(dim3 Gr, dim3 Bl, double* eout, const double* e,
                     const double* y, MatrixDim d, int e_stride, int y_stride) {
  _diff_tanh<<<Gr,Bl>>>(eout, e, y, d, e_stride, y_stride);
}

void cudaD_ensure_nonzero(dim3 Gr, dim3 Bl, const double *x, MatrixDim d,
                          double epsilon, int y_stride, double *y) {
  _ensure_nonzero<<<Gr,Bl>>>(x, d, epsilon, y_stride, y);
}

void cudaD_parametric_relu(dim3 Gr, dim3 Bl, double* y, const double* x,
                           MatrixDim d, int src_stride,
                           const double* a, const double* b) {
  _parametric_relu<<<Gr,Bl>>>(y, x, d, src_stride, a, b);
}

void cudaD_diff_parametric_relu(dim3 Gr, dim3 Bl, double* eout, const double* e,
                                const double* y, MatrixDim d, int e_stride,
                                int y_stride, const double* a, const double* b) {
  _diff_parametric_relu<<<Gr,Bl>>>(eout, e, y, d, e_stride, y_stride, a, b);
}

void cudaD_heaviside(dim3 Gr, dim3 Bl, double* y, const double* x, MatrixDim d,
                     int src_stride) {
  _heaviside<<<Gr,Bl>>>(y, x, d, src_stride);
}

void cudaD_softmax_reduce(size_t Gr, size_t Bl, double* y, const double* x,
                          MatrixDim d, int src_stride) {
  _softmax_reduce<<<Gr,Bl>>>(y, x, d, src_stride);
}

void cudaD_log_softmax_reduce(size_t Gr, size_t Bl, double* y, const double* x,
                              MatrixDim y_dim, int x_stride) {
  _log_softmax_reduce<<<Gr,Bl>>>(y, x, y_dim, x_stride);
}

void cudaD_normalize_per_row(size_t Gr, size_t Bl, double *y, int y_stride,
                             const double *x, MatrixDim x_d, double target_rms,
                             bool add_log_stddev) {
  _normalize_per_row<<<Gr, Bl>>>(y, y_stride, x, x_d, target_rms, add_log_stddev);
}

void cudaD_splice(dim3 Gr, dim3 Bl, double* y, const double* x,
                  const int32_cuda* off, MatrixDim d_out, MatrixDim d_in) {
  _splice<<<Gr,Bl>>>(y,x,off,d_out,d_in);
}

void cudaD_one(int Gr, int Bl, double* x, int dim) {
  _one<<<Gr,Bl>>>(x,dim);
}

void cudaD_take_mean(dim3 Gr, dim3 Bl, const double* x, double* y,
                     MatrixDim d_in) {
  _take_mean<<<Gr,Bl>>>(x,y,d_in);
}

void cudaD_take_lower(dim3 Gr, dim3 Bl, const double* x, double* y,
                      MatrixDim d_in) {
  _take_lower<<<Gr,Bl>>>(x,y,d_in);
}

void cudaD_take_upper(dim3 Gr, dim3 Bl, const double* x, double* y,
                      MatrixDim d_in) {
  _take_upper<<<Gr,Bl>>>(x,y,d_in);
}

void cudaD_copy_from_sp(dim3 Gr, dim3 Bl, const double* x, double* y,
                        MatrixDim d_out) {
  _copy_from_sp<<<Gr,Bl>>>(x,y,d_out);
}

void cudaD_copy(dim3 Gr, dim3 Bl, double* y, const double* x,
                const int32_cuda* copy_from, MatrixDim d_out, MatrixDim d_in) {
  _copy<<<Gr,Bl>>>(y,x,copy_from,d_out,d_in);
}

void cudaD_randomize(dim3 Gr, dim3 Bl, double* y, const double* x,
                     const int32_cuda* copy_from, MatrixDim d_out,
                     MatrixDim d_in) {
  _randomize<<<Gr,Bl>>>(y,x,copy_from,d_out,d_in);
}

void cudaD_regularize_l1(dim3 Gr, dim3 Bl, double* wei, double* grad, double l1,
                         double lr, MatrixDim d, int stride_grad) {
  _regularize_l1<<<Gr,Bl>>>(wei,grad,l1,lr,d,stride_grad);
}

void cudaD_find_row_max_id(dim3 Gr, dim3 Bl, const double* mat, double* vec_val,
                           int32_cuda* vec_id, MatrixDim d) {
  _find_row_max_id<<<Gr,Bl>>>(mat, vec_val, vec_id, d);
}

void cudaD_diff_xent(dim3 Gr, dim3 Bl, const int32_cuda* vec_tgt,
                     double* mat_net_out, double* vec_log_post, MatrixDim d) {
  _diff_xent<<<Gr,Bl>>>(vec_tgt,mat_net_out,vec_log_post,d);
}

void cudaD_diff_softmax(dim3 Gr, dim3 Bl, double* x, const MatrixDim dim,
                        const double* value, const int value_stride,
                        const double* diff, const int diff_stride) {
  _diff_softmax<<<Gr, Bl>>>(x, dim, value, value_stride, diff, diff_stride);
}

void cudaD_diff_log_softmax(dim3 Gr, dim3 Bl, const MatrixDim in_deriv_dim,
                            const double* out_value, const int out_value_stride,
                            const double* out_deriv, const int out_deriv_stride,
                            double* in_deriv) {
  _diff_log_softmax<<<Gr, Bl>>>(in_deriv_dim, out_value, out_value_stride,
      out_deriv, out_deriv_stride, in_deriv);
}

void cudaD_copy_rows_from_vec(dim3 Gr, dim3 Bl, double *mat_out,
                              MatrixDim d_out, const double *v_in) {
  _copy_rows_from_vec<<<Gr,Bl>>>(mat_out, d_out, v_in);
}

void cudaD_sum_column_ranges(dim3 Gr, dim3 Bl, double *data, MatrixDim dim,
                             const double *src_data, MatrixDim src_dim,
                             const Int32Pair *indices) {
  _sum_column_ranges<<<Gr,Bl>>>(data, dim, src_data, src_dim, indices);
}

void cudaD_add_row_ranges(dim3 Gr, dim3 Bl, double *data, MatrixDim dim,
                          const double *src_data, MatrixDim src_dim,
                          const Int32Pair *indexes) {
  _add_row_ranges<<<Gr,Bl>>>(data, dim, src_data, src_dim, indexes);
}

void cudaD_matrix_lookup(dim3 Gr, dim3 Bl, const double *data, MatrixDim dim,
                         const Int32Pair *indices, int indices_size,
                         double *output) {
  _matrix_lookup<<<Gr,Bl>>>(data, dim, indices, indices_size, output);
}

void cudaD_equal_element_mask(dim3 Gr, dim3 Bl, const double *mat1,
                              const double *mat2, double *mask,
                              MatrixDim mat1_dim, int mat2_stride,
                              int mask_stride) {
  _equal_element_mask<<<Gr,Bl>>>(mat1, mat2, mask, mat1_dim, mat2_stride,
      mask_stride);
}

// Some conversion kernels for which it's more convenient
// to not name them F or D.

void cuda_copy_from_mat_df(dim3 Gr, dim3 Bl, double* mat_out,
                           const float* mat_in, MatrixDim d_out,
                           MatrixDim d_in) {
  _copy_from_mat<<<Gr,Bl>>>(mat_out,mat_in,d_out,d_in);
}

void cuda_copy_from_mat_ff(dim3 Gr, dim3 Bl, float* mat_out,
                           const float* mat_in, MatrixDim d_out,
                           MatrixDim d_in) {
  _copy_from_mat<<<Gr,Bl>>>(mat_out,mat_in,d_out,d_in);
}

void cuda_copy_from_mat_fd(dim3 Gr, dim3 Bl, float *mat_out,
                           const double* mat_in, MatrixDim d_out,
                           MatrixDim d_in) {
  _copy_from_mat<<<Gr,Bl>>>(mat_out,mat_in,d_out,d_in);
}

void cuda_copy_from_mat_dd(dim3 Gr, dim3 Bl, double *mat_out,
                           const double* mat_in, MatrixDim d_out,
                           MatrixDim d_in) {
  _copy_from_mat<<<Gr,Bl>>>(mat_out,mat_in,d_out,d_in);
}

void cuda_copy_from_mat_df_trans(dim3 Gr, dim3 Bl, double* mat_out,
                                 const float* mat_in, MatrixDim d_out,
                                 MatrixDim d_in) {
  _copy_from_mat_trans<32> <<<Gr,Bl>>>(mat_out,mat_in,d_out,d_in);
}

void cuda_copy_from_mat_ff_trans(dim3 Gr, dim3 Bl, float* mat_out,
                                 const float* mat_in, MatrixDim d_out,
                                 MatrixDim d_in) {
  _copy_from_mat_trans<32> <<<Gr,Bl>>>(mat_out,mat_in,d_out,d_in);
}

void cuda_copy_from_mat_fd_trans(dim3 Gr, dim3 Bl, float *mat_out,
                                 const double* mat_in, MatrixDim d_out,
                                 MatrixDim d_in) {
  _copy_from_mat_trans<32> <<<Gr,Bl>>>(mat_out,mat_in,d_out,d_in);
}

void cuda_copy_from_mat_dd_trans(dim3 Gr, dim3 Bl, double *mat_out,
                                 const double* mat_in, MatrixDim d_out,
                                 MatrixDim d_in) {
  _copy_from_mat_trans<32> <<<Gr,Bl>>>(mat_out,mat_in,d_out,d_in);
}

void cuda_copy_from_smat_ff(dim3 Gr, dim3 Bl, float* mat, MatrixDim mat_dim,
                            const int* smat_row_ptr, const int* smat_col_idx,
                            const float* smat_val) {
  _copy_from_smat<<<Gr, Bl>>>(mat, mat_dim, smat_row_ptr, smat_col_idx,
                              smat_val);
}
void cuda_copy_from_smat_fd(dim3 Gr, dim3 Bl, float* mat, MatrixDim mat_dim,
                            const int* smat_row_ptr, const int* smat_col_idx,
                            const double* smat_val) {
  _copy_from_smat<<<Gr, Bl>>>(mat, mat_dim, smat_row_ptr, smat_col_idx,
                              smat_val);
}
void cuda_copy_from_smat_df(dim3 Gr, dim3 Bl, double* mat, MatrixDim mat_dim,
                            const int* smat_row_ptr, const int* smat_col_idx,
                            const float* smat_val) {
  _copy_from_smat<<<Gr, Bl>>>(mat, mat_dim, smat_row_ptr, smat_col_idx,
                              smat_val);
}
void cuda_copy_from_smat_dd(dim3 Gr, dim3 Bl, double* mat, MatrixDim mat_dim,
                            const int* smat_row_ptr, const int* smat_col_idx,
                            const double* smat_val) {
  _copy_from_smat<<<Gr, Bl>>>(mat, mat_dim, smat_row_ptr, smat_col_idx,
                              smat_val);
}
void cuda_copy_from_smat_ff_trans(dim3 Gr, dim3 Bl, float* mat,
                                  MatrixDim mat_dim, const int* smat_row_ptr,
                                  const int* smat_col_idx,
                                  const float* smat_val) {
  _copy_from_smat_trans<<<Gr, Bl>>>(mat, mat_dim, smat_row_ptr, smat_col_idx,
                                    smat_val);
}
void cuda_copy_from_smat_fd_trans(dim3 Gr, dim3 Bl, float* mat,
                                  MatrixDim mat_dim, const int* smat_row_ptr,
                                  const int* smat_col_idx,
                                  const double* smat_val) {
  _copy_from_smat_trans<<<Gr, Bl>>>(mat, mat_dim, smat_row_ptr, smat_col_idx,
                                    smat_val);
}
void cuda_copy_from_smat_df_trans(dim3 Gr, dim3 Bl, double* mat,
                                  MatrixDim mat_dim, const int* smat_row_ptr,
                                  const int* smat_col_idx,
                                  const float* smat_val) {
  _copy_from_smat_trans<<<Gr, Bl>>>(mat, mat_dim, smat_row_ptr, smat_col_idx,
                                    smat_val);
}
void cuda_copy_from_smat_dd_trans(dim3 Gr, dim3 Bl, double* mat,
                                  MatrixDim mat_dim, const int* smat_row_ptr,
                                  const int* smat_col_idx,
                                  const double* smat_val) {
  _copy_from_smat_trans<<<Gr, Bl>>>(mat, mat_dim, smat_row_ptr, smat_col_idx,
                                    smat_val);
}

void cudaF_trace_mat_smat(dim3 Gr, dim3 Bl, const float* mat, MatrixDim mat_dim,
                          const int* smat_row_ptr, const int* smat_col_idx,
                          const float* smat_val, float* trace_vec) {
  _trace_mat_smat<<<Gr, Bl>>>(mat, mat_dim, smat_row_ptr, smat_col_idx,
                              smat_val, trace_vec);
}
void cudaF_trace_mat_smat_trans(dim3 Gr, dim3 Bl, const float* mat,
                                MatrixDim mat_dim, const int* smat_row_ptr,
                                const int* smat_col_idx, const float* smat_val,
                                float* trace_vec) {
  _trace_mat_smat_trans<<<Gr, Bl>>>(mat, mat_dim, smat_row_ptr, smat_col_idx,
                                    smat_val, trace_vec);
}
void cudaD_trace_mat_smat(dim3 Gr, dim3 Bl, const double* mat,
                          MatrixDim mat_dim, const int* smat_row_ptr,
                          const int* smat_col_idx, const double* smat_val,
                          double* trace_vec) {
  _trace_mat_smat<<<Gr, Bl>>>(mat, mat_dim, smat_row_ptr, smat_col_idx,
                              smat_val, trace_vec);
}
void cudaD_trace_mat_smat_trans(dim3 Gr, dim3 Bl, const double* mat,
                                MatrixDim mat_dim, const int* smat_row_ptr,
                                const int* smat_col_idx, const double* smat_val,
                                double* trace_vec) {
  _trace_mat_smat_trans<<<Gr, Bl>>>(mat, mat_dim, smat_row_ptr, smat_col_idx,
                                    smat_val, trace_vec);
}

void cudaD_lstm_nonlinearity(dim3 Gr, dim3 Bl, const double* in,
                             const int in_stride, const double* params,
                             const int params_stride, const int out_stride,
                             const int cell_dim, const int have_dropout_mask,
                             const int num_rows, double* out) {
  _lstm_nonlinearity<<<Gr, Bl>>>(
      in, in_stride, params, params_stride,
      out_stride, cell_dim, have_dropout_mask, num_rows, out);
}
void cudaF_lstm_nonlinearity(dim3 Gr, dim3 Bl, const float* in,
                             const int in_stride, const float* params,
                             const int params_stride, const int out_stride,
                             const int cell_dim, const int have_dropout_mask,
                             const int num_rows, float* out) {
  _lstm_nonlinearity<<<Gr, Bl>>>(
      in, in_stride, params, params_stride,
      out_stride, cell_dim, have_dropout_mask, num_rows, out);
}
void cudaD_diff_lstm_nonlinearity(dim3 Gr, dim3 Bl, const int cell_dim,
                                  const int have_dropout_mask,
                                  const int num_rows, const double* input,
                                  const int input_stride, const double* params,
                                  const int params_stride,
                                  const double* output_deriv,
                                  const int output_deriv_stride,
                                  const double* deriv_sum_in,
                                  const int deriv_sum_in_stride,
                                  const double* self_repair_config,
                                  double count, double* input_deriv,
                                  const int input_deriv_stride,
                                  double* params_deriv,
                                  const int params_deriv_stride,
                                  double* value_sum_out,
                                  const int value_sum_out_stride,
                                  double* deriv_sum_out,
                                  const int deriv_sum_out_stride,
                                  double* self_repair_sum_out,
                                  const int self_repair_sum_out_stride) {
  _diff_lstm_nonlinearity<<<Gr, Bl>>>(
      cell_dim, have_dropout_mask, num_rows, input,
      input_stride, params, params_stride, output_deriv, output_deriv_stride,
      deriv_sum_in, deriv_sum_in_stride, self_repair_config, count, input_deriv,
      input_deriv_stride, params_deriv, params_deriv_stride, value_sum_out,
      value_sum_out_stride, deriv_sum_out, deriv_sum_out_stride,
      self_repair_sum_out, self_repair_sum_out_stride);
}
void cudaF_diff_lstm_nonlinearity(dim3 Gr, dim3 Bl, const int cell_dim,
                                  const int have_dropout_mask,
                                  const int num_rows, const float* input,
                                  const int input_stride, const float* params,
                                  const int params_stride,
                                  const float* output_deriv,
                                  const int output_deriv_stride,
                                  const double* deriv_sum_in,
                                  const int deriv_sum_in_stride,
                                  const float* self_repair_config, double count,
                                  float* input_deriv,
                                  const int input_deriv_stride,
                                  float* params_deriv,
                                  const int params_deriv_stride,
                                  double* value_sum_out,
                                  const int value_sum_out_stride,
                                  double* deriv_sum_out,
                                  const int deriv_sum_out_stride,
                                  float* self_repair_sum_out,
                                  const int self_repair_sum_out_stride) {
  _diff_lstm_nonlinearity<<<Gr, Bl>>>(
      cell_dim, have_dropout_mask, num_rows, input,
      input_stride, params, params_stride, output_deriv, output_deriv_stride,
      deriv_sum_in, deriv_sum_in_stride, self_repair_config, count, input_deriv,
      input_deriv_stride, params_deriv, params_deriv_stride, value_sum_out,
      value_sum_out_stride, deriv_sum_out, deriv_sum_out_stride,
      self_repair_sum_out, self_repair_sum_out_stride);
}


void cudaD_copy_cols_from_vec(dim3 Gr, dim3 Bl, double *mat_out,
                              MatrixDim d_out, const double *v_in) {
  _copy_cols_from_vec<<<Gr, Bl>>>(mat_out, d_out, v_in);
}
void cudaF_copy_cols_from_vec(dim3 Gr, dim3 Bl, float *mat_out, MatrixDim d_out,
                              const float *v_in) {
  _copy_cols_from_vec<<<Gr, Bl>>>(mat_out, d_out, v_in);
}

void cudaF_diff_normalize_per_row(size_t Gr, size_t Bl, float *id,
                                  int id_stride, const float *iv,
                                  MatrixDim iv_dim, const float* od,
                                  int od_stride, float target_rms,
                                  bool add_log_stddev) {
  _diff_normalize_per_row<<<Gr, Bl>>>(id, id_stride, iv, iv_dim, od, od_stride,
                                      target_rms, add_log_stddev);
}
void cudaD_diff_normalize_per_row(size_t Gr, size_t Bl, double *id,
                                  int id_stride, const double *iv,
                                  MatrixDim iv_dim, const double* od,
                                  int od_stride, double target_rms,
                                  bool add_log_stddev) {
  _diff_normalize_per_row<<<Gr, Bl>>>(id, id_stride, iv, iv_dim, od, od_stride,
                                      target_rms, add_log_stddev);
}
void cudaD_select_rows(dim3 Gr, dim3 Bl, const int* out_row_ptr,
                       int* out_col_idx, double* out_val,
                       const int* row_indexes, const int num_selected_rows,
                       const int* in_row_ptr, const int* in_col_idx,
                       const double* in_val) {
  _select_rows<<<Gr, Bl>>>(out_row_ptr, out_col_idx, out_val, row_indexes,
                           num_selected_rows, in_row_ptr, in_col_idx, in_val);
}
void cudaF_select_rows(dim3 Gr, dim3 Bl, const int* out_row_ptr,
                       int* out_col_idx, float* out_val, const int* row_indexes,
                       const int num_selected_rows, const int* in_row_ptr,
                       const int* in_col_idx, const float* in_val) {
  _select_rows<<<Gr, Bl>>>(out_row_ptr, out_col_idx, out_val, row_indexes,
                           num_selected_rows, in_row_ptr, in_col_idx, in_val);
}
void cudaD_add_smat(dim3 Gr, dim3 Bl, double* mat, MatrixDim mat_dim,
                    double alpha, const int* smat_row_ptr,
                    const int* smat_col_idx, const double* smat_val) {
  _add_smat<<<Gr, Bl>>>(mat, mat_dim, alpha, smat_row_ptr, smat_col_idx,
                        smat_val);
}
void cudaF_add_smat(dim3 Gr, dim3 Bl, float* mat, MatrixDim mat_dim,
                    float alpha, const int* smat_row_ptr,
                    const int* smat_col_idx, const float* smat_val) {
  _add_smat<<<Gr, Bl>>>(mat, mat_dim, alpha, smat_row_ptr, smat_col_idx,
                        smat_val);
}
void cudaD_add_smat_trans(dim3 Gr, dim3 Bl, double* mat, MatrixDim mat_dim,
                          double alpha, const int* smat_row_ptr,
                          const int* smat_col_idx, const double* smat_val) {
  _add_smat_trans<<<Gr, Bl>>>(mat, mat_dim, alpha, smat_row_ptr, smat_col_idx,
                              smat_val);
}
void cudaF_add_smat_trans(dim3 Gr, dim3 Bl, float* mat, MatrixDim mat_dim,
                          float alpha, const int* smat_row_ptr,
                          const int* smat_col_idx, const float* smat_val) {
  _add_smat_trans<<<Gr, Bl>>>(mat, mat_dim, alpha, smat_row_ptr, smat_col_idx,
                              smat_val);
}
void cudaD_apply_exp_special(dim3 Gr, dim3 Bl, double* out, MatrixDim out_dim,
                             const double* in, int in_stride) {
  _apply_exp_special<<<Gr, Bl>>>(out, out_dim, in, in_stride);
}
void cudaF_apply_exp_special(dim3 Gr, dim3 Bl, float* out, MatrixDim out_dim,
                             const float* in, int in_stride) {
  _apply_exp_special<<<Gr, Bl>>>(out, out_dim, in, in_stride);
}

void cuda_compress_uint8_sign(dim3 Gr, dim3 Bl, const BaseFloat *src, MatrixDim dim,
                              unsigned char *dest, int dest_stride) {
  _cuda_compress_uint8_sign<<<Gr, Bl>>>(src, dim, dest, dest_stride);
}

void cuda_compress_int16(dim3 Gr, dim3 Bl, const BaseFloat *src,
                         MatrixDim dim, int16_t *dest,
                         int dest_stride, float inv_scale,
                         bool bounds_check) {
  if (bounds_check) {
    _cuda_compress_bounds_check<<<Gr, Bl>>>(src, dim, dest, dest_stride, inv_scale);
  } else {
    _cuda_compress_no_bounds_check<<<Gr, Bl>>>(src, dim, dest, dest_stride, inv_scale);
  }
}
void cuda_compress_uint16(dim3 Gr, dim3 Bl, const BaseFloat *src,
                         MatrixDim dim, uint16_t *dest,
                         int dest_stride, float inv_scale,
                         bool bounds_check) {
  if (bounds_check) {
    _cuda_compress_bounds_check<<<Gr, Bl>>>(src, dim, dest, dest_stride, inv_scale);
  } else {
    _cuda_compress_no_bounds_check<<<Gr, Bl>>>(src, dim, dest, dest_stride, inv_scale);
  }
}
void cuda_compress_int8(dim3 Gr, dim3 Bl, const BaseFloat *src,
                         MatrixDim dim, int8_t *dest,
                         int dest_stride, float inv_scale,
                         bool bounds_check) {
  if (bounds_check) {
    _cuda_compress_bounds_check<<<Gr, Bl>>>(src, dim, dest, dest_stride, inv_scale);
  } else {
    _cuda_compress_no_bounds_check<<<Gr, Bl>>>(src, dim, dest, dest_stride, inv_scale);
  }
}
void cuda_compress_uint8(dim3 Gr, dim3 Bl, const BaseFloat *src,
                         MatrixDim dim, uint8_t *dest,
                         int dest_stride, float inv_scale,
                         bool bounds_check) {
  if (bounds_check) {
    _cuda_compress_bounds_check<<<Gr, Bl>>>(src, dim, dest, dest_stride, inv_scale);
  } else {
    _cuda_compress_no_bounds_check<<<Gr, Bl>>>(src, dim, dest, dest_stride, inv_scale);
  }
}

void cuda_uncompress_uint8(dim3 Gr, dim3 Bl, BaseFloat *dest,
                           MatrixDim dim, const uint8_t *src,
                           int src_stride, float scale) {
  _cuda_uncompress<<<Gr, Bl>>>(dest, dim, src, src_stride, scale);
}
void cuda_uncompress_int8(dim3 Gr, dim3 Bl, BaseFloat *dest,
                           MatrixDim dim, const int8_t *src,
                           int src_stride, float scale) {
  _cuda_uncompress<<<Gr, Bl>>>(dest, dim, src, src_stride, scale);
}
void cuda_uncompress_uint16(dim3 Gr, dim3 Bl, BaseFloat *dest,
                            MatrixDim dim, const uint16_t *src,
                            int src_stride, float scale) {
  _cuda_uncompress<<<Gr, Bl>>>(dest, dim, src, src_stride, scale);
}
void cuda_uncompress_int16(dim3 Gr, dim3 Bl, BaseFloat *dest,
                           MatrixDim dim, const int16_t *src,
                           int src_stride, float scale) {
  _cuda_uncompress<<<Gr, Bl>>>(dest, dim, src, src_stride, scale);
}


// Launches a kernel that does nothing, explicitly using the legacy default stream;
// this will synchronize all threads without blocking.
void cuda_legacy_noop() {
  _noop_kernel<<<1, 1, 0, cudaStreamLegacy>>>();
}

void cudaF_mat_copy_range_clamped(
   int32_t row_start, int32_t row_end, int32_t num_cols,
   const float *src, int32_t lds, 
   int32_t clamp_low, int32_t clamp_high,
   float *dst, int32_t ldd) {

  int32_t num_rows =  row_end - row_start;
  dim3 threads(32,32);
  dim3 blocks((num_cols+31)/32,(num_rows+31)/32);

  _cuda_mat_copy_range_clamped<float><<<blocks,threads>>>(row_start, row_end, num_cols,
      src, lds, clamp_low, clamp_high, dst, ldd);
}

void cudaD_mat_copy_range_clamped(
   int32_t row_start, int32_t row_end, int32_t num_cols,
   const double *src, int32_t lds, 
   int32_t clamp_low, int32_t clamp_high,
   double *dst, int32_t ldd) {

  int32_t num_rows =  row_end - row_start;
  dim3 threads(32,32);
  dim3 blocks((num_cols+31)/32,(num_rows+31)/32);

  _cuda_mat_copy_range_clamped<double><<<blocks,threads>>>(row_start, row_end, num_cols,
      src, lds, clamp_low, clamp_high, dst, ldd);
<<<<<<< HEAD
=======
}

void cudaF_batched_copy_mats(int32_t num_mats, int32_t *num_rows,
    int32_t *num_cols, const float **inputs, int32_t *ldi, float **outputs,
    int32_t *ldo) {

  dim3 threads(32,32);
  int32_t total_rows=0, total_cols=0;
  
  BatchedMatrixCopyDesc<float> batch_desc; 
  const int32_t MAX_BATCH_SIZE=batch_desc.MAX_BATCH_SIZE;

  int i;
  for (i = 0; i < num_mats; i++) {
    int b = i%MAX_BATCH_SIZE;
    
    // fill in desc
    MatrixCopyDesc<float> &desc = batch_desc.batch[b];
    desc.num_rows = num_rows[i];
    desc.num_cols = num_cols[i];
    desc.input = inputs[i];
    desc.output = outputs[i];
    desc.ldi = ldi[i];
    desc.ldo = ldo[i];

    total_rows+=desc.num_rows;
    total_cols+=desc.num_cols;

    if (b==MAX_BATCH_SIZE-1) {
      // compute average number of rows/cols across batch
      int32_t rows = ceilf(total_rows / (float)MAX_BATCH_SIZE);
      int32_t cols = ceilf(total_cols / (float)MAX_BATCH_SIZE);
      dim3 blocks((cols + 31) / 32,
                  (rows + 31) / 32, 
                  MAX_BATCH_SIZE);

      // no memcpy needed here.  Memory will be passed down directly
      // through paramter passing and live in constant memory
      
      // launch batch
       _cuda_batch_copy_mats<<<blocks,threads>>>(batch_desc);

       // reset total counters
       total_rows=0;
       total_cols=0;
    }
  }

  int32_t remaining = i%MAX_BATCH_SIZE;

  if (remaining > 0) {
      // compute average number of rows/cols across batch
      int32_t rows = ceilf(total_rows / (float)remaining);
      int32_t cols = ceilf(total_cols / (float)remaining);
      
      dim3 blocks((cols + 31) / 32,
                  (rows + 31) / 32, 
                  remaining);

      // no memcpy needed here.  Memory will be passed down directly
      // through paramter passing and live in constant memory

      // launch batch
       _cuda_batch_copy_mats<<<blocks,threads>>>(batch_desc);
  }
}

void cudaD_batched_copy_mats(int32_t num_mats, int32_t *num_rows,
    int32_t *num_cols, const double **inputs, int32_t *ldi, double **outputs,
    int32_t *ldo) {

  dim3 threads(32,32);
  int32_t total_rows=0, total_cols=0;
  
  BatchedMatrixCopyDesc<double> batch_desc; 
  const int32_t MAX_BATCH_SIZE=batch_desc.MAX_BATCH_SIZE;

  int i;
  for (i = 0; i < num_mats; i++) {
    int b = i%MAX_BATCH_SIZE;
    
    // fill in desc
    MatrixCopyDesc<double> &desc = batch_desc.batch[b];
    desc.num_rows = num_rows[i];
    desc.num_cols = num_cols[i];
    desc.input = inputs[i];
    desc.output = outputs[i];
    desc.ldi = ldi[i];
    desc.ldo = ldo[i];

    total_rows+=desc.num_rows;
    total_cols+=desc.num_cols;

    if (b==MAX_BATCH_SIZE-1) {
      // compute average number of rows/cols across batch
      int32_t rows = ceilf(total_rows / (float)MAX_BATCH_SIZE);
      int32_t cols = ceilf(total_cols / (float)MAX_BATCH_SIZE);
      dim3 blocks((cols + 31) / 32,
                  (rows + 31) / 32, 
                  MAX_BATCH_SIZE);

      // no memcpy needed here.  Memory will be passed down directly
      // through paramter passing and live in constant memory
      
      // launch batch
       _cuda_batch_copy_mats<<<blocks,threads>>>(batch_desc);

       // reset total counters
       total_rows=0;
       total_cols=0;
    }
  }

  int32_t remaining = i%MAX_BATCH_SIZE;

  if (remaining > 0) {
      // compute average number of rows/cols across batch
      int32_t rows = ceilf(total_rows / (float)remaining);
      int32_t cols = ceilf(total_cols / (float)remaining);

      dim3 blocks((cols + 31) / 32,
                  (rows + 31) / 32, 
                  remaining);
      
      // no memcpy needed here.  Memory will be passed down directly
      // through paramter passing and live in constant memory

      // launch batch
       _cuda_batch_copy_mats<<<blocks,threads>>>(batch_desc);
  }
>>>>>>> 63b38496
}<|MERGE_RESOLUTION|>--- conflicted
+++ resolved
@@ -1049,7 +1049,7 @@
   }
   ssum[tid] = tsum;
   __syncthreads();
-  
+
   // Block reduce
 # pragma unroll
   for (int shift = CU1DBLOCK / 2; shift > warpSize; shift >>= 1) {
@@ -1714,7 +1714,7 @@
   Real tdata = op.InitValue();
   for (int i = tid; i < d.rows; i += CU1DBLOCK) {
     //Note the loads of mat are uncoalesced.  We could eliminate these
-    //with shared memory but at the matrix sizes we are currently looking 
+    //with shared memory but at the matrix sizes we are currently looking
     //at it probably would not help much and would add a lot of complexity.
     //Alternatively we could look at something like trov to help loads.
     tdata = op.Reduce(tdata, op.Transform(mat[i * d.stride + j]));
@@ -3652,7 +3652,7 @@
 __global__
 void _cuda_mat_copy_range_clamped(
    int32_t row_start, int32_t row_end, int32_t num_cols,
-   const Real * __restrict__ src, int32_t lds, 
+   const Real * __restrict__ src, int32_t lds,
    int32_t clamp_low, int32_t clamp_high,
    Real * __restrict__ dst, int32_t ldd) {
   int32_t rid = blockIdx.y*blockDim.y+threadIdx.y;
@@ -3675,9 +3675,7 @@
   }
 }
 
-<<<<<<< HEAD
-=======
-template <typename Real> 
+template <typename Real>
 struct MatrixCopyDesc {
   const Real *input;
   Real *output;
@@ -3688,7 +3686,7 @@
 template <typename Real>
 struct  BatchedMatrixCopyDesc {
   //maximum size allowed in formal parameter list
-  static const int32_t MAX_BATCH_SIZE=128; 
+  static const int32_t MAX_BATCH_SIZE=128;
   MatrixCopyDesc<Real> batch[MAX_BATCH_SIZE];
 };
 
@@ -3696,12 +3694,12 @@
 // grid dim x,y expands to fill out average in x/y across batches
 // grid dim.z is batch
 template<typename Real>
-__global__ 
+__global__
 void _cuda_batch_copy_mats(BatchedMatrixCopyDesc<Real> batch_desc) {
 
   int32_t rid = blockIdx.y * blockDim.y + threadIdx.y;
   int32_t cid = blockIdx.x * blockDim.x + threadIdx.x;
-  int32_t bid = blockIdx.z;  // batch id 
+  int32_t bid = blockIdx.z;  // batch id
 
   // read copy parameters
   MatrixCopyDesc<Real> desc = batch_desc.batch[bid];
@@ -3721,7 +3719,6 @@
   }
 }
 
->>>>>>> 63b38496
 __global__
 static void _noop_kernel() {
 }
@@ -5507,7 +5504,7 @@
 
 void cudaF_mat_copy_range_clamped(
    int32_t row_start, int32_t row_end, int32_t num_cols,
-   const float *src, int32_t lds, 
+   const float *src, int32_t lds,
    int32_t clamp_low, int32_t clamp_high,
    float *dst, int32_t ldd) {
 
@@ -5521,7 +5518,7 @@
 
 void cudaD_mat_copy_range_clamped(
    int32_t row_start, int32_t row_end, int32_t num_cols,
-   const double *src, int32_t lds, 
+   const double *src, int32_t lds,
    int32_t clamp_low, int32_t clamp_high,
    double *dst, int32_t ldd) {
 
@@ -5531,8 +5528,6 @@
 
   _cuda_mat_copy_range_clamped<double><<<blocks,threads>>>(row_start, row_end, num_cols,
       src, lds, clamp_low, clamp_high, dst, ldd);
-<<<<<<< HEAD
-=======
 }
 
 void cudaF_batched_copy_mats(int32_t num_mats, int32_t *num_rows,
@@ -5541,14 +5536,14 @@
 
   dim3 threads(32,32);
   int32_t total_rows=0, total_cols=0;
-  
-  BatchedMatrixCopyDesc<float> batch_desc; 
+
+  BatchedMatrixCopyDesc<float> batch_desc;
   const int32_t MAX_BATCH_SIZE=batch_desc.MAX_BATCH_SIZE;
 
   int i;
   for (i = 0; i < num_mats; i++) {
     int b = i%MAX_BATCH_SIZE;
-    
+
     // fill in desc
     MatrixCopyDesc<float> &desc = batch_desc.batch[b];
     desc.num_rows = num_rows[i];
@@ -5566,12 +5561,12 @@
       int32_t rows = ceilf(total_rows / (float)MAX_BATCH_SIZE);
       int32_t cols = ceilf(total_cols / (float)MAX_BATCH_SIZE);
       dim3 blocks((cols + 31) / 32,
-                  (rows + 31) / 32, 
+                  (rows + 31) / 32,
                   MAX_BATCH_SIZE);
 
       // no memcpy needed here.  Memory will be passed down directly
       // through paramter passing and live in constant memory
-      
+
       // launch batch
        _cuda_batch_copy_mats<<<blocks,threads>>>(batch_desc);
 
@@ -5587,9 +5582,9 @@
       // compute average number of rows/cols across batch
       int32_t rows = ceilf(total_rows / (float)remaining);
       int32_t cols = ceilf(total_cols / (float)remaining);
-      
+
       dim3 blocks((cols + 31) / 32,
-                  (rows + 31) / 32, 
+                  (rows + 31) / 32,
                   remaining);
 
       // no memcpy needed here.  Memory will be passed down directly
@@ -5606,14 +5601,14 @@
 
   dim3 threads(32,32);
   int32_t total_rows=0, total_cols=0;
-  
-  BatchedMatrixCopyDesc<double> batch_desc; 
+
+  BatchedMatrixCopyDesc<double> batch_desc;
   const int32_t MAX_BATCH_SIZE=batch_desc.MAX_BATCH_SIZE;
 
   int i;
   for (i = 0; i < num_mats; i++) {
     int b = i%MAX_BATCH_SIZE;
-    
+
     // fill in desc
     MatrixCopyDesc<double> &desc = batch_desc.batch[b];
     desc.num_rows = num_rows[i];
@@ -5631,12 +5626,12 @@
       int32_t rows = ceilf(total_rows / (float)MAX_BATCH_SIZE);
       int32_t cols = ceilf(total_cols / (float)MAX_BATCH_SIZE);
       dim3 blocks((cols + 31) / 32,
-                  (rows + 31) / 32, 
+                  (rows + 31) / 32,
                   MAX_BATCH_SIZE);
 
       // no memcpy needed here.  Memory will be passed down directly
       // through paramter passing and live in constant memory
-      
+
       // launch batch
        _cuda_batch_copy_mats<<<blocks,threads>>>(batch_desc);
 
@@ -5654,14 +5649,13 @@
       int32_t cols = ceilf(total_cols / (float)remaining);
 
       dim3 blocks((cols + 31) / 32,
-                  (rows + 31) / 32, 
+                  (rows + 31) / 32,
                   remaining);
-      
+
       // no memcpy needed here.  Memory will be passed down directly
       // through paramter passing and live in constant memory
 
       // launch batch
        _cuda_batch_copy_mats<<<blocks,threads>>>(batch_desc);
   }
->>>>>>> 63b38496
 }