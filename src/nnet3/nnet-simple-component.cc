// nnet3/nnet-simple-component.cc

// Copyright      2015  Johns Hopkins University (author: Daniel Povey)
//                2015  Guoguo Chen
//                2015  Daniel Galvez

// See ../../COPYING for clarification regarding multiple authors
//
// Licensed under the Apache License, Version 2.0 (the "License");
// you may not use this file except in compliance with the License.
// You may obtain a copy of the License at
//
//  http://www.apache.org/licenses/LICENSE-2.0
//
// THIS CODE IS PROVIDED *AS IS* BASIS, WITHOUT WARRANTIES OR CONDITIONS OF ANY
// KIND, EITHER EXPRESS OR IMPLIED, INCLUDING WITHOUT LIMITATION ANY IMPLIED
// WARRANTIES OR CONDITIONS OF TITLE, FITNESS FOR A PARTICULAR PURPOSE,
// MERCHANTABLITY OR NON-INFRINGEMENT.
// See the Apache 2 License for the specific language governing permissions and
// limitations under the License.

#include <iterator>
#include <sstream>
#include <algorithm>
#include <iomanip>
#include "nnet3/nnet-simple-component.h"
#include "nnet3/nnet-parse.h"

namespace kaldi {
namespace nnet3 {

void PnormComponent::Init(int32 input_dim, int32 output_dim)  {
  input_dim_ = input_dim;
  output_dim_ = output_dim;
  KALDI_ASSERT(input_dim_ > 0 && output_dim_ > 0 &&
               input_dim_ % output_dim_ == 0);
}

void PnormComponent::InitFromConfig(ConfigLine *cfl) {
  int32 input_dim = 0;
  int32 output_dim = 0;
  bool ok = cfl->GetValue("output-dim", &output_dim) &&
      cfl->GetValue("input-dim", &input_dim);
  if (!ok || cfl->HasUnusedValues() || output_dim <= 0)
    KALDI_ERR << "Invalid initializer for layer of type "
              << Type() << ": \"" << cfl->WholeLine() << "\"";
  Init(input_dim, output_dim);
}


void PnormComponent::Propagate(const ComponentPrecomputedIndexes *indexes,
                               const CuMatrixBase<BaseFloat> &in,
                               CuMatrixBase<BaseFloat> *out) const {
  BaseFloat p = 2.0;
  out->GroupPnorm(in, p);  // TODO: when done, replace with Group2Norm function.
}

void PnormComponent::Backprop(const std::string &debug_info,
                              const ComponentPrecomputedIndexes *indexes,
                              const CuMatrixBase<BaseFloat> &in_value,
                              const CuMatrixBase<BaseFloat> &out_value,
                              const CuMatrixBase<BaseFloat> &out_deriv,
                              Component *to_update,
                              CuMatrixBase<BaseFloat> *in_deriv) const {
  if (!in_deriv)  return;
  BaseFloat p = 2.0;
  // TODO: use Group2NormDeriv when done.
  in_deriv->GroupPnormDeriv(in_value, out_value, p);
  in_deriv->MulRowsGroupMat(out_deriv);
}

void PnormComponent::Read(std::istream &is, bool binary) {
  ExpectOneOrTwoTokens(is, binary, "<PnormComponent>", "<InputDim>");
  ReadBasicType(is, binary, &input_dim_);
  ExpectToken(is, binary, "<OutputDim>");
  ReadBasicType(is, binary, &output_dim_);
  ExpectToken(is, binary, "</PnormComponent>");
}

void PnormComponent::Write(std::ostream &os, bool binary) const {
  WriteToken(os, binary, "<PnormComponent>");
  WriteToken(os, binary, "<InputDim>");
  WriteBasicType(os, binary, input_dim_);
  WriteToken(os, binary, "<OutputDim>");
  WriteBasicType(os, binary, output_dim_);
  WriteToken(os, binary, "</PnormComponent>");
}


void SumReduceComponent::Init(int32 input_dim, int32 output_dim)  {
  input_dim_ = input_dim;
  output_dim_ = output_dim;
  KALDI_ASSERT(input_dim_ > 0 && output_dim_ > 0 &&
               input_dim_ % output_dim_ == 0);
}

void SumReduceComponent::InitFromConfig(ConfigLine *cfl) {
  int32 input_dim = 0;
  int32 output_dim = 0;
  bool ok = cfl->GetValue("output-dim", &output_dim) &&
      cfl->GetValue("input-dim", &input_dim);
  if (!ok || cfl->HasUnusedValues() || output_dim <= 0)
    KALDI_ERR << "Invalid initializer for layer of type "
              << Type() << ": \"" << cfl->WholeLine() << "\"";
  Init(input_dim, output_dim);
}


void SumReduceComponent::Propagate(const ComponentPrecomputedIndexes *indexes,
                                   const CuMatrixBase<BaseFloat> &in,
                                   CuMatrixBase<BaseFloat> *out) const {
  KALDI_ASSERT(out->NumRows() == in.NumRows() && in.NumCols() == input_dim_
               && out->NumCols() == output_dim_);
  int32 num_blocks = input_dim_ / output_dim_;
  for (int32 i = 0; i < num_blocks; i++) {
    CuSubMatrix<BaseFloat> in_block(in, 0, in.NumRows(),
                                    i * output_dim_, output_dim_);
    if (i == 0)
      out->CopyFromMat(in_block);
    else
      out->AddMat(1.0, in_block);
  }
}

void SumReduceComponent::Backprop(const std::string &debug_info,
                                  const ComponentPrecomputedIndexes *indexes,
                                  const CuMatrixBase<BaseFloat> &, // in_value
                                  const CuMatrixBase<BaseFloat> &, // out_value
                                  const CuMatrixBase<BaseFloat> &out_deriv,
                                  Component *, // to_update
                                  CuMatrixBase<BaseFloat> *in_deriv) const {
  if (!in_deriv)  return;
  KALDI_ASSERT(out_deriv.NumRows() == in_deriv->NumRows() &&
               in_deriv->NumCols() == input_dim_ &&
               out_deriv.NumCols() == output_dim_);
  int32 num_blocks = input_dim_ / output_dim_;
  for (int32 i = 0; i < num_blocks; i++) {
    CuSubMatrix<BaseFloat> in_deriv_block(*in_deriv, 0, in_deriv->NumRows(),
                                          i * output_dim_, output_dim_);
    in_deriv_block.CopyFromMat(out_deriv);
  }
}

void SumReduceComponent::Read(std::istream &is, bool binary) {
  ExpectOneOrTwoTokens(is, binary, "<SumReduceComponent>", "<InputDim>");
  ReadBasicType(is, binary, &input_dim_);
  ExpectToken(is, binary, "<OutputDim>");
  ReadBasicType(is, binary, &output_dim_);
  ExpectToken(is, binary, "</SumReduceComponent>");
}

void SumReduceComponent::Write(std::ostream &os, bool binary) const {
  WriteToken(os, binary, "<SumReduceComponent>");
  WriteToken(os, binary, "<InputDim>");
  WriteBasicType(os, binary, input_dim_);
  WriteToken(os, binary, "<OutputDim>");
  WriteBasicType(os, binary, output_dim_);
  WriteToken(os, binary, "</SumReduceComponent>");
}


void ElementwiseProductComponent::Init(int32 input_dim, int32 output_dim)  {
  input_dim_ = input_dim;
  output_dim_ = output_dim;
  KALDI_ASSERT(input_dim_ > 0 && output_dim_ >= 0);
  KALDI_ASSERT(input_dim_ > output_dim_);
  KALDI_ASSERT(input_dim_ % output_dim_ == 0);
}

void ElementwiseProductComponent::InitFromConfig(ConfigLine *cfl) {
  int32 input_dim = 0;
  int32 output_dim = 0;
  bool ok = cfl->GetValue("output-dim", &output_dim) &&
      cfl->GetValue("input-dim", &input_dim);
  if (!ok || cfl->HasUnusedValues() || output_dim <= 0)
    KALDI_ERR << "Invalid initializer for layer of type "
              << Type() << ": \"" << cfl->WholeLine() << "\"";
  Init(input_dim, output_dim);
}

void ElementwiseProductComponent::Propagate(
    const ComponentPrecomputedIndexes *indexes,
    const CuMatrixBase<BaseFloat> &in,
    CuMatrixBase<BaseFloat> *out) const {
  KALDI_ASSERT(in.NumCols() == input_dim_);
  int32 num_inputs = input_dim_ / output_dim_;
  for (int32 i = 0; i < num_inputs; i++)  {
    CuSubMatrix<BaseFloat> current_in(in, 0, in.NumRows(),
                                      i * output_dim_, output_dim_);
    if (i == 0) {
      out->CopyFromMat(current_in);
    } else  {
      out->MulElements(current_in);
    }
  }
}

void ElementwiseProductComponent::Backprop(const std::string &debug_info,
                              const ComponentPrecomputedIndexes *indexes,
                              const CuMatrixBase<BaseFloat> &in_value,
                              const CuMatrixBase<BaseFloat> &out_value,
                              const CuMatrixBase<BaseFloat> &out_deriv,
                              Component *to_update,
                              CuMatrixBase<BaseFloat> *in_deriv) const {
  if (!in_deriv)  return;
  int32 num_inputs = input_dim_ / output_dim_;
  for (int32 i = 0; i < num_inputs; i++)  {
    CuSubMatrix<BaseFloat> current_in_deriv(*in_deriv, 0, in_deriv->NumRows(),
                                            i * output_dim_,
                                            output_dim_);
    current_in_deriv.CopyFromMat(out_deriv);
    for (int32 j = 0; j < num_inputs; j++)  {
      if (i == j)
        continue;
      CuSubMatrix<BaseFloat> in_value_partition(in_value, 0,
                                                in_value.NumRows(),
                                                j * output_dim_,
                                                output_dim_);
      current_in_deriv.MulElements(in_value_partition);
    }
  }
}

void ElementwiseProductComponent::Read(std::istream &is, bool binary) {
  ExpectOneOrTwoTokens(is, binary, "<ElementwiseProductComponent>",
                       "<InputDim>");
  ReadBasicType(is, binary, &input_dim_);
  ExpectToken(is, binary, "<OutputDim>");
  ReadBasicType(is, binary, &output_dim_);
  ExpectToken(is, binary, "</ElementwiseProductComponent>");
}

void ElementwiseProductComponent::Write(std::ostream &os, bool binary) const {
  WriteToken(os, binary, "<ElementwiseProductComponent>");
  WriteToken(os, binary, "<InputDim>");
  WriteBasicType(os, binary, input_dim_);
  WriteToken(os, binary, "<OutputDim>");
  WriteBasicType(os, binary, output_dim_);
  WriteToken(os, binary, "</ElementwiseProductComponent>");
}

const BaseFloat NormalizeComponent::kSquaredNormFloor =
    pow(2.0, NormalizeComponent::kExpSquaredNormFloor);

// This component modifies the vector of activations by scaling it
// so that the root-mean-square equals 1.0.  It's important that its
// square root be exactly representable in float.
void NormalizeComponent::Init(int32 input_dim, BaseFloat target_rms,
                              bool add_log_stddev) {
  KALDI_ASSERT(input_dim > 0);
  KALDI_ASSERT(target_rms > 0);
  input_dim_ = input_dim;
  target_rms_ = target_rms;
  add_log_stddev_ = add_log_stddev;
}

NormalizeComponent::NormalizeComponent(const NormalizeComponent &other):
    input_dim_(other.input_dim_), target_rms_(other.target_rms_),
    add_log_stddev_(other.add_log_stddev_) { }

void NormalizeComponent::InitFromConfig(ConfigLine *cfl) {
  int32 input_dim = 0;
  bool add_log_stddev = false;
  BaseFloat target_rms = 1.0;
  bool ok = cfl->GetValue("dim", &input_dim) ||
      cfl->GetValue("input-dim", &input_dim);
  cfl->GetValue("target-rms", &target_rms);
  cfl->GetValue("add-log-stddev", &add_log_stddev);
  if (!ok || cfl->HasUnusedValues() || input_dim <= 0 || target_rms <= 0.0)
    KALDI_ERR << "Invalid initializer for layer of type "
              << Type() << ": \"" << cfl->WholeLine() << "\"";
  Init(input_dim, target_rms, add_log_stddev);
}

void NormalizeComponent::Read(std::istream &is, bool binary) {
  std::string token;
  ReadToken(is, binary, &token);
  if (token == "<NormalizeComponent>") {
    ReadToken(is, binary, &token);
  }
  KALDI_ASSERT(token == "<Dim>" || token == "<InputDim>");
  ReadBasicType(is, binary, &input_dim_); // Read dimension.
  ReadToken(is, binary, &token);
  // read target_rms_ if it is available.
  if (token == "<TargetRms>") {
    ReadBasicType(is, binary, &target_rms_);
    ReadToken(is, binary, &token);
  }
  //  Read add_log_stddev_ token, if it is available.
  if (token == "<AddLogStddev>") {
    ReadBasicType(is, binary, &add_log_stddev_);
    ReadToken(is, binary, &token);
  }
  if (token == "<ValueAvg>") {
    // back-compatibility code.
    CuVector<double> temp;
    temp.Read(is, binary);
    ExpectToken(is, binary, "<DerivAvg>");
    temp.Read(is, binary);
    ExpectToken(is, binary, "<Count>");
    double count;
    ReadBasicType(is, binary, &count);
    ReadToken(is, binary, &token);
  }
  KALDI_ASSERT(token == "</NormalizeComponent>");
}

void NormalizeComponent::Write(std::ostream &os, bool binary) const {
  WriteToken(os, binary, "<NormalizeComponent>");
  WriteToken(os, binary, "<InputDim>");
  WriteBasicType(os, binary, input_dim_);
  WriteToken(os, binary, "<TargetRms>");
  WriteBasicType(os, binary, target_rms_);
  WriteToken(os, binary, "<AddLogStddev>");
  WriteBasicType(os, binary, add_log_stddev_);
  WriteToken(os, binary, "</NormalizeComponent>");
}

std::string NormalizeComponent::Info() const {
  std::ostringstream stream;
  stream << ", input-dim=" << InputDim()
         << ", output-dim=" << OutputDim()
         << ", target-rms=" << target_rms_
         << ", add-log-stddev=" << std::boolalpha
         << add_log_stddev_;
  return stream.str();
}

// The output y_i = scale * x_i,
// and we want to RMS value of the y_i to equal target_rms,
// so y^t y = D * target_rms^2 (if y is one row of the input).
// we need to have scale = 1.0 / sqrt(x^t x / (D * target_rms^2)).
// there is also flooring involved, to avoid division-by-zero
// problems.  It's important for the backprop, that the floor's
// square root is exactly representable as float.
// If add_log_stddev_ is true, log(max(epsi, sqrt(x^t x / D)))
// is an extra dimension of the output.
void NormalizeComponent::Propagate(const ComponentPrecomputedIndexes *indexes,
                                   const CuMatrixBase<BaseFloat> &in,
                                   CuMatrixBase<BaseFloat> *out) const {
  KALDI_ASSERT(out->NumCols() == in.NumCols() + (add_log_stddev_ ? 1 : 0));
  CuSubMatrix<BaseFloat> out_no_log(*out, 0, out->NumRows(), 0, input_dim_);
  if (in.Data() != out_no_log.Data())
    out_no_log.CopyFromMat(in);
  CuVector<BaseFloat> in_norm(in.NumRows());
  BaseFloat d_scaled = in.NumCols() * target_rms_ * target_rms_;
  in_norm.AddDiagMat2(1.0 / d_scaled, in, kNoTrans, 0.0);
  in_norm.ApplyFloor(kSquaredNormFloor);
  in_norm.ApplyPow(-0.5);
  out_no_log.MulRowsVec(in_norm);
  if (add_log_stddev_) {
    in_norm.ApplyLog();
    in_norm.Scale(-1.0);
    in_norm.Add(log(target_rms_));
    out->CopyColFromVec(in_norm, in.NumCols());
  }
}

/*
  A note on the derivative of NormalizeComponent...
  let both row_in and row_out be vectors of dimension D.
  Let p = row_in^T row_in / (D * target_rms^2), and let
  f = 1.0 / sqrt(max(kSquaredNormFloor, p)), and we compute row_out as:
  row_out = f row_in.
  Suppose we have a quantity deriv_out which is the derivative
  of the objective function w.r.t. row_out.  We want to compute
  deriv_in which is the derivative of the objective function w.r.t.
  row_in.  Let the objective function be F.  One term is obvious: we have
  deriv_in = f deriv_out + ....
  next we have to take into account the derivative that gets back-propagated
  through f.  Obviously, dF/df = deriv_out^T row_in.
  And df/dp = (p <= kSquaredNormFloor ? 0.0 : -0.5 p^{-1.5}) = (f == 1.0 / sqrt(kSquaredNormFloor) ? 0.0 : -0.5 f^3),
  and dp/d(row_in) = 2/(D * target_rms^2) row_in. [it's vector_valued].
  So this term in dF/d(row_in) equals:
  dF/df df/dp dp/d(row_in)   =    2/(D * target_rms^2) (f == 1.0 / sqrt(kSquaredNormFloor)  ? 0.0 : -0.5 f^3) (deriv_out^T row_in) row_in
  So
  deriv_in = f deriv_out + (f == 1.0 ? 0.0 : -f^3  / (D * target_rms^2) ) (deriv_out^T row_in) row_in

  if add_log_stddev_ true, the deriv_in has another term as
  dF/dx_i = dF/df . df/dx_i => df/dx_i = x_i/(x^T x)
*/
void NormalizeComponent::Backprop(const std::string &debug_info,
                                  const ComponentPrecomputedIndexes *indexes,
                                  const CuMatrixBase<BaseFloat> &in_value,
                                  const CuMatrixBase<BaseFloat> &, // out_value
                                  const CuMatrixBase<BaseFloat> &out_deriv,
                                  Component *to_update,
                                  CuMatrixBase<BaseFloat> *in_deriv) const {
  if (!in_deriv)  return;
  const CuSubMatrix<BaseFloat> out_deriv_no_log(out_deriv,
                                                0, out_deriv.NumRows(),
                                                0, input_dim_);
  CuVector<BaseFloat> dot_products(out_deriv.NumRows());
  dot_products.AddDiagMatMat(1.0, out_deriv_no_log, kNoTrans,
                             in_value, kTrans, 0.0);
  CuVector<BaseFloat> in_norm(in_value.NumRows());
  BaseFloat d_scaled = (in_value.NumCols() * target_rms_ * target_rms_);
  in_norm.AddDiagMat2(1.0, in_value, kNoTrans, 0.0);

  if (add_log_stddev_) {
    CuVector<BaseFloat> log_stddev_deriv(in_norm), // log_stddev deriv as dF/dy .* (x^T x)^-1
        out_deriv_for_stddev(out_deriv.NumRows(), kUndefined);
    // f = log(sqrt(max(epsi, x^T x / D)))
    // df/dx = epsi^2 * D < x^T x ? (1/(x^T x)) * x  : 0.
    // we don't compute this exactly below for the case wehn x^2 x is very
    // small, but we do make sure that the deriv isn't infinity when the input
    // is zero.
    log_stddev_deriv.ApplyFloor(input_dim_ * kSquaredNormFloor);
    log_stddev_deriv.ApplyPow(-1.0);
    out_deriv_for_stddev.CopyColFromMat(out_deriv, (out_deriv.NumCols() - 1));
    log_stddev_deriv.MulElements(out_deriv_for_stddev);
    if (in_deriv)
      in_deriv->AddDiagVecMat(1.0, log_stddev_deriv, in_value, kNoTrans, 1.0);
  }
  in_norm.Scale(1.0 / d_scaled);
  in_norm.ApplyFloor(kSquaredNormFloor);
  in_norm.ApplyPow(-0.5);
  if (in_deriv) {
<<<<<<< HEAD
    if (in_deriv->Data() != out_deriv.Data()) {
      // .. due to kBackpropAdds flag, last arg is 1.0.
      // (omitting kBackpropAdds and using 0.0 is not correct, due to
      // propagation of NaNs.
      in_deriv->AddDiagVecMat(1.0, in_norm, out_deriv, kNoTrans, 1.0);
    } else {
=======
    if (in_deriv->Data() != out_deriv_no_log.Data())
      in_deriv->AddDiagVecMat(1.0, in_norm, out_deriv_no_log, kNoTrans, 1.0);
    else
>>>>>>> 2a51b024
      in_deriv->MulRowsVec(in_norm);
    }
  }
  in_norm.ReplaceValue(1.0 / sqrt(kSquaredNormFloor), 0.0);
  in_norm.ApplyPow(3.0);
  dot_products.MulElements(in_norm);
  in_deriv->AddDiagVecMat(-1.0 / d_scaled,
                          dot_products, in_value,
                          kNoTrans, 1.0);
}

void SigmoidComponent::Propagate(const ComponentPrecomputedIndexes *indexes,
                                 const CuMatrixBase<BaseFloat> &in,
                                 CuMatrixBase<BaseFloat> *out) const {
  out->Sigmoid(in);
}

void SigmoidComponent::Backprop(const std::string &debug_info,
                                const ComponentPrecomputedIndexes *indexes,
                                const CuMatrixBase<BaseFloat> &,
                                const CuMatrixBase<BaseFloat> &out_value,
                                const CuMatrixBase<BaseFloat> &out_deriv,
                                Component *,
                                CuMatrixBase<BaseFloat> *in_deriv) const {
  if (in_deriv != NULL)
    in_deriv->DiffSigmoid(out_value, out_deriv);
}

void SigmoidComponent::StoreStats(const CuMatrixBase<BaseFloat> &out_value) {
  // derivative of the nonlinearity is out_value * (1.0 - out_value);
  CuMatrix<BaseFloat> temp_deriv(out_value.NumRows(), out_value.NumCols(),
                                 kUndefined);
  temp_deriv.Set(1.0);
  temp_deriv.AddMat(-1.0, out_value);
  temp_deriv.MulElements(out_value);
  StoreStatsInternal(out_value, &temp_deriv);
}



void NoOpComponent::Propagate(const ComponentPrecomputedIndexes *indexes,
                                 const CuMatrixBase<BaseFloat> &in,
                                 CuMatrixBase<BaseFloat> *out) const {
  out->CopyFromMat(in);
}

void NoOpComponent::Backprop(const std::string &debug_info,
                             const ComponentPrecomputedIndexes *indexes,
                             const CuMatrixBase<BaseFloat> &,
                             const CuMatrixBase<BaseFloat> &,
                             const CuMatrixBase<BaseFloat> &out_deriv,
                             Component *to_update, // may be NULL; may be identical
                             // to "this" or different.
                             CuMatrixBase<BaseFloat> *in_deriv) const {
  in_deriv->CopyFromMat(out_deriv);
}

void ClipGradientComponent::Read(std::istream &is, bool binary) {
  // might not see the "<NaturalGradientAffineComponent>" part because
  // of how ReadNew() works.
  ExpectOneOrTwoTokens(is, binary, "<ClipGradientComponent>",
                       "<Dim>");
  ReadBasicType(is, binary, &dim_);
  ExpectToken(is, binary, "<ClippingThreshold>");
  ReadBasicType(is, binary, &clipping_threshold_);
  ExpectToken(is, binary, "<NormBasedClipping>");
  ReadBasicType(is, binary, &norm_based_clipping_);
  ExpectToken(is, binary, "<NumElementsClipped>");
  ReadBasicType(is, binary, &num_clipped_);
  ExpectToken(is, binary, "<NumElementsProcessed>");
  ReadBasicType(is, binary, &count_);
  ExpectToken(is, binary, "</ClipGradientComponent>");
}

void ClipGradientComponent::Write(std::ostream &os, bool binary) const {
  WriteToken(os, binary, "<ClipGradientComponent>");
  WriteToken(os, binary, "<Dim>");
  WriteBasicType(os, binary, dim_);
  WriteToken(os, binary, "<ClippingThreshold>");
  WriteBasicType(os, binary, clipping_threshold_);
  WriteToken(os, binary, "<NormBasedClipping>");
  WriteBasicType(os, binary, norm_based_clipping_);
  WriteToken(os, binary, "<NumElementsClipped>");
  WriteBasicType(os, binary, num_clipped_);
  WriteToken(os, binary, "<NumElementsProcessed>");
  WriteBasicType(os, binary, count_);
  WriteToken(os, binary, "</ClipGradientComponent>");
}

std::string ClipGradientComponent::Info() const {
  std::ostringstream stream;
  stream << Type() << ", dim=" << dim_
         << ", norm-based-clipping="
         << (norm_based_clipping_ ? "true" : "false")
         << ", clipping-threshold=" << clipping_threshold_
         << ", clipped-proportion="
         << (count_ > 0 ? static_cast<BaseFloat>(num_clipped_)/count_ : 0);
  return stream.str();
}

void ClipGradientComponent::Init(int32 dim,
                                 BaseFloat clipping_threshold,
                                 bool norm_based_clipping,
                                 int32 num_clipped,
                                 int32 count)  {
  KALDI_ASSERT(clipping_threshold >= 0 && dim > 0);
  dim_ = dim;
  norm_based_clipping_ = norm_based_clipping;
  clipping_threshold_ = clipping_threshold;
  num_clipped_ = num_clipped;
  count_ = count;
}

void ClipGradientComponent::InitFromConfig(ConfigLine *cfl) {
  int32 dim = 0;
  bool ok = cfl->GetValue("dim", &dim);
  bool norm_based_clipping = false;
  BaseFloat clipping_threshold = 15.0;
  cfl->GetValue("clipping-threshold", &clipping_threshold);
  cfl->GetValue("norm-based-clipping", &norm_based_clipping);
  if (!ok || cfl->HasUnusedValues() ||
      clipping_threshold < 0 || dim <= 0)
    KALDI_ERR << "Invalid initializer for layer of type "
              << Type() << ": \"" << cfl->WholeLine() << "\"";
  Init(dim, clipping_threshold, norm_based_clipping, 0, 0);
}

void ClipGradientComponent::Propagate(
                                 const ComponentPrecomputedIndexes *indexes,
                                 const CuMatrixBase<BaseFloat> &in,
                                 CuMatrixBase<BaseFloat> *out) const {
  out->CopyFromMat(in);
}


void ClipGradientComponent::Backprop(const std::string &debug_info,
                             const ComponentPrecomputedIndexes *indexes,
                             const CuMatrixBase<BaseFloat> &,
                             const CuMatrixBase<BaseFloat> &,
                             const CuMatrixBase<BaseFloat> &out_deriv,
                             Component *to_update_in, // may be NULL; may be identical
                             // to "this" or different.
                             CuMatrixBase<BaseFloat> *in_deriv) const {
  // the following statement will do nothing if in_deriv and out_deriv have same
  // memory.
  in_deriv->CopyFromMat(out_deriv);

  ClipGradientComponent *to_update =
      dynamic_cast<ClipGradientComponent*>(to_update_in);
  KALDI_ASSERT(to_update != NULL);

  if (clipping_threshold_ > 0) {
    if (norm_based_clipping_) {
      // each row in the derivative matrix, which corresponds to one sample in
      // the mini-batch, is scaled to have a max-norm of clipping_threshold_
      CuVector<BaseFloat> clipping_scales(in_deriv->NumRows());
      clipping_scales.AddDiagMat2(pow(clipping_threshold_, -2), *in_deriv,
                                  kNoTrans, 0.0);
     // now clipping_scales contains the squared (norm of each row divided by
     //  clipping_threshold)
      int32 num_not_scaled = clipping_scales.ApplyFloor(1.0);
     // now clipping_scales contains min(1,
     //    squared-(norm/clipping_threshold))
      if (num_not_scaled != clipping_scales.Dim()) {
        clipping_scales.ApplyPow(-0.5);
        // now clipping_scales contains max(1,
        //       clipping_threshold/vector_norm)
        in_deriv->MulRowsVec(clipping_scales);
        to_update->num_clipped_ += (clipping_scales.Dim() - num_not_scaled);
       }
      to_update->count_ += clipping_scales.Dim();
    } else {
      // each element of the derivative matrix, is clipped to be below the
      // clipping_threshold_
      in_deriv->ApplyCeiling(clipping_threshold_);
      in_deriv->ApplyFloor(-1 * clipping_threshold_);
    }
  }
}

void ClipGradientComponent::ZeroStats()  {
  count_ = 0.0;
  num_clipped_ = 0.0;
}

void ClipGradientComponent::Scale(BaseFloat scale) {
  count_ *= scale;
  num_clipped_ *= scale;
}

void ClipGradientComponent::Add(BaseFloat alpha, const Component &other_in) {
  const ClipGradientComponent *other =
      dynamic_cast<const ClipGradientComponent*>(&other_in);
  KALDI_ASSERT(other != NULL);
  count_ += alpha * other->count_;
  num_clipped_ += alpha * other->num_clipped_;
}

void TanhComponent::Propagate(const ComponentPrecomputedIndexes *indexes,
                              const CuMatrixBase<BaseFloat> &in,
                              CuMatrixBase<BaseFloat> *out) const {
  // Apply tanh function to each element of the output...
  // the tanh function may be written as -1 + ( 2 / (1 + e^{-2 x})),
  // which is a scaled and shifted sigmoid.
  out->Tanh(in);
}

void TanhComponent::Backprop(const std::string &debug_info,
                             const ComponentPrecomputedIndexes *indexes,
                             const CuMatrixBase<BaseFloat> &,
                             const CuMatrixBase<BaseFloat> &out_value,
                             const CuMatrixBase<BaseFloat> &out_deriv,
                             Component *to_update, // may be NULL; may be identical
                             // to "this" or different.
                             CuMatrixBase<BaseFloat> *in_deriv) const {
  if (in_deriv != NULL)
    in_deriv->DiffTanh(out_value, out_deriv);
}

/*
  Note on the derivative of the tanh function:
  tanh'(x) = sech^2(x) = -(tanh(x)+1) (tanh(x)-1) = 1 - tanh^2(x)

  The element by element equation of what we're doing would be:
  in_deriv = out_deriv * (1.0 - out_value^2).
  We can accomplish this via calls to the matrix library. */
void TanhComponent::StoreStats(const CuMatrixBase<BaseFloat> &out_value) {
  // derivative of the onlinearity is out_value * (1.0 - out_value);
  CuMatrix<BaseFloat> temp_deriv(out_value);
  temp_deriv.ApplyPow(2.0);
  temp_deriv.Scale(-1.0);
  temp_deriv.Add(1.0);
  StoreStatsInternal(out_value, &temp_deriv);
}


void RectifiedLinearComponent::Propagate(
    const ComponentPrecomputedIndexes *indexes,
    const CuMatrixBase<BaseFloat> &in,
    CuMatrixBase<BaseFloat> *out) const {
  // Apply rectified linear function (x >= 0 ? 1.0 : 0.0)
  out->CopyFromMat(in);
  out->ApplyFloor(0.0);
}

void RectifiedLinearComponent::Backprop(
    const std::string &debug_info,
    const ComponentPrecomputedIndexes *indexes,
    const CuMatrixBase<BaseFloat> &, //in_value
    const CuMatrixBase<BaseFloat> &out_value,
    const CuMatrixBase<BaseFloat> &out_deriv,
    Component *to_update,
    CuMatrixBase<BaseFloat> *in_deriv) const {
  if (in_deriv != NULL) {
    in_deriv->CopyFromMat(out_value);
    in_deriv->ApplyHeaviside();
    in_deriv->MulElements(out_deriv);
  }
}

void RectifiedLinearComponent::StoreStats(
    const CuMatrixBase<BaseFloat> &out_value) {
  CuMatrix<BaseFloat> temp_deriv(out_value);
  temp_deriv.ApplyHeaviside();
  StoreStatsInternal(out_value, &temp_deriv);
}

void AffineComponent::Scale(BaseFloat scale) {
  linear_params_.Scale(scale);
  bias_params_.Scale(scale);
}

void AffineComponent::Resize(int32 input_dim, int32 output_dim) {
  KALDI_ASSERT(input_dim > 0 && output_dim > 0);
  bias_params_.Resize(output_dim);
  linear_params_.Resize(output_dim, input_dim);
}

void AffineComponent::Add(BaseFloat alpha, const Component &other_in) {
  const AffineComponent *other =
      dynamic_cast<const AffineComponent*>(&other_in);
  KALDI_ASSERT(other != NULL);
  linear_params_.AddMat(alpha, other->linear_params_);
  bias_params_.AddVec(alpha, other->bias_params_);
}

AffineComponent::AffineComponent(const AffineComponent &component):
    UpdatableComponent(component),
    linear_params_(component.linear_params_),
    bias_params_(component.bias_params_) { }

AffineComponent::AffineComponent(const CuMatrixBase<BaseFloat> &linear_params,
                                 const CuVectorBase<BaseFloat> &bias_params,
                                 BaseFloat learning_rate):
    linear_params_(linear_params),
    bias_params_(bias_params) {
  SetLearningRate(learning_rate);
  KALDI_ASSERT(linear_params.NumRows() == bias_params.Dim()&&
               bias_params.Dim() != 0);
}



void AffineComponent::SetZero(bool treat_as_gradient) {
  if (treat_as_gradient) {
    learning_rate_ = 1.0;  // don't call SetLearningRate, that would apply the
                           // learning rate factor.
    is_gradient_ = true;
  }
  linear_params_.SetZero();
  bias_params_.SetZero();
}

void AffineComponent::SetParams(const VectorBase<BaseFloat> &bias,
                                const MatrixBase<BaseFloat> &linear) {
  bias_params_ = bias;
  linear_params_ = linear;
  KALDI_ASSERT(bias_params_.Dim() == linear_params_.NumRows());
}

void AffineComponent::PerturbParams(BaseFloat stddev) {
  CuMatrix<BaseFloat> temp_linear_params(linear_params_);
  temp_linear_params.SetRandn();
  linear_params_.AddMat(stddev, temp_linear_params);

  CuVector<BaseFloat> temp_bias_params(bias_params_);
  temp_bias_params.SetRandn();
  bias_params_.AddVec(stddev, temp_bias_params);
}

std::string AffineComponent::Info() const {
  std::ostringstream stream;
  stream << UpdatableComponent::Info();
  PrintParameterStats(stream, "linear-params", linear_params_);
  PrintParameterStats(stream, "bias", bias_params_, true);
  return stream.str();
}

Component* AffineComponent::Copy() const {
  AffineComponent *ans = new AffineComponent(*this);
  return ans;
}

BaseFloat AffineComponent::DotProduct(const UpdatableComponent &other_in) const {
  const AffineComponent *other =
      dynamic_cast<const AffineComponent*>(&other_in);
  return TraceMatMat(linear_params_, other->linear_params_, kTrans)
      + VecVec(bias_params_, other->bias_params_);
}

void AffineComponent::Init(int32 input_dim, int32 output_dim,
                           BaseFloat param_stddev, BaseFloat bias_stddev) {
  linear_params_.Resize(output_dim, input_dim);
  bias_params_.Resize(output_dim);
  KALDI_ASSERT(output_dim > 0 && input_dim > 0 && param_stddev >= 0.0);
  linear_params_.SetRandn(); // sets to random normally distributed noise.
  linear_params_.Scale(param_stddev);
  bias_params_.SetRandn();
  bias_params_.Scale(bias_stddev);
}

void AffineComponent::Init(std::string matrix_filename) {
  CuMatrix<BaseFloat> mat;
  ReadKaldiObject(matrix_filename, &mat); // will abort on failure.
  KALDI_ASSERT(mat.NumCols() >= 2);
  int32 input_dim = mat.NumCols() - 1, output_dim = mat.NumRows();
  linear_params_.Resize(output_dim, input_dim);
  bias_params_.Resize(output_dim);
  linear_params_.CopyFromMat(mat.Range(0, output_dim, 0, input_dim));
  bias_params_.CopyColFromMat(mat, input_dim);
}

void AffineComponent::InitFromConfig(ConfigLine *cfl) {
  bool ok = true;
  std::string matrix_filename;
  int32 input_dim = -1, output_dim = -1;
  InitLearningRatesFromConfig(cfl);
  if (cfl->GetValue("matrix", &matrix_filename)) {
    Init(matrix_filename);
    if (cfl->GetValue("input-dim", &input_dim))
      KALDI_ASSERT(input_dim == InputDim() &&
                   "input-dim mismatch vs. matrix.");
    if (cfl->GetValue("output-dim", &output_dim))
      KALDI_ASSERT(output_dim == OutputDim() &&
                   "output-dim mismatch vs. matrix.");
  } else {
    ok = ok && cfl->GetValue("input-dim", &input_dim);
    ok = ok && cfl->GetValue("output-dim", &output_dim);
    BaseFloat param_stddev = 1.0 / std::sqrt(input_dim),
        bias_stddev = 1.0;
    cfl->GetValue("param-stddev", &param_stddev);
    cfl->GetValue("bias-stddev", &bias_stddev);
    Init(input_dim, output_dim,
         param_stddev, bias_stddev);
  }
  if (cfl->HasUnusedValues())
    KALDI_ERR << "Could not process these elements in initializer: "
              << cfl->UnusedValues();
  if (!ok)
    KALDI_ERR << "Bad initializer " << cfl->WholeLine();
}




void AffineComponent::Propagate(const ComponentPrecomputedIndexes *indexes,
                                const CuMatrixBase<BaseFloat> &in,
                                 CuMatrixBase<BaseFloat> *out) const {

  // No need for asserts as they'll happen within the matrix operations.
  out->CopyRowsFromVec(bias_params_); // copies bias_params_ to each row
  // of *out.
  out->AddMatMat(1.0, in, kNoTrans, linear_params_, kTrans, 1.0);
}

void AffineComponent::UpdateSimple(const CuMatrixBase<BaseFloat> &in_value,
                                   const CuMatrixBase<BaseFloat> &out_deriv) {
  bias_params_.AddRowSumMat(learning_rate_, out_deriv, 1.0);
  linear_params_.AddMatMat(learning_rate_, out_deriv, kTrans,
                           in_value, kNoTrans, 1.0);
}

void AffineComponent::Backprop(const std::string &debug_info,
                               const ComponentPrecomputedIndexes *indexes,
                               const CuMatrixBase<BaseFloat> &in_value,
                               const CuMatrixBase<BaseFloat> &, // out_value
                               const CuMatrixBase<BaseFloat> &out_deriv,
                               Component *to_update_in,
                               CuMatrixBase<BaseFloat> *in_deriv) const {
  AffineComponent *to_update = dynamic_cast<AffineComponent*>(to_update_in);

  // Propagate the derivative back to the input.
  // add with coefficient 1.0 since property kBackpropAdds is true.
  // If we wanted to add with coefficient 0.0 we'd need to zero the
  // in_deriv, in case of infinities.
  if (in_deriv)
    in_deriv->AddMatMat(1.0, out_deriv, kNoTrans, linear_params_, kNoTrans,
                        1.0);

  if (to_update != NULL) {
    // Next update the model (must do this 2nd so the derivatives we propagate
    // are accurate, in case this == to_update_in.)
    if (to_update->is_gradient_)
      to_update->UpdateSimple(in_value, out_deriv);
    else  // the call below is to a virtual function that may be re-implemented
      to_update->Update(debug_info, in_value, out_deriv);  // by child classes.
  }
}

void AffineComponent::Read(std::istream &is, bool binary) {
  ReadUpdatableCommon(is, binary);  // read opening tag and learning rate.
  ExpectToken(is, binary, "<LinearParams>");
  linear_params_.Read(is, binary);
  ExpectToken(is, binary, "<BiasParams>");
  bias_params_.Read(is, binary);
  ExpectToken(is, binary, "<IsGradient>");
  ReadBasicType(is, binary, &is_gradient_);
  ExpectToken(is, binary, "</AffineComponent>");
}

void AffineComponent::Write(std::ostream &os, bool binary) const {
  WriteUpdatableCommon(os, binary);  // Write opening tag and learning rate
  WriteToken(os, binary, "<LinearParams>");
  linear_params_.Write(os, binary);
  WriteToken(os, binary, "<BiasParams>");
  bias_params_.Write(os, binary);
  WriteToken(os, binary, "<IsGradient>");
  WriteBasicType(os, binary, is_gradient_);
  WriteToken(os, binary, "</AffineComponent>");
}

int32 AffineComponent::NumParameters() const {
  return (InputDim() + 1) * OutputDim();
}
void AffineComponent::Vectorize(VectorBase<BaseFloat> *params) const {
  KALDI_ASSERT(params->Dim() == this->NumParameters());
  params->Range(0, InputDim() * OutputDim()).CopyRowsFromMat(linear_params_);
  params->Range(InputDim() * OutputDim(),
                OutputDim()).CopyFromVec(bias_params_);
}
void AffineComponent::UnVectorize(const VectorBase<BaseFloat> &params) {
  KALDI_ASSERT(params.Dim() == this->NumParameters());
  linear_params_.CopyRowsFromVec(params.Range(0, InputDim() * OutputDim()));
  bias_params_.CopyFromVec(params.Range(InputDim() * OutputDim(),
                                        OutputDim()));
}

Component *AffineComponent::CollapseWithNext(
    const AffineComponent &next_component) const {
  AffineComponent *ans = dynamic_cast<AffineComponent*>(this->Copy());
  KALDI_ASSERT(ans != NULL);
  // Note: it's possible that "ans" is really of a derived type such
  // as AffineComponentPreconditioned, but this will still work.
  // the "copy" call will copy things like learning rates, "alpha" value
  // for preconditioned component, etc.
  ans->linear_params_.Resize(next_component.OutputDim(), InputDim());
  ans->bias_params_ = next_component.bias_params_;

  ans->linear_params_.AddMatMat(1.0, next_component.linear_params_, kNoTrans,
                                this->linear_params_, kNoTrans, 0.0);
  ans->bias_params_.AddMatVec(1.0, next_component.linear_params_, kNoTrans,
                              this->bias_params_, 1.0);
  return ans;
}

Component *AffineComponent::CollapseWithNext(
    const FixedAffineComponent &next_component) const {
  // If at least one was non-updatable, make the whole non-updatable.
  FixedAffineComponent *ans =
      dynamic_cast<FixedAffineComponent*>(next_component.Copy());
  KALDI_ASSERT(ans != NULL);
  ans->linear_params_.Resize(next_component.OutputDim(), InputDim());
  ans->bias_params_ = next_component.bias_params_;

  ans->linear_params_.AddMatMat(1.0, next_component.linear_params_, kNoTrans,
                                this->linear_params_, kNoTrans, 0.0);
  ans->bias_params_.AddMatVec(1.0, next_component.linear_params_, kNoTrans,
                              this->bias_params_, 1.0);
  return ans;
}

Component *AffineComponent::CollapseWithNext(
    const FixedScaleComponent &next_component) const {
  KALDI_ASSERT(this->OutputDim() == next_component.InputDim());
  AffineComponent *ans =
      dynamic_cast<AffineComponent*>(this->Copy());
  KALDI_ASSERT(ans != NULL);
  ans->linear_params_.MulRowsVec(next_component.scales_);
  ans->bias_params_.MulElements(next_component.scales_);

  return ans;
}

Component *AffineComponent::CollapseWithPrevious(
    const FixedAffineComponent &prev_component) const {
  // If at least one was non-updatable, make the whole non-updatable.
  FixedAffineComponent *ans =
      dynamic_cast<FixedAffineComponent*>(prev_component.Copy());
  KALDI_ASSERT(ans != NULL);

  ans->linear_params_.Resize(this->OutputDim(), prev_component.InputDim());
  ans->bias_params_ = this->bias_params_;

  ans->linear_params_.AddMatMat(1.0, this->linear_params_, kNoTrans,
                                prev_component.linear_params_, kNoTrans, 0.0);
  ans->bias_params_.AddMatVec(1.0, this->linear_params_, kNoTrans,
                              prev_component.bias_params_, 1.0);
  return ans;
}

RepeatedAffineComponent::RepeatedAffineComponent(const RepeatedAffineComponent & component) :
    UpdatableComponent(component),
    linear_params_(component.linear_params_),
    bias_params_(component.bias_params_),
    num_repeats_(component.num_repeats_) {}


void RepeatedAffineComponent::Scale(BaseFloat scale) {
  linear_params_.Scale(scale);
  bias_params_.Scale(scale);
}

void RepeatedAffineComponent::Add(BaseFloat alpha, const Component &other_in) {
  const RepeatedAffineComponent *other =
      dynamic_cast<const RepeatedAffineComponent *>(&other_in);
  KALDI_ASSERT(other != NULL);
  linear_params_.AddMat(alpha, other->linear_params_);
  bias_params_.AddVec(alpha, other->bias_params_);
}

void RepeatedAffineComponent::SetZero(bool treat_as_gradient) {
  if (treat_as_gradient) {
    learning_rate_ = 1.0;  // don't call SetLearningRate, that would apply the
                           // learning rate factor.
    is_gradient_ = true;
  }
  linear_params_.SetZero();
  bias_params_.SetZero();
}

void RepeatedAffineComponent::PerturbParams(BaseFloat stddev){
  CuMatrix<BaseFloat> temp_linear_params(linear_params_);
  temp_linear_params.SetRandn();
  linear_params_.AddMat(stddev, temp_linear_params);
  CuVector<BaseFloat> temp_bias_params(bias_params_);
  temp_bias_params.SetRandn();
  bias_params_.AddVec(stddev, temp_bias_params);
}

std::string RepeatedAffineComponent::Info() const {
  std::ostringstream stream;
  stream << UpdatableComponent::Info()
         << ", num-repeats=" << num_repeats_;
  PrintParameterStats(stream, "linear-params", linear_params_);
  PrintParameterStats(stream, "bias", bias_params_, true);
  return stream.str();
}

Component* RepeatedAffineComponent::Copy() const {
  RepeatedAffineComponent *ans = new RepeatedAffineComponent(*this);
  return ans;
}

BaseFloat RepeatedAffineComponent::DotProduct(const UpdatableComponent &other_in) const {
  const RepeatedAffineComponent *other =
      dynamic_cast<const RepeatedAffineComponent*>(&other_in);
  return TraceMatMat(linear_params_, other->linear_params_, kTrans)
                     + VecVec(bias_params_, other->bias_params_);
}

void RepeatedAffineComponent::Init(int32 input_dim, int32 output_dim, int32 num_repeats,
                                   BaseFloat param_stddev, BaseFloat bias_mean,
                                   BaseFloat bias_stddev) {
  KALDI_ASSERT(input_dim % num_repeats == 0 && output_dim % num_repeats == 0);
  linear_params_.Resize(output_dim / num_repeats, input_dim / num_repeats);
  bias_params_.Resize(output_dim / num_repeats);
  num_repeats_ = num_repeats;
  KALDI_ASSERT(output_dim > 0 && input_dim > 0 && param_stddev >= 0.0);
  linear_params_.SetRandn(); // sets to random normally distributed noise.
  linear_params_.Scale(param_stddev);
  bias_params_.SetRandn();
  bias_params_.Scale(bias_stddev);
  bias_params_.Add(bias_mean);
  SetNaturalGradientConfigs();
}


void RepeatedAffineComponent::InitFromConfig(ConfigLine *cfl) {
  bool ok = true;
  int32 num_repeats = num_repeats_;
  int32 input_dim = -1, output_dim = -1;
  InitLearningRatesFromConfig(cfl);
  ok = cfl->GetValue("num-repeats", &num_repeats) && ok;
  ok = cfl->GetValue("input-dim", &input_dim) && ok;
  ok = cfl->GetValue("output-dim", &output_dim) && ok;
  KALDI_ASSERT(input_dim % num_repeats == 0 &&
               "num-repeats must divide input-dim");
  KALDI_ASSERT(output_dim % num_repeats == 0 &&
               "num-repeats must divide output-dim");
  BaseFloat param_stddev = 1.0 / std::sqrt(input_dim / num_repeats),
      bias_mean = 0.0, bias_stddev = 0.0;
  cfl->GetValue("param-stddev", &param_stddev);
  cfl->GetValue("bias-mean", &bias_mean);
  cfl->GetValue("bias-stddev", &bias_stddev);
  Init(input_dim, output_dim,
       num_repeats, param_stddev, bias_mean, bias_stddev);
  if (cfl->HasUnusedValues())
    KALDI_ERR << "Could not process these elements in initializer: "
	          << cfl->UnusedValues();
  if (!ok)
    KALDI_ERR << "Bad initializer " << cfl->WholeLine();
}

void RepeatedAffineComponent::Propagate(const ComponentPrecomputedIndexes *indexes,
                                        const CuMatrixBase<BaseFloat> &in,
                                        CuMatrixBase<BaseFloat> *out) const {
  // we gave the kInputContiguous and kOutputContiguous flags-- check that they
  // are honored.
  KALDI_ASSERT(in.NumCols() == in.Stride() &&
               out->NumCols() == out->Stride() &&
               out->NumRows() == in.NumRows());

  int32 num_repeats = num_repeats_,
      num_rows = in.NumRows(),
      block_dim_out = linear_params_.NumRows(),
      block_dim_in = linear_params_.NumCols();

  CuSubMatrix<BaseFloat> in_reshaped(in.Data(), num_rows * num_repeats,
                                     block_dim_in, block_dim_in),
      out_reshaped(out->Data(), num_rows * num_repeats,
                   block_dim_out, block_dim_out);

  out_reshaped.CopyRowsFromVec(bias_params_);

  out_reshaped.AddMatMat(1.0, in_reshaped, kNoTrans,
                         linear_params_, kTrans, 1.0);
}

void RepeatedAffineComponent::Backprop(const std::string &debug_info,
                                       const ComponentPrecomputedIndexes *indexes,
                                       const CuMatrixBase<BaseFloat> &in_value,
                                       const CuMatrixBase<BaseFloat> &, // out_value
                                       const CuMatrixBase<BaseFloat> &out_deriv,
                                       Component *to_update_in,
                                       CuMatrixBase<BaseFloat> *in_deriv) const {
  KALDI_ASSERT(out_deriv.NumCols() == out_deriv.Stride() &&
       (in_value.NumCols() == 0 || in_value.NumCols() == in_value.Stride()) &&
               (!in_deriv || in_deriv->NumCols() == in_deriv->Stride()));

  RepeatedAffineComponent *to_update = dynamic_cast<RepeatedAffineComponent*>(
      to_update_in);

  // Propagate the derivative back to the input.
  // add with coefficient 1.0 since property kBackpropAdds is true.
  // If we wanted to add with coefficient 0.0 we'd need to zero the
  // in_deriv, in case of infinities.
  if (in_deriv) {
    int32 num_repeats = num_repeats_,
        num_rows = out_deriv.NumRows(),
        block_dim_out = linear_params_.NumRows(),
        block_dim_in = linear_params_.NumCols();

    CuSubMatrix<BaseFloat> in_deriv_reshaped(in_deriv->Data(),
                                             num_rows * num_repeats,
                                             block_dim_in, block_dim_in),
        out_deriv_reshaped(out_deriv.Data(),
                           num_rows * num_repeats,
                           block_dim_out, block_dim_out);
    in_deriv_reshaped.AddMatMat(1.0, out_deriv_reshaped, kNoTrans,
                                linear_params_, kNoTrans, 1.0);
  }

  // Next update the model (must do this 2nd so the derivatives we propagate are
  // accurate, in case this == to_update_in.)
  if (to_update != NULL)
    to_update->Update(in_value, out_deriv);
}

void RepeatedAffineComponent::Update(const CuMatrixBase<BaseFloat> &in_value,
                                     const CuMatrixBase<BaseFloat> &out_deriv) {
  KALDI_ASSERT(out_deriv.NumCols() == out_deriv.Stride() &&
               in_value.NumCols() == in_value.Stride() &&
               in_value.NumRows() == out_deriv.NumRows());


    int32 num_repeats = num_repeats_,
        num_rows = in_value.NumRows(),
        block_dim_out = linear_params_.NumRows(),
        block_dim_in = linear_params_.NumCols();

    CuSubMatrix<BaseFloat> in_value_reshaped(in_value.Data(),
                                             num_rows * num_repeats,
                                             block_dim_in, block_dim_in),
        out_deriv_reshaped(out_deriv.Data(),
                           num_rows * num_repeats,
                           block_dim_out, block_dim_out);


  linear_params_.AddMatMat(learning_rate_, out_deriv_reshaped, kTrans,
                           in_value_reshaped, kNoTrans, 1.0);
  bias_params_.AddRowSumMat(learning_rate_,
                            out_deriv_reshaped);
}

void RepeatedAffineComponent::Read(std::istream &is, bool binary) {
  // This Read function also works for NaturalGradientRepeatedAffineComponent.
  ReadUpdatableCommon(is, binary);  // read opening tag and learning rate.
  ExpectToken(is, binary, "<NumRepeats>");
  ReadBasicType(is, binary, &num_repeats_);
  ExpectToken(is, binary, "<LinearParams>");
  linear_params_.Read(is, binary);
  ExpectToken(is, binary, "<BiasParams>");
  bias_params_.Read(is, binary);
  ExpectToken(is, binary, "<IsGradient>");
  ReadBasicType(is, binary, &is_gradient_);
  ExpectToken(is, binary, std::string("</") + Type() + std::string(">"));
  SetNaturalGradientConfigs();
}

void RepeatedAffineComponent::Write(std::ostream &os, bool binary) const {
  // This Write function also works for NaturalGradientRepeatedAffineComponent.
  WriteUpdatableCommon(os, binary);  // Write opening tag and learning rate
  WriteToken(os, binary, "<NumRepeats>");
  WriteBasicType(os, binary, num_repeats_);
  WriteToken(os, binary, "<LinearParams>");
  linear_params_.Write(os, binary);
  WriteToken(os, binary, "<BiasParams>");
  bias_params_.Write(os, binary);
  WriteToken(os, binary, "<IsGradient>");
  WriteBasicType(os, binary, is_gradient_);
  // write closing token.
  WriteToken(os, binary, std::string("</") + Type() + std::string(">"));
}

int32 RepeatedAffineComponent::NumParameters() const {
  // Note: unlike AffineComponent, InputDim() & OutputDim() are not used here and below,
  // for they are multipled by num_repeats_.
  return linear_params_.NumCols() * linear_params_.NumRows() + bias_params_.Dim();
}

void RepeatedAffineComponent::Vectorize(VectorBase<BaseFloat> *params) const {
  KALDI_ASSERT(params->Dim() == this->NumParameters());
  params->Range(0, linear_params_.NumCols() * linear_params_.NumRows()).CopyRowsFromMat(linear_params_);
  params->Range(linear_params_.NumCols() * linear_params_.NumRows(),
                bias_params_.Dim()).CopyFromVec(bias_params_);
}

void RepeatedAffineComponent::UnVectorize(const VectorBase<BaseFloat> &params) {
  KALDI_ASSERT(params.Dim() == this->NumParameters());
  linear_params_.CopyRowsFromVec(params.Range(0, linear_params_.NumCols() * linear_params_.NumRows()));
  bias_params_.CopyFromVec(params.Range(linear_params_.NumCols() * linear_params_.NumRows(),
                                        bias_params_.Dim()));
}

void NaturalGradientRepeatedAffineComponent::SetNaturalGradientConfigs() {
  int32 rank_in = 40;
  int32 input_dim = linear_params_.NumCols();
  if (rank_in > input_dim / 2)
    rank_in = input_dim / 2;
  if (rank_in < 1)
    rank_in = 1;
  preconditioner_in_.SetRank(rank_in);
  preconditioner_in_.SetUpdatePeriod(4);
}

NaturalGradientRepeatedAffineComponent::NaturalGradientRepeatedAffineComponent(
    const NaturalGradientRepeatedAffineComponent &other):
    RepeatedAffineComponent(other),
    preconditioner_in_(other.preconditioner_in_) { }

// virtual
Component* NaturalGradientRepeatedAffineComponent::Copy() const {
  return new NaturalGradientRepeatedAffineComponent(*this);
}

void NaturalGradientRepeatedAffineComponent::Update(
    const CuMatrixBase<BaseFloat> &in_value,
    const CuMatrixBase<BaseFloat> &out_deriv) {
  KALDI_ASSERT(out_deriv.NumCols() == out_deriv.Stride() &&
               in_value.NumCols() == in_value.Stride() &&
               in_value.NumRows() == out_deriv.NumRows());
<<<<<<< HEAD

  int32 num_repeats = num_repeats_,
      num_rows = in_value.NumRows(),
      block_dim_out = linear_params_.NumRows(),
      block_dim_in = linear_params_.NumCols();

  CuSubMatrix<BaseFloat> in_value_reshaped(in_value.Data(),
                                           num_rows * num_repeats,
                                           block_dim_in, block_dim_in),
        out_deriv_reshaped(out_deriv.Data(),
                           num_rows * num_repeats,
                           block_dim_out, block_dim_out);

=======

  int32 num_repeats = num_repeats_,
      num_rows = in_value.NumRows(),
      block_dim_out = linear_params_.NumRows(),
      block_dim_in = linear_params_.NumCols();

  CuSubMatrix<BaseFloat> in_value_reshaped(in_value.Data(),
                                           num_rows * num_repeats,
                                           block_dim_in, block_dim_in),
        out_deriv_reshaped(out_deriv.Data(),
                           num_rows * num_repeats,
                           block_dim_out, block_dim_out);

>>>>>>> 2a51b024

  CuVector<BaseFloat> bias_deriv(block_dim_out);
  bias_deriv.AddRowSumMat(1.0, out_deriv_reshaped);

  CuMatrix<BaseFloat> deriv(block_dim_out,
                            block_dim_in + 1);
  deriv.ColRange(0, block_dim_in).AddMatMat(
      1.0, out_deriv_reshaped, kTrans,
      in_value_reshaped, kNoTrans, 1.0);
  deriv.CopyColFromVec(bias_deriv, block_dim_in);

  BaseFloat scale = 1.0;
  if (!is_gradient_) {
    try {
      // Only apply the preconditioning/natural-gradient if we're not computing
      // the exact gradient.
      preconditioner_in_.PreconditionDirections(&deriv, NULL, &scale);
    } catch (...) {
      int32 num_bad_rows = 0;
      for (int32 i = 0; i < out_deriv.NumRows(); i++) {
        BaseFloat f = out_deriv.Row(i).Sum();
        if (!(f - f == 0)) num_bad_rows++;
      }
      KALDI_ERR << "Preonditioning failed, in_value sum is "
                << in_value.Sum() << ", out_deriv sum is " << out_deriv.Sum()
                << ", out_deriv has " << num_bad_rows << " bad rows.";
    }
  }
  linear_params_.AddMat(learning_rate_ * scale,
                        deriv.ColRange(0, block_dim_in));
  bias_deriv.CopyColFromMat(deriv, block_dim_in);
  bias_params_.AddVec(learning_rate_ * scale, bias_deriv);
}

BlockAffineComponent::BlockAffineComponent(const BlockAffineComponent &other) :
  UpdatableComponent(other),
  linear_params_(other.linear_params_),
  bias_params_(other.bias_params_),
  num_blocks_(other.num_blocks_) {}

BlockAffineComponent::BlockAffineComponent(const RepeatedAffineComponent &rac) :
  UpdatableComponent(rac),
  linear_params_(rac.num_repeats_ * rac.linear_params_.NumRows(),
                 rac.linear_params_.NumCols(), kUndefined),
  bias_params_(rac.num_repeats_ * rac.linear_params_.NumRows(), kUndefined),
  num_blocks_(rac.num_repeats_) {
  // copy rac's linear_params_ and bias_params_ to this.
  int32 num_rows_in_block = rac.linear_params_.NumRows();
  for(int32 block_counter = 0; block_counter < num_blocks_; block_counter++) {
    int32 row_offset = block_counter * num_rows_in_block;
    CuSubMatrix<BaseFloat> block = this->linear_params_.RowRange(row_offset,
                                                                 num_rows_in_block);
    block.CopyFromMat(rac.linear_params_);
    CuSubVector<BaseFloat> block_bias = this->bias_params_.Range(row_offset,
                                                                 num_rows_in_block);
    block_bias.CopyFromVec(rac.bias_params_);
  }
}

Component* BlockAffineComponent::Copy() const {
  BlockAffineComponent *ans = new BlockAffineComponent(*this);
  return ans;
}

std::string BlockAffineComponent::Info() const {
  std::ostringstream stream;
  stream << UpdatableComponent::Info()
         << ", num-blocks=" << num_blocks_;
  PrintParameterStats(stream, "linear-params", linear_params_);
  PrintParameterStats(stream, "bias", bias_params_, true);
  return stream.str();
}

void BlockAffineComponent::Init(int32 input_dim,
                                int32 output_dim, int32 num_blocks,
                                BaseFloat param_stddev, BaseFloat bias_mean,
                                BaseFloat bias_stddev) {
  KALDI_ASSERT(input_dim > 0 && output_dim > 0 && num_blocks >= 1);
  KALDI_ASSERT(output_dim % num_blocks == 0 && input_dim % num_blocks == 0);
  const int32 num_columns_per_block = input_dim / num_blocks;
  linear_params_.Resize(output_dim, num_columns_per_block);
  bias_params_.Resize(output_dim);
  KALDI_ASSERT(param_stddev >= 0.0 && bias_stddev >= 0.0);
  linear_params_.SetRandn();
  linear_params_.Scale(param_stddev);
  bias_params_.SetRandn();
  bias_params_.Scale(bias_stddev);
  bias_params_.Add(bias_mean);
  num_blocks_ = num_blocks;
}

void BlockAffineComponent::InitFromConfig(ConfigLine *cfl) {
  int32 input_dim = -1, output_dim = -1, num_blocks = -1;
  if(!cfl->GetValue("input-dim", &input_dim) ||
     !cfl->GetValue("output-dim", &output_dim) ||
     !cfl->GetValue("num-blocks", &num_blocks))
    KALDI_ERR << "Invalid initializer for layer of type "
              << Type() << ": \"" << cfl->WholeLine() << "\"";
  InitLearningRatesFromConfig(cfl);
  BaseFloat param_stddev = 1.0 / std::sqrt(input_dim / num_blocks),
      bias_mean = 0.0, bias_stddev = 1.0;
  cfl->GetValue("param-stddev", &param_stddev);
  cfl->GetValue("bias-stddev", &bias_stddev);
  cfl->GetValue("bias-mean", &bias_mean);

  if (cfl->HasUnusedValues())
    KALDI_ERR << "Invalid initializer for layer of type "
              << Type() << ": \"" << cfl->WholeLine() << "\"";

  Init(input_dim, output_dim, num_blocks,
       param_stddev, bias_mean, bias_stddev);
}

void BlockAffineComponent::Propagate(const ComponentPrecomputedIndexes *indexes,
                                     const CuMatrixBase<BaseFloat> &in,
                                     CuMatrixBase<BaseFloat> *out) const {
  out->CopyRowsFromVec(bias_params_);
  // block_dimension is both the number of columns, and the number of rows,
  // of a block.
  int32 num_rows_in_block = linear_params_.NumRows() / num_blocks_;
  int32 num_cols_in_block = linear_params_.NumCols();
  std::vector<CuSubMatrix<BaseFloat> *> in_batch, out_batch,
    linear_params_batch;
  for(int block_counter = 0; block_counter < num_blocks_; block_counter++) {
    CuSubMatrix<BaseFloat> *in_block =
      new CuSubMatrix<BaseFloat>(in.ColRange(block_counter * num_cols_in_block,
                                   num_cols_in_block));
    in_batch.push_back(in_block);

    CuSubMatrix<BaseFloat> *out_block =
      new CuSubMatrix<BaseFloat>(out->ColRange(block_counter * num_rows_in_block,
                                    num_rows_in_block));
    out_batch.push_back(out_block);

    CuSubMatrix<BaseFloat> *linear_params_block =
      new CuSubMatrix<BaseFloat>(linear_params_.RowRange(block_counter * num_rows_in_block,
                                              num_rows_in_block));
    linear_params_batch.push_back(linear_params_block);
  }
  AddMatMatBatched<BaseFloat>(1.0, out_batch, in_batch, kNoTrans,
                              linear_params_batch, kTrans, 1.0);

  DeletePointers(&in_batch);
  DeletePointers(&out_batch);
  DeletePointers(&linear_params_batch);
}

void BlockAffineComponent::Backprop(const std::string &debug_info,
                                    const ComponentPrecomputedIndexes *indexes,
                                    const CuMatrixBase<BaseFloat> &in_value,
                                    const CuMatrixBase<BaseFloat> &, // out_value
                                    const CuMatrixBase<BaseFloat> &out_deriv,
                                    Component *to_update_in,
                                    CuMatrixBase<BaseFloat> *in_deriv) const {
  BlockAffineComponent *to_update = dynamic_cast<BlockAffineComponent*>(to_update_in);

  const int32 num_rows_in_block = linear_params_.NumRows() / num_blocks_;
  const int32 num_cols_in_block = linear_params_.NumCols();

  // Propagate the derivative back to the input.
  // add with coefficient 1.0 since property kBackpropAdds is true.
  // If we wanted to add with coefficient 0.0 we'd need to zero the
  // in_deriv, in case of infinities.
  if (in_deriv) {
    std::vector<CuSubMatrix<BaseFloat> *> in_deriv_batch, out_deriv_batch, linear_params_batch;

    for(int block_counter = 0; block_counter < num_blocks_; block_counter++) {
      CuSubMatrix<BaseFloat> *in_deriv_block =
        new CuSubMatrix<BaseFloat>(in_deriv->ColRange(block_counter * num_cols_in_block,
                                                      num_cols_in_block));
      in_deriv_batch.push_back(in_deriv_block);

      CuSubMatrix<BaseFloat> *out_deriv_block =
        new CuSubMatrix<BaseFloat>(out_deriv.ColRange(block_counter * num_rows_in_block,
                                                       num_rows_in_block));
      out_deriv_batch.push_back(out_deriv_block);

      CuSubMatrix<BaseFloat> *linear_params_block =
        new CuSubMatrix<BaseFloat>(linear_params_.RowRange(block_counter * num_rows_in_block,
                                                          num_rows_in_block));
      linear_params_batch.push_back(linear_params_block);
    }

    AddMatMatBatched<BaseFloat>(1.0, in_deriv_batch, out_deriv_batch, kNoTrans,
                                linear_params_batch, kNoTrans, 1.0);

    DeletePointers(&in_deriv_batch);
    DeletePointers(&out_deriv_batch);
    DeletePointers(&linear_params_batch);
  }

  if (to_update != NULL) {

    { // linear params update

      std::vector<CuSubMatrix<BaseFloat> *> in_value_batch,
        out_deriv_batch, linear_params_batch;

      for (int block_counter = 0; block_counter < num_blocks_; block_counter++) {
        CuSubMatrix<BaseFloat> *in_value_block =
          new CuSubMatrix<BaseFloat>(in_value.ColRange(block_counter * num_cols_in_block,
                                                       num_cols_in_block));
        in_value_batch.push_back(in_value_block);

        CuSubMatrix<BaseFloat> *out_deriv_block =
          new CuSubMatrix<BaseFloat>(out_deriv.ColRange(block_counter * num_rows_in_block,
                                                        num_rows_in_block));
        out_deriv_batch.push_back(out_deriv_block);

        CuSubMatrix<BaseFloat> *linear_params_block =
          new CuSubMatrix<BaseFloat>(to_update->linear_params_.RowRange(block_counter * num_rows_in_block,
                                                                        num_rows_in_block));
        linear_params_batch.push_back(linear_params_block);
      }

      AddMatMatBatched<BaseFloat>(to_update->learning_rate_,
                                  linear_params_batch,
                                  out_deriv_batch, kTrans,
                                  in_value_batch, kNoTrans, 1.0);

      DeletePointers(&in_value_batch);
      DeletePointers(&out_deriv_batch);
      DeletePointers(&linear_params_batch);
    } // end linear params update

    { // bias update
      to_update->bias_params_.AddRowSumMat(to_update->learning_rate_,
                                           out_deriv, 1.0);
    } // end bias update
  }
}

void BlockAffineComponent::Scale(BaseFloat scale) {
  linear_params_.Scale(scale);
  bias_params_.Scale(scale);
}

void BlockAffineComponent::Add(BaseFloat alpha, const Component &other_in) {
  const BlockAffineComponent *other =
    dynamic_cast<const BlockAffineComponent *>(&other_in);
  KALDI_ASSERT(other != NULL);
  linear_params_.AddMat(alpha, other->linear_params_);
  bias_params_.AddVec(alpha, other->bias_params_);
}

void BlockAffineComponent::SetZero(bool treat_as_gradient) {
  if (treat_as_gradient) {
    learning_rate_ = 1.0;  // don't call SetLearningRate, that would apply the
                           // learning rate factor.
    is_gradient_ = true;
  }
  linear_params_.SetZero();
  bias_params_.SetZero();
}

void BlockAffineComponent::PerturbParams(BaseFloat stddev) {
  CuMatrix<BaseFloat> temp_linear_params(linear_params_);
  temp_linear_params.SetRandn();
  linear_params_.AddMat(stddev, temp_linear_params);

  CuVector<BaseFloat> temp_bias_params(bias_params_);
  temp_bias_params.SetRandn();
  bias_params_.AddVec(stddev, temp_bias_params);
}

BaseFloat BlockAffineComponent::DotProduct(const UpdatableComponent &other_in) const {
  const BlockAffineComponent *other =
    dynamic_cast<const BlockAffineComponent*>(&other_in);
  return TraceMatMat(linear_params_, other->linear_params_, kTrans) +
    VecVec(bias_params_, other->bias_params_);
}

void BlockAffineComponent::Read(std::istream &is, bool binary) {
  ReadUpdatableCommon(is, binary);  // read opening tag and learning rate.
  ExpectToken(is, binary, "<NumBlocks>");
  ReadBasicType(is, binary, &num_blocks_);
  ExpectToken(is, binary, "<LinearParams>");
  linear_params_.Read(is, binary);
  ExpectToken(is, binary, "<BiasParams>");
  bias_params_.Read(is, binary);
  ExpectToken(is, binary, "<IsGradient>");
  ReadBasicType(is, binary, &is_gradient_);
  ExpectToken(is, binary, "</BlockAffineComponent>");
}

void BlockAffineComponent::Write(std::ostream &os, bool binary) const {
  WriteUpdatableCommon(os, binary);  // Write opening tag and learning rate
  WriteToken(os, binary, "<NumBlocks>");
  WriteBasicType(os, binary, num_blocks_);
  WriteToken(os, binary, "<LinearParams>");
  linear_params_.Write(os, binary);
  WriteToken(os, binary, "<BiasParams>");
  bias_params_.Write(os, binary);
  WriteToken(os, binary, "<IsGradient>");
  WriteBasicType(os, binary, is_gradient_);
  WriteToken(os, binary, "</BlockAffineComponent>");
}

int32 BlockAffineComponent::NumParameters() const {
  return linear_params_.NumCols() * linear_params_.NumRows() + bias_params_.Dim();
}

void BlockAffineComponent::Vectorize(VectorBase<BaseFloat> *params) const {
  KALDI_ASSERT(params->Dim() == this->NumParameters());
  int32 num_linear_params = linear_params_.NumCols() * linear_params_.NumRows();
  int32 num_bias_params = bias_params_.Dim();
  params->Range(0, num_linear_params).CopyRowsFromMat(linear_params_);
  params->Range(num_linear_params, num_bias_params).CopyFromVec(bias_params_);
}

void BlockAffineComponent::UnVectorize(const VectorBase<BaseFloat> &params) {
  KALDI_ASSERT(params.Dim() == this->NumParameters());
  int32 num_linear_params = linear_params_.NumCols() * linear_params_.NumRows();
  int32 num_bias_params = bias_params_.Dim();
  linear_params_.CopyRowsFromVec(params.Range(0, num_linear_params));
  bias_params_.CopyFromVec(params.Range(num_linear_params, num_bias_params));
}

void PerElementScaleComponent::Scale(BaseFloat scale) {
  scales_.Scale(scale);
}

void PerElementScaleComponent::Add(BaseFloat alpha,
                                   const Component &other_in) {
  const PerElementScaleComponent *other =
      dynamic_cast<const PerElementScaleComponent*>(&other_in);
  KALDI_ASSERT(other != NULL);
  scales_.AddVec(alpha, other->scales_);
}

PerElementScaleComponent::PerElementScaleComponent(
    const PerElementScaleComponent &component):
    UpdatableComponent(component),
    scales_(component.scales_) { }

void PerElementScaleComponent::SetZero(bool treat_as_gradient) {
  if (treat_as_gradient) {
    learning_rate_ = 1.0;  // don't call SetLearningRate, that would apply the
                           // learning rate factor.
    is_gradient_ = true;
  }
  scales_.SetZero();
}

void PerElementScaleComponent::PerturbParams(BaseFloat stddev) {
  CuVector<BaseFloat> temp_scales(scales_.Dim(), kUndefined);
  temp_scales.SetRandn();
  scales_.AddVec(stddev, temp_scales);
}

std::string PerElementScaleComponent::Info() const {
  std::ostringstream stream;
  stream << UpdatableComponent::Info()
         << ", scales-min=" << scales_.Min()
         << ", scales-max=" << scales_.Max();
  PrintParameterStats(stream, "scales", scales_, true);
  return stream.str();
}

Component* PerElementScaleComponent::Copy() const {
  PerElementScaleComponent *ans = new PerElementScaleComponent();
  ans->learning_rate_ = learning_rate_;
  ans->scales_ = scales_;
  ans->is_gradient_ = is_gradient_;
  return ans;
}

BaseFloat PerElementScaleComponent::DotProduct(
    const UpdatableComponent &other_in) const {
  const PerElementScaleComponent *other =
      dynamic_cast<const PerElementScaleComponent*>(&other_in);
  return VecVec(scales_, other->scales_);
}

void PerElementScaleComponent::Init(int32 dim,
                                    BaseFloat param_mean,
                                    BaseFloat param_stddev) {
  KALDI_ASSERT(dim > 0 && param_stddev >= 0.0);
  scales_.Resize(dim);
  scales_.SetRandn();
  scales_.Scale(param_stddev);
  scales_.Add(param_mean);
}

void PerElementScaleComponent::Init(std::string vector_filename) {
  CuVector<BaseFloat> vec;
  ReadKaldiObject(vector_filename, &vec); // will abort on failure.
  scales_.Resize(vec.Dim());
  scales_.CopyFromVec(vec);
}

void PerElementScaleComponent::InitFromConfig(ConfigLine *cfl) {
  std::string vector_filename;
  int32 dim = -1;
  InitLearningRatesFromConfig(cfl);
  if (cfl->GetValue("vector", &vector_filename)) {
    Init(vector_filename);
    if (cfl->GetValue("dim", &dim))
      KALDI_ASSERT(dim == InputDim() &&
                   "input-dim mismatch vs. vector.");
  } else {
    if(!cfl->GetValue("dim", &dim))
      KALDI_ERR << "'dim' not provided in the config line.";
    BaseFloat param_mean = 1.0, param_stddev = 0.0;
    cfl->GetValue("param-mean", &param_mean);
    cfl->GetValue("param-stddev", &param_stddev);
    Init(dim, param_mean, param_stddev);
  }
  if (cfl->HasUnusedValues())
    KALDI_ERR << "Could not process these elements in initializer: "
              << cfl->UnusedValues();
}

void PerElementScaleComponent::Propagate(
    const ComponentPrecomputedIndexes *indexes,
    const CuMatrixBase<BaseFloat> &in,
    CuMatrixBase<BaseFloat> *out) const {
  out->CopyFromMat(in);
  out->MulColsVec(scales_);
}

void PerElementScaleComponent::UpdateSimple(
    const CuMatrixBase<BaseFloat> &in_value,
    const CuMatrixBase<BaseFloat> &out_deriv) {
  scales_.AddDiagMatMat(learning_rate_, out_deriv, kTrans,
                        in_value, kNoTrans, 1.0);
}

void PerElementScaleComponent::Backprop(
    const std::string &debug_info,
    const ComponentPrecomputedIndexes *indexes,
    const CuMatrixBase<BaseFloat> &in_value,
    const CuMatrixBase<BaseFloat> &, // out_value
    const CuMatrixBase<BaseFloat> &out_deriv,
    Component *to_update_in,
    CuMatrixBase<BaseFloat> *in_deriv) const {
  PerElementScaleComponent *to_update =
      dynamic_cast<PerElementScaleComponent*>(to_update_in);

  if (in_deriv) {
    // Propagate the derivative back to the input.
    in_deriv->CopyFromMat(out_deriv);
    in_deriv->MulColsVec(scales_);
  }

  if (to_update != NULL) {
    // Next update the model (must do this 2nd so the derivatives we propagate
    // are accurate, in case this == to_update_in.)
    if (to_update->is_gradient_)
      to_update->UpdateSimple(in_value, out_deriv);
    else  // the call below is to a virtual function that may be re-implemented
      to_update->Update(debug_info, in_value, out_deriv);  // by child classes.
  }
}

void PerElementScaleComponent::Read(std::istream &is, bool binary) {
  ReadUpdatableCommon(is, binary);  // Read opening tag and learning rate.
  ExpectToken(is, binary, "<Params>");
  scales_.Read(is, binary);
  ExpectToken(is, binary, "<IsGradient>");
  ReadBasicType(is, binary, &is_gradient_);
  ExpectToken(is, binary, "</PerElementScaleComponent>");
}

void PerElementScaleComponent::Write(std::ostream &os, bool binary) const {
  WriteUpdatableCommon(os, binary);  // Write opening tag and learning rate.
  WriteToken(os, binary, "<Params>");
  scales_.Write(os, binary);
  WriteToken(os, binary, "<IsGradient>");
  WriteBasicType(os, binary, is_gradient_);
  WriteToken(os, binary, "</PerElementScaleComponent>");
}

int32 PerElementScaleComponent::NumParameters() const {
  return InputDim();
}

void PerElementScaleComponent::Vectorize(VectorBase<BaseFloat> *params) const {
  params->CopyFromVec(scales_);
}

void PerElementScaleComponent::UnVectorize(
    const VectorBase<BaseFloat> &params) {
  scales_.CopyFromVec(params);
}

void PerElementOffsetComponent::Scale(BaseFloat scale) {
  offsets_.Scale(scale);
}


void PerElementOffsetComponent::Add(BaseFloat alpha,
                                   const Component &other_in) {
  const PerElementOffsetComponent *other =
      dynamic_cast<const PerElementOffsetComponent*>(&other_in);
  KALDI_ASSERT(other != NULL);
  offsets_.AddVec(alpha, other->offsets_);
}

PerElementOffsetComponent::PerElementOffsetComponent(
    const PerElementOffsetComponent &component):
    UpdatableComponent(component),
    offsets_(component.offsets_) { }

void PerElementOffsetComponent::SetZero(bool treat_as_gradient) {
  if (treat_as_gradient) {
    learning_rate_ = 1.0;  // don't call SetLearningRate, that would apply the
                           // learning rate factor.
    is_gradient_ = true;
  }
  offsets_.SetZero();
}

void PerElementOffsetComponent::PerturbParams(BaseFloat stddev) {
  CuVector<BaseFloat> temp_offsets(offsets_.Dim(), kUndefined);
  temp_offsets.SetRandn();
  offsets_.AddVec(stddev, temp_offsets);
}

std::string PerElementOffsetComponent::Info() const {
  std::ostringstream stream;
  stream << UpdatableComponent::Info()
         << ", offsets-min=" << offsets_.Min()
         << ", offsets-max=" << offsets_.Max();
  PrintParameterStats(stream, "offsets", offsets_, true);
  return stream.str();
}

Component* PerElementOffsetComponent::Copy() const {
  PerElementOffsetComponent *ans = new PerElementOffsetComponent();
  ans->learning_rate_ = learning_rate_;
  ans->offsets_ = offsets_;
  ans->is_gradient_ = is_gradient_;
  return ans;
}

BaseFloat PerElementOffsetComponent::DotProduct(
    const UpdatableComponent &other_in) const {
  const PerElementOffsetComponent *other =
      dynamic_cast<const PerElementOffsetComponent*>(&other_in);
  return VecVec(offsets_, other->offsets_);
}

void PerElementOffsetComponent::Init(int32 dim,
                                     BaseFloat param_mean,
                                     BaseFloat param_stddev) {
  KALDI_ASSERT(dim > 0 && param_stddev >= 0.0);
  offsets_.Resize(dim);
  offsets_.SetRandn();
  offsets_.Scale(param_stddev);
  offsets_.Add(param_mean);
}

void PerElementOffsetComponent::Init(std::string vector_filename) {
  CuVector<BaseFloat> vec;
  ReadKaldiObject(vector_filename, &vec); // will abort on failure.
  offsets_.Resize(vec.Dim());
  offsets_.CopyFromVec(vec);
}

void PerElementOffsetComponent::InitFromConfig(ConfigLine *cfl) {
  std::string vector_filename;
  int32 dim = -1;
  InitLearningRatesFromConfig(cfl);
  if (cfl->GetValue("vector", &vector_filename)) {
    Init(vector_filename);
    if (cfl->GetValue("dim", &dim))
      KALDI_ASSERT(dim == InputDim() &&
                   "input-dim mismatch vs. vector.");
  } else {
    if(!cfl->GetValue("dim", &dim))
      KALDI_ERR << "'dim' not provided in the config line.";
    BaseFloat param_mean = 0.0, param_stddev = 0.0;
    cfl->GetValue("param-mean", &param_mean);
    cfl->GetValue("param-stddev", &param_stddev);
    Init(dim, param_mean, param_stddev);
  }
  if (cfl->HasUnusedValues())
    KALDI_ERR << "Could not process these elements in initializer: "
              << cfl->UnusedValues();
}

void PerElementOffsetComponent::Propagate(
    const ComponentPrecomputedIndexes *indexes,
    const CuMatrixBase<BaseFloat> &in,
    CuMatrixBase<BaseFloat> *out) const {
  out->CopyFromMat(in);
  out->AddVecToRows(1.0, offsets_);
}

void PerElementOffsetComponent::Backprop(
    const std::string &debug_info,
    const ComponentPrecomputedIndexes *indexes,
    const CuMatrixBase<BaseFloat> &, // in_value
    const CuMatrixBase<BaseFloat> &, // out_value
    const CuMatrixBase<BaseFloat> &out_deriv,
    Component *to_update_in,
    CuMatrixBase<BaseFloat> *in_deriv) const {
  PerElementOffsetComponent *to_update =
      dynamic_cast<PerElementOffsetComponent*>(to_update_in);

  if (in_deriv) {
    // Propagate the derivative back to the input.
    in_deriv->CopyFromMat(out_deriv);
  }

  if (to_update != NULL)
    to_update->offsets_.AddRowSumMat(to_update->learning_rate_, out_deriv);
}

void PerElementOffsetComponent::Read(std::istream &is, bool binary) {
  ReadUpdatableCommon(is, binary);  // Read opening tag and learning rate
  ExpectToken(is, binary, "<Offsets>");
  offsets_.Read(is, binary);
  ExpectToken(is, binary, "<IsGradient>");
  ReadBasicType(is, binary, &is_gradient_);
  ExpectToken(is, binary, "</PerElementOffsetComponent>");
}

void PerElementOffsetComponent::Write(std::ostream &os, bool binary) const {
  WriteUpdatableCommon(os, binary);  // Write opening tag and learning rate
  WriteToken(os, binary, "<Offsets>");
  offsets_.Write(os, binary);
  WriteToken(os, binary, "<IsGradient>");
  WriteBasicType(os, binary, is_gradient_);
  WriteToken(os, binary, "</PerElementOffsetComponent>");
}

int32 PerElementOffsetComponent::NumParameters() const {
  return InputDim();
}

void PerElementOffsetComponent::Vectorize(VectorBase<BaseFloat> *params) const {
  params->CopyFromVec(offsets_);
}

void PerElementOffsetComponent::UnVectorize(
    const VectorBase<BaseFloat> &params) {
  offsets_.CopyFromVec(params);
}



NaturalGradientAffineComponent::NaturalGradientAffineComponent():
    max_change_per_sample_(0.0),
    update_count_(0.0), active_scaling_count_(0.0),
    max_change_scale_stats_(0.0) { }

// virtual
void NaturalGradientAffineComponent::Resize(
    int32 input_dim, int32 output_dim) {
  KALDI_ASSERT(input_dim > 1 && output_dim > 1);
  if (rank_in_ >= input_dim) rank_in_ = input_dim - 1;
  if (rank_out_ >= output_dim) rank_out_ = output_dim - 1;
  bias_params_.Resize(output_dim);
  linear_params_.Resize(output_dim, input_dim);
  OnlineNaturalGradient temp;
  preconditioner_in_ = temp;
  preconditioner_out_ = temp;
  SetNaturalGradientConfigs();
}


void NaturalGradientAffineComponent::Read(std::istream &is, bool binary) {
  ReadUpdatableCommon(is, binary);  // Read the opening tag and learning rate
  ExpectToken(is, binary, "<LinearParams>");
  linear_params_.Read(is, binary);
  ExpectToken(is, binary, "<BiasParams>");
  bias_params_.Read(is, binary);
  ExpectToken(is, binary, "<RankIn>");
  ReadBasicType(is, binary, &rank_in_);
  ExpectToken(is, binary, "<RankOut>");
  ReadBasicType(is, binary, &rank_out_);
  ExpectToken(is, binary, "<UpdatePeriod>");
  ReadBasicType(is, binary, &update_period_);
  ExpectToken(is, binary, "<NumSamplesHistory>");
  ReadBasicType(is, binary, &num_samples_history_);
  ExpectToken(is, binary, "<Alpha>");
  ReadBasicType(is, binary, &alpha_);
  ExpectToken(is, binary, "<MaxChangePerSample>");
  ReadBasicType(is, binary, &max_change_per_sample_);
  ExpectToken(is, binary, "<IsGradient>");
  ReadBasicType(is, binary, &is_gradient_);
  std::string token;
  ReadToken(is, binary, &token);
  if (token == "<UpdateCount>") {
    ReadBasicType(is, binary, &update_count_);
    ExpectToken(is, binary, "<ActiveScalingCount>");
    ReadBasicType(is, binary, &active_scaling_count_);
    ExpectToken(is, binary, "<MaxChangeScaleStats>");
    ReadBasicType(is, binary, &max_change_scale_stats_);
    ReadToken(is, binary, &token);
  }
  if (token != "<NaturalGradientAffineComponent>" &&
      token != "</NaturalGradientAffineComponent>")
    KALDI_ERR << "Expected <NaturalGradientAffineComponent> or "
              << "</NaturalGradientAffineComponent>, got " << token;
  SetNaturalGradientConfigs();
}

void NaturalGradientAffineComponent::InitFromConfig(ConfigLine *cfl) {
  bool ok = true;
  std::string matrix_filename;
  BaseFloat num_samples_history = 2000.0, alpha = 4.0,
      max_change_per_sample = 0.0;
  int32 input_dim = -1, output_dim = -1, rank_in = 20, rank_out = 80,
      update_period = 4;
  InitLearningRatesFromConfig(cfl);
  cfl->GetValue("num-samples-history", &num_samples_history);
  cfl->GetValue("alpha", &alpha);
  cfl->GetValue("max-change-per-sample", &max_change_per_sample);
  cfl->GetValue("rank-in", &rank_in);
  cfl->GetValue("rank-out", &rank_out);
  cfl->GetValue("update-period", &update_period);

  if (cfl->GetValue("matrix", &matrix_filename)) {
    Init(rank_in, rank_out, update_period,
         num_samples_history, alpha, max_change_per_sample,
         matrix_filename);
    if (cfl->GetValue("input-dim", &input_dim))
      KALDI_ASSERT(input_dim == InputDim() &&
                   "input-dim mismatch vs. matrix.");
    if (cfl->GetValue("output-dim", &output_dim))
      KALDI_ASSERT(output_dim == OutputDim() &&
                   "output-dim mismatch vs. matrix.");
  } else {
    ok = ok && cfl->GetValue("input-dim", &input_dim);
    ok = ok && cfl->GetValue("output-dim", &output_dim);
    BaseFloat param_stddev = 1.0 / std::sqrt(input_dim),
        bias_stddev = 1.0, bias_mean = 0.0;
    cfl->GetValue("param-stddev", &param_stddev);
    cfl->GetValue("bias-stddev", &bias_stddev);
    cfl->GetValue("bias-mean", &bias_mean);
    Init(input_dim, output_dim, param_stddev,
         bias_stddev, bias_mean, rank_in, rank_out, update_period,
         num_samples_history, alpha, max_change_per_sample);
  }
  if (cfl->HasUnusedValues())
    KALDI_ERR << "Could not process these elements in initializer: "
              << cfl->UnusedValues();
  if (!ok)
    KALDI_ERR << "Bad initializer " << cfl->WholeLine();
}

void NaturalGradientAffineComponent::SetNaturalGradientConfigs() {
  preconditioner_in_.SetRank(rank_in_);
  preconditioner_in_.SetNumSamplesHistory(num_samples_history_);
  preconditioner_in_.SetAlpha(alpha_);
  preconditioner_in_.SetUpdatePeriod(update_period_);
  preconditioner_out_.SetRank(rank_out_);
  preconditioner_out_.SetNumSamplesHistory(num_samples_history_);
  preconditioner_out_.SetAlpha(alpha_);
  preconditioner_out_.SetUpdatePeriod(update_period_);
}

void NaturalGradientAffineComponent::Init(
    int32 rank_in, int32 rank_out,
    int32 update_period, BaseFloat num_samples_history, BaseFloat alpha,
    BaseFloat max_change_per_sample,
    std::string matrix_filename) {
  rank_in_ = rank_in;
  rank_out_ = rank_out;
  update_period_ = update_period;
  num_samples_history_ = num_samples_history;
  alpha_ = alpha;
  SetNaturalGradientConfigs();
  KALDI_ASSERT(max_change_per_sample >= 0.0);
  max_change_per_sample_ = max_change_per_sample;
  CuMatrix<BaseFloat> mat;
  ReadKaldiObject(matrix_filename, &mat); // will abort on failure.
  KALDI_ASSERT(mat.NumCols() >= 2);
  int32 input_dim = mat.NumCols() - 1, output_dim = mat.NumRows();
  linear_params_.Resize(output_dim, input_dim);
  bias_params_.Resize(output_dim);
  linear_params_.CopyFromMat(mat.Range(0, output_dim, 0, input_dim));
  bias_params_.CopyColFromMat(mat, input_dim);
  is_gradient_ = false;  // not configurable; there's no reason you'd want this
  update_count_ = 0.0;
  active_scaling_count_ = 0.0;
  max_change_scale_stats_ = 0.0;
}

void NaturalGradientAffineComponent::Init(
    int32 input_dim, int32 output_dim,
    BaseFloat param_stddev, BaseFloat bias_stddev, BaseFloat bias_mean,
    int32 rank_in, int32 rank_out, int32 update_period,
    BaseFloat num_samples_history, BaseFloat alpha,
    BaseFloat max_change_per_sample) {
  linear_params_.Resize(output_dim, input_dim);
  bias_params_.Resize(output_dim);
  KALDI_ASSERT(output_dim > 0 && input_dim > 0 && param_stddev >= 0.0 &&
               bias_stddev >= 0.0);
  linear_params_.SetRandn(); // sets to random normally distributed noise.
  linear_params_.Scale(param_stddev);
  bias_params_.SetRandn();
  bias_params_.Scale(bias_stddev);
  bias_params_.Add(bias_mean);
  rank_in_ = rank_in;
  rank_out_ = rank_out;
  update_period_ = update_period;
  num_samples_history_ = num_samples_history;
  alpha_ = alpha;
  SetNaturalGradientConfigs();
  if (max_change_per_sample > 0.0)
    KALDI_WARN << "You are setting a positive max_change_per_sample for "
               << "NaturalGradientAffineComponent. But the per-component "
               << "gradient clipping mechansim has been removed. Instead it's currently "
               << "done at the whole model level.";
  max_change_per_sample_ = max_change_per_sample;
  is_gradient_ = false;  // not configurable; there's no reason you'd want this
  update_count_ = 0.0;
  active_scaling_count_ = 0.0;
  max_change_scale_stats_ = 0.0;
}

void NaturalGradientAffineComponent::Write(std::ostream &os,
                                           bool binary) const {
  WriteUpdatableCommon(os, binary);  // Write the opening tag and learning rate
  WriteToken(os, binary, "<LinearParams>");
  linear_params_.Write(os, binary);
  WriteToken(os, binary, "<BiasParams>");
  bias_params_.Write(os, binary);
  WriteToken(os, binary, "<RankIn>");
  WriteBasicType(os, binary, rank_in_);
  WriteToken(os, binary, "<RankOut>");
  WriteBasicType(os, binary, rank_out_);
  WriteToken(os, binary, "<UpdatePeriod>");
  WriteBasicType(os, binary, update_period_);
  WriteToken(os, binary, "<NumSamplesHistory>");
  WriteBasicType(os, binary, num_samples_history_);
  WriteToken(os, binary, "<Alpha>");
  WriteBasicType(os, binary, alpha_);
  WriteToken(os, binary, "<MaxChangePerSample>");
  WriteBasicType(os, binary, max_change_per_sample_);
  WriteToken(os, binary, "<IsGradient>");
  WriteBasicType(os, binary, is_gradient_);
  WriteToken(os, binary, "<UpdateCount>");
  WriteBasicType(os, binary, update_count_);
  WriteToken(os, binary, "<ActiveScalingCount>");
  WriteBasicType(os, binary, active_scaling_count_);
  WriteToken(os, binary, "<MaxChangeScaleStats>");
  WriteBasicType(os, binary, max_change_scale_stats_);
  WriteToken(os, binary, "</NaturalGradientAffineComponent>");
}

std::string NaturalGradientAffineComponent::Info() const {
  std::ostringstream stream;
  stream << UpdatableComponent::Info();
  PrintParameterStats(stream, "linear-params", linear_params_);
  PrintParameterStats(stream, "bias", bias_params_, true);
  stream << ", rank-in=" << rank_in_
         << ", rank-out=" << rank_out_
         << ", num_samples_history=" << num_samples_history_
         << ", update_period=" << update_period_
         << ", alpha=" << alpha_
         << ", max-change-per-sample=" << max_change_per_sample_;
  if (update_count_ > 0.0 && max_change_per_sample_ > 0.0) {
    stream << ", avg-scaling-factor=" << max_change_scale_stats_ / update_count_
           << ", active-scaling-portion="
           << active_scaling_count_ / update_count_;
  }
  return stream.str();
}

Component* NaturalGradientAffineComponent::Copy() const {
  return new NaturalGradientAffineComponent(*this);
}

NaturalGradientAffineComponent::NaturalGradientAffineComponent(
    const NaturalGradientAffineComponent &other):
    AffineComponent(other),
    rank_in_(other.rank_in_),
    rank_out_(other.rank_out_),
    update_period_(other.update_period_),
    num_samples_history_(other.num_samples_history_),
    alpha_(other.alpha_),
    preconditioner_in_(other.preconditioner_in_),
    preconditioner_out_(other.preconditioner_out_),
    max_change_per_sample_(other.max_change_per_sample_),
    update_count_(other.update_count_),
    active_scaling_count_(other.active_scaling_count_),
    max_change_scale_stats_(other.max_change_scale_stats_) {
  SetNaturalGradientConfigs();
}

void NaturalGradientAffineComponent::Update(
    const std::string &debug_info,
    const CuMatrixBase<BaseFloat> &in_value,
    const CuMatrixBase<BaseFloat> &out_deriv) {
  CuMatrix<BaseFloat> in_value_temp;

  in_value_temp.Resize(in_value.NumRows(),
                       in_value.NumCols() + 1, kUndefined);
  in_value_temp.Range(0, in_value.NumRows(),
                      0, in_value.NumCols()).CopyFromMat(in_value);

  // Add the 1.0 at the end of each row "in_value_temp"
  in_value_temp.Range(0, in_value.NumRows(),
                      in_value.NumCols(), 1).Set(1.0);

  CuMatrix<BaseFloat> out_deriv_temp(out_deriv);

  CuMatrix<BaseFloat> row_products(2,
                                   in_value.NumRows());
  CuSubVector<BaseFloat> in_row_products(row_products, 0),
      out_row_products(row_products, 1);

  // These "scale" values get will get multiplied into the learning rate (faster
  // than having the matrices scaled inside the preconditioning code).
  BaseFloat in_scale, out_scale;

  preconditioner_in_.PreconditionDirections(&in_value_temp, &in_row_products,
                                            &in_scale);
  preconditioner_out_.PreconditionDirections(&out_deriv_temp, &out_row_products,
                                             &out_scale);

  // "scale" is a scaling factor coming from the PreconditionDirections calls
  // (it's faster to have them output a scaling factor than to have them scale
  // their outputs).
  BaseFloat scale = in_scale * out_scale;

  CuSubMatrix<BaseFloat> in_value_precon_part(in_value_temp,
                                              0, in_value_temp.NumRows(),
                                              0, in_value_temp.NumCols() - 1);
  // this "precon_ones" is what happens to the vector of 1's representing
  // offsets, after multiplication by the preconditioner.
  CuVector<BaseFloat> precon_ones(in_value_temp.NumRows());

  precon_ones.CopyColFromMat(in_value_temp, in_value_temp.NumCols() - 1);

  BaseFloat local_lrate = scale * learning_rate_;
  update_count_ += 1.0;
  bias_params_.AddMatVec(local_lrate, out_deriv_temp, kTrans,
                         precon_ones, 1.0);
  linear_params_.AddMatMat(local_lrate, out_deriv_temp, kTrans,
                           in_value_precon_part, kNoTrans, 1.0);
}

void NaturalGradientAffineComponent::ZeroStats()  {
  update_count_ = 0.0;
  max_change_scale_stats_ = 0.0;
  active_scaling_count_ = 0.0;
}

void NaturalGradientAffineComponent::Scale(BaseFloat scale) {
  update_count_ *= scale;
  max_change_scale_stats_ *= scale;
  active_scaling_count_ *= scale;
  linear_params_.Scale(scale);
  bias_params_.Scale(scale);
}

void NaturalGradientAffineComponent::Add(BaseFloat alpha, const Component &other_in) {
  const NaturalGradientAffineComponent *other =
      dynamic_cast<const NaturalGradientAffineComponent*>(&other_in);
  KALDI_ASSERT(other != NULL);
  update_count_ += alpha * other->update_count_;
  max_change_scale_stats_ += alpha * other->max_change_scale_stats_;
  active_scaling_count_ += alpha * other->active_scaling_count_;
  linear_params_.AddMat(alpha, other->linear_params_);
  bias_params_.AddVec(alpha, other->bias_params_);
}

std::string FixedAffineComponent::Info() const {
  std::ostringstream stream;
  stream << Component::Info();
  PrintParameterStats(stream, "linear-params", linear_params_);
  PrintParameterStats(stream, "bias", bias_params_, true);
  return stream.str();
}

void FixedAffineComponent::Init(const CuMatrixBase<BaseFloat> &mat) {
  KALDI_ASSERT(mat.NumCols() > 1);
  linear_params_ = mat.Range(0, mat.NumRows(), 0, mat.NumCols() - 1);
  bias_params_.Resize(mat.NumRows());
  bias_params_.CopyColFromMat(mat, mat.NumCols() - 1);
}

void FixedAffineComponent::InitFromConfig(ConfigLine *cfl) {
  std::string filename;
  // Two forms allowed: "matrix=<rxfilename>", or "input-dim=x output-dim=y"
  // (for testing purposes only).
  if (cfl->GetValue("matrix", &filename)) {
    if (cfl->HasUnusedValues())
      KALDI_ERR << "Invalid initializer for layer of type "
                << Type() << ": \"" << cfl->WholeLine() << "\"";

    bool binary;
    Input ki(filename, &binary);
    CuMatrix<BaseFloat> mat;
    mat.Read(ki.Stream(), binary);
    KALDI_ASSERT(mat.NumRows() != 0);
    Init(mat);
  } else {
    int32 input_dim = -1, output_dim = -1;
    if (!cfl->GetValue("input-dim", &input_dim) ||
        !cfl->GetValue("output-dim", &output_dim) || cfl->HasUnusedValues()) {
      KALDI_ERR << "Invalid initializer for layer of type "
                << Type() << ": \"" << cfl->WholeLine() << "\"";
    }
    CuMatrix<BaseFloat> mat(output_dim, input_dim + 1);
    mat.SetRandn();
    Init(mat);
  }
}


void FixedAffineComponent::Propagate(const ComponentPrecomputedIndexes *indexes,
                                     const CuMatrixBase<BaseFloat> &in,
                                     CuMatrixBase<BaseFloat> *out) const  {
  out->CopyRowsFromVec(bias_params_); // Adds the bias term first.
  out->AddMatMat(1.0, in, kNoTrans, linear_params_, kTrans, 1.0);
}

void FixedAffineComponent::Backprop(const std::string &debug_info,
                                    const ComponentPrecomputedIndexes *indexes,
                                    const CuMatrixBase<BaseFloat> &, //in_value
                                    const CuMatrixBase<BaseFloat> &, //out_value
                                    const CuMatrixBase<BaseFloat> &out_deriv,
                                    Component *, //to_update
                                    CuMatrixBase<BaseFloat> *in_deriv) const {
  // kBackpropAdds is true. It's the user's responsibility to zero out
  // <in_deriv> if they need it to be so.
  if (in_deriv)
    in_deriv->AddMatMat(1.0, out_deriv, kNoTrans,
                        linear_params_, kNoTrans, 1.0);
}

Component* FixedAffineComponent::Copy() const {
  FixedAffineComponent *ans = new FixedAffineComponent();
  ans->linear_params_ = linear_params_;
  ans->bias_params_ = bias_params_;
  return ans;
}

void FixedAffineComponent::Write(std::ostream &os, bool binary) const {
  WriteToken(os, binary, "<FixedAffineComponent>");
  WriteToken(os, binary, "<LinearParams>");
  linear_params_.Write(os, binary);
  WriteToken(os, binary, "<BiasParams>");
  bias_params_.Write(os, binary);
  WriteToken(os, binary, "</FixedAffineComponent>");
}

void FixedAffineComponent::Read(std::istream &is, bool binary) {
  ExpectOneOrTwoTokens(is, binary, "<FixedAffineComponent>", "<LinearParams>");
  linear_params_.Read(is, binary);
  ExpectToken(is, binary, "<BiasParams>");
  bias_params_.Read(is, binary);
  ExpectToken(is, binary, "</FixedAffineComponent>");
}

void SumGroupComponent::Init(const std::vector<int32> &sizes) {
  KALDI_ASSERT(!sizes.empty());
  std::vector<Int32Pair> cpu_vec(sizes.size());
  std::vector<int32> reverse_cpu_vec;
  int32 cur_index = 0;
  for (size_t i = 0; i < sizes.size(); i++) {
    KALDI_ASSERT(sizes[i] > 0);
    cpu_vec[i].first = cur_index;
    cpu_vec[i].second = cur_index + sizes[i];
    cur_index += sizes[i];
    for (int32 j = cpu_vec[i].first; j < cpu_vec[i].second; j++)
      reverse_cpu_vec.push_back(i);
  }
  this->indexes_ = cpu_vec;
  this->reverse_indexes_ = reverse_cpu_vec;
  this->input_dim_ = cur_index;
  this->output_dim_ = sizes.size();
}

void SumGroupComponent::Init(int32 input_dim, int32 output_dim) {
  const int32 num_groups = output_dim;
  KALDI_ASSERT(input_dim % num_groups == 0);
  const int32 group_size = input_dim / num_groups;

  std::vector<Int32Pair> cpu_vec(num_groups);
  std::vector<int32> reverse_cpu_vec;
  int32 cur_index = 0;
  for (size_t i = 0; i < num_groups; i++) {
    cpu_vec[i].first = cur_index;
    cpu_vec[i].second = cur_index + group_size;
    cur_index += group_size;
    for (int32 j = cpu_vec[i].first; j < cpu_vec[i].second; j++)
      reverse_cpu_vec.push_back(i);
  }
  this->indexes_ = cpu_vec;
  this->reverse_indexes_ = reverse_cpu_vec;
  this->input_dim_ = input_dim;
  this->output_dim_ = num_groups;
}

void SumGroupComponent::InitFromConfig(ConfigLine *cfl) {
  std::vector<int32> sizes;
  bool has_sizes = cfl->GetValue("sizes", &sizes);
  if (has_sizes) {
    if (cfl->HasUnusedValues() || sizes.empty())
      KALDI_ERR << "Invalid initializer for layer of type "
                << Type() << ": \"" << cfl->WholeLine() << "\"";
    this->Init(sizes);
  } else { // each group has the same size
    int32 input_dim = -1, output_dim = -1;
    if (!cfl->GetValue("input-dim", &input_dim) ||
        !cfl->GetValue("output-dim", &output_dim) || cfl->HasUnusedValues()) {
      KALDI_ERR << "Invalid initializer for layer of type "
                << Type() << ": \"" << cfl->WholeLine() << "\"";
    }
    Init(input_dim, output_dim);
  }
}

Component* SumGroupComponent::Copy() const {
  SumGroupComponent *ans = new SumGroupComponent();
  ans->indexes_ = indexes_;
  ans->reverse_indexes_ = reverse_indexes_;
  ans->input_dim_ = input_dim_;
  ans->output_dim_ = output_dim_;
  return ans;
}

void SumGroupComponent::Read(std::istream &is, bool binary) {
  ExpectOneOrTwoTokens(is, binary, "<SumGroupComponent>", "<Sizes>");
  std::vector<int32> sizes;
  ReadIntegerVector(is, binary, &sizes);

  std::string token;
  ReadToken(is, binary, &token);
  if (!(token == "<SumGroupComponent>" ||
        token == "</SumGroupComponent>")) {
    KALDI_ERR << "Expected </SumGroupComponent>, got " << token;
  }
  this->Init(sizes);
}

void SumGroupComponent::GetSizes(std::vector<int32> *sizes) const {
  std::vector<Int32Pair> indexes;
  indexes_.CopyToVec(&indexes);
  sizes->resize(indexes.size());
  for (size_t i = 0; i < indexes.size(); i++) {
    (*sizes)[i] = indexes[i].second - indexes[i].first;
    if (i == 0) { KALDI_ASSERT(indexes[i].first == 0); }
    else { KALDI_ASSERT(indexes[i].first == indexes[i-1].second); }
    KALDI_ASSERT(indexes[i].second > indexes[i].first);
    (*sizes)[i] = indexes[i].second - indexes[i].first;
  }
}

void SumGroupComponent::Write(std::ostream &os, bool binary) const {
  WriteToken(os, binary, "<SumGroupComponent>");
  WriteToken(os, binary, "<Sizes>");
  std::vector<int32> sizes;
  this->GetSizes(&sizes);
  WriteIntegerVector(os, binary, sizes);
  WriteToken(os, binary, "</SumGroupComponent>");
}

void SumGroupComponent::Propagate(const ComponentPrecomputedIndexes *indexes,
                                  const CuMatrixBase<BaseFloat> &in,
                                  CuMatrixBase<BaseFloat> *out) const {
  out->SumColumnRanges(in, indexes_);
}

void SumGroupComponent::Backprop(const std::string &debug_info,
                                 const ComponentPrecomputedIndexes *indexes,
                                 const CuMatrixBase<BaseFloat> &, // in_value,
                                 const CuMatrixBase<BaseFloat> &, // out_value
                                 const CuMatrixBase<BaseFloat> &out_deriv,
                                 Component *to_update_in,
                                 CuMatrixBase<BaseFloat> *in_deriv) const {
  in_deriv->CopyCols(out_deriv, reverse_indexes_);
}

void SoftmaxComponent::Propagate(const ComponentPrecomputedIndexes *indexes,
                                 const CuMatrixBase<BaseFloat> &in,
                                 CuMatrixBase<BaseFloat> *out) const {
  // Apply softmax function to each row of the output...
  // for that row, we do
  // x_i = exp(x_i) / sum_j exp(x_j).
  out->ApplySoftMaxPerRow(in);

  // This floor on the output helps us deal with
  // almost-zeros in a way that doesn't lead to overflow.
  out->ApplyFloor(1.0e-20);
}

void SoftmaxComponent::Backprop(const std::string &debug_info,
                                const ComponentPrecomputedIndexes *indexes,
                                const CuMatrixBase<BaseFloat> &, // in_value,
                                const CuMatrixBase<BaseFloat> &out_value,
                                const CuMatrixBase<BaseFloat> &out_deriv,
                                Component *to_update_in,
                                CuMatrixBase<BaseFloat> *in_deriv) const {
  if (in_deriv == NULL)
    return;
  /*
    Note on the derivative of the softmax function: let it be
    p_i = exp(x_i) / sum_i exp_i
    The [matrix-valued] Jacobian of this function is
    diag(p) - p p^T
    Let the derivative vector at the output be e, and at the input be
    d.  We have
    d = diag(p) e - p (p^T e).
    d_i = p_i e_i - p_i (p^T e).
  */
  const CuMatrixBase<BaseFloat> &P(out_value), &E(out_deriv);
  CuMatrixBase<BaseFloat> &D (*in_deriv);

  D.CopyFromMat(P);
  D.MulElements(E);
  // At this point, D = P .* E (in matlab notation)
  CuVector<BaseFloat> pe_vec(D.NumRows()); // For each row i, the dot product (p_t . e_t).
  pe_vec.AddDiagMatMat(1.0, P, kNoTrans, E, kTrans, 0.0);

  D.AddDiagVecMat(-1.0, pe_vec, P, kNoTrans, 1.0); // does D -= diag(pe_vec) * P.
}

void SoftmaxComponent::StoreStats(const CuMatrixBase<BaseFloat> &out_value) {
  // We don't store derivative stats for this component type, just activation
  // stats.
  StoreStatsInternal(out_value, NULL);
}


void LogSoftmaxComponent::Propagate(const ComponentPrecomputedIndexes *indexes,
                                    const CuMatrixBase<BaseFloat> &in,
                                    CuMatrixBase<BaseFloat> *out) const {
  // Applies log softmax function to each row of the output. For each row, we do
  // x_i = x_i - log(sum_j exp(x_j))
  out->ApplyLogSoftMaxPerRow(in);
}

void LogSoftmaxComponent::Backprop(const std::string &debug_info,
                                   const ComponentPrecomputedIndexes *indexes,
                                   const CuMatrixBase<BaseFloat> &, // in_value
                                   const CuMatrixBase<BaseFloat> &out_value,
                                   const CuMatrixBase<BaseFloat> &out_deriv,
                                   Component *, // to_update
                                   CuMatrixBase<BaseFloat> *in_deriv) const {
  if (in_deriv == NULL)
    return;

  /*
    Let the output be y, then
      y_i = x_i - log(sum_i exp(x_i))
    where x_i is the input to the component. The Jacobian matrix of this
    function is
      J = I - 1 exp(y^T)
    where 1 is a vector of ones. Let the derivative vector at the output be e,
    and at the input be d, then we have
      d = e - exp(y) Sum(e)
      d_i = e_i - exp(y_i) Sum(e)
  */
  const CuMatrixBase<BaseFloat> &Y(out_value), &E(out_deriv);
  CuMatrixBase<BaseFloat> &D (*in_deriv);

  D.CopyFromMat(Y);
  D.ApplyExp();                           // exp(y)
  CuVector<BaseFloat> E_sum(D.NumRows()); // Initializes to zero
  E_sum.AddColSumMat(1.0, E);             // Sum(e)
  D.MulRowsVec(E_sum);                    // exp(y) Sum(e)
  D.Scale(-1.0);                          // - exp(y) Sum(e)
  D.AddMat(1.0, E, kNoTrans);             // e - exp(y_i) Sum(e)
}


void FixedScaleComponent::Init(const CuVectorBase<BaseFloat> &scales) {
  KALDI_ASSERT(scales.Dim() != 0);
  scales_ = scales;
}


void FixedScaleComponent::InitFromConfig(ConfigLine *cfl) {
  std::string filename;
  // Accepts "scales" config (for filename) or "dim" -> random init, for testing.
  if (cfl->GetValue("scales", &filename)) {
    if (cfl->HasUnusedValues())
      KALDI_ERR << "Invalid initializer for layer of type "
                << Type() << ": \"" << cfl->WholeLine() << "\"";
    CuVector<BaseFloat> vec;
    ReadKaldiObject(filename, &vec);
    Init(vec);
  } else {
    int32 dim;
    if (!cfl->GetValue("dim", &dim) || cfl->HasUnusedValues())
      KALDI_ERR << "Invalid initializer for layer of type "
                << Type() << ": \"" << cfl->WholeLine() << "\"";
    KALDI_ASSERT(dim > 0);
    CuVector<BaseFloat> vec(dim);
    vec.SetRandn();
    Init(vec);
  }
}


std::string FixedScaleComponent::Info() const {
  std::ostringstream stream;
  stream << Component::Info();
  PrintParameterStats(stream, "scales", scales_, true);
  return stream.str();
}

void FixedScaleComponent::Propagate(const ComponentPrecomputedIndexes *indexes,
                                    const CuMatrixBase<BaseFloat> &in,
                                    CuMatrixBase<BaseFloat> *out) const {
  out->CopyFromMat(in);  // does nothing if same matrix.
  out->MulColsVec(scales_);
}

void FixedScaleComponent::Backprop(const std::string &debug_info,
                                   const ComponentPrecomputedIndexes *indexes,
                                   const CuMatrixBase<BaseFloat> &, // in_value
                                   const CuMatrixBase<BaseFloat> &, // out_value
                                   const CuMatrixBase<BaseFloat> &out_deriv,
                                   Component *, // to_update
                                   CuMatrixBase<BaseFloat> *in_deriv) const {
  in_deriv->CopyFromMat(out_deriv);  // does nothing if same memory.
  in_deriv->MulColsVec(scales_);
}

Component* FixedScaleComponent::Copy() const {
  FixedScaleComponent *ans = new FixedScaleComponent();
  ans->scales_ = scales_;
  return ans;
}


void FixedScaleComponent::Write(std::ostream &os, bool binary) const {
  WriteToken(os, binary, "<FixedScaleComponent>");
  WriteToken(os, binary, "<Scales>");
  scales_.Write(os, binary);
  WriteToken(os, binary, "</FixedScaleComponent>");
}

void FixedScaleComponent::Read(std::istream &is, bool binary) {
  ExpectOneOrTwoTokens(is, binary, "<FixedScaleComponent>", "<Scales>");
  scales_.Read(is, binary);
  ExpectToken(is, binary, "</FixedScaleComponent>");
}

void FixedBiasComponent::Init(const CuVectorBase<BaseFloat> &bias) {
  KALDI_ASSERT(bias.Dim() != 0);
  bias_ = bias;
}

void FixedBiasComponent::InitFromConfig(ConfigLine *cfl) {
  std::string filename;
  // Accepts "bias" config (for filename) or "dim" -> random init, for testing.
  if (cfl->GetValue("bias", &filename)) {
    if (cfl->HasUnusedValues())
      KALDI_ERR << "Invalid initializer for layer of type "
                << Type() << ": \"" << cfl->WholeLine() << "\"";
    CuVector<BaseFloat> vec;
    ReadKaldiObject(filename, &vec);
    Init(vec);
  } else {
    int32 dim;
    if (!cfl->GetValue("dim", &dim) || cfl->HasUnusedValues())
      KALDI_ERR << "Invalid initializer for layer of type "
                << Type() << ": \"" << cfl->WholeLine() << "\"";
    KALDI_ASSERT(dim > 0);
    CuVector<BaseFloat> vec(dim);
    vec.SetRandn();
    Init(vec);
  }
}

std::string FixedBiasComponent::Info() const {
  std::ostringstream stream;
  stream << Component::Info();
  PrintParameterStats(stream, "bias", bias_, true);
  return stream.str();
}

void FixedBiasComponent::Propagate(const ComponentPrecomputedIndexes *indexes,
                                   const CuMatrixBase<BaseFloat> &in,
                                   CuMatrixBase<BaseFloat> *out) const {
  out->CopyFromMat(in);  // will do nothing if in and out have same memory.
  out->AddVecToRows(1.0, bias_, 1.0);
}

void FixedBiasComponent::Backprop(const std::string &debug_info,
                                  const ComponentPrecomputedIndexes *indexes,
                                  const CuMatrixBase<BaseFloat> &, // in_value
                                  const CuMatrixBase<BaseFloat> &, // out_value
                                  const CuMatrixBase<BaseFloat> &out_deriv,
                                  Component *, // to_update
                                  CuMatrixBase<BaseFloat> *in_deriv) const {
  // the following statement will do nothing if in_deriv and out_deriv have same
  // memory.
  in_deriv->CopyFromMat(out_deriv);
}

Component* FixedBiasComponent::Copy() const {
  FixedBiasComponent *ans = new FixedBiasComponent();
  ans->bias_ = bias_;
  return ans;
}


void FixedBiasComponent::Write(std::ostream &os, bool binary) const {
  WriteToken(os, binary, "<FixedBiasComponent>");
  WriteToken(os, binary, "<Bias>");
  bias_.Write(os, binary);
  WriteToken(os, binary, "</FixedBiasComponent>");
}

void FixedBiasComponent::Read(std::istream &is, bool binary) {
  ExpectOneOrTwoTokens(is, binary, "<FixedBiasComponent>", "<Bias>");
  bias_.Read(is, binary);
  ExpectToken(is, binary, "</FixedBiasComponent>");
}


void NaturalGradientPerElementScaleComponent::Read(
    std::istream &is, bool binary) {
  ReadUpdatableCommon(is, binary);  // Read the opening tag and learning rate
  ExpectToken(is, binary, "<Params>");
  scales_.Read(is, binary);
  ExpectToken(is, binary, "<IsGradient>");
  ReadBasicType(is, binary, &is_gradient_);
  int32 rank, update_period;
  ExpectToken(is, binary, "<Rank>");
  ReadBasicType(is, binary, &rank);
  preconditioner_.SetRank(rank);
  ExpectToken(is, binary, "<UpdatePeriod>");
  ReadBasicType(is, binary, &update_period);
  preconditioner_.SetUpdatePeriod(update_period);
  BaseFloat num_samples_history, alpha;
  ExpectToken(is, binary, "<NumSamplesHistory>");
  ReadBasicType(is, binary, &num_samples_history);
  preconditioner_.SetNumSamplesHistory(num_samples_history);
  ExpectToken(is, binary, "<Alpha>");
  ReadBasicType(is, binary, &alpha);
  preconditioner_.SetAlpha(alpha);
  ExpectToken(is, binary, "<MaxChangePerMinibatch>");
  ReadBasicType(is, binary, &max_change_per_minibatch_);
  ExpectToken(is, binary, "</NaturalGradientPerElementScaleComponent>");
}

void NaturalGradientPerElementScaleComponent::Write(std::ostream &os,
                                                    bool binary) const {
  WriteUpdatableCommon(os, binary);  // Write the opening tag and learning rate
  WriteToken(os, binary, "<Params>");
  scales_.Write(os, binary);
  WriteToken(os, binary, "<IsGradient>");
  WriteBasicType(os, binary, is_gradient_);
  WriteToken(os, binary, "<Rank>");
  WriteBasicType(os, binary, preconditioner_.GetRank());
  WriteToken(os, binary, "<UpdatePeriod>");
  WriteBasicType(os, binary, preconditioner_.GetUpdatePeriod());
  WriteToken(os, binary, "<NumSamplesHistory>");
  WriteBasicType(os, binary, preconditioner_.GetNumSamplesHistory());
  WriteToken(os, binary, "<Alpha>");
  WriteBasicType(os, binary, preconditioner_.GetAlpha());
  WriteToken(os, binary, "<MaxChangePerMinibatch>");
  WriteBasicType(os, binary, max_change_per_minibatch_);
  WriteToken(os, binary, "</NaturalGradientPerElementScaleComponent>");
}

std::string NaturalGradientPerElementScaleComponent::Info() const {
  std::ostringstream stream;
  stream << PerElementScaleComponent::Info()
         << ", rank=" << preconditioner_.GetRank()
         << ", update-period=" << preconditioner_.GetUpdatePeriod()
         << ", num-samples-history=" << preconditioner_.GetNumSamplesHistory()
         << ", alpha=" << preconditioner_.GetAlpha()
         << ", max-change-per-minibatch=" << max_change_per_minibatch_;
  return stream.str();
}

void NaturalGradientPerElementScaleComponent::InitFromConfig(ConfigLine *cfl) {
  // First set various configuration values that have defaults.
  int32 rank = 8,  // Use a small rank because in this case the amount of memory
                   // for the preconditioner actually exceeds the memory for the
                   // parameters (by "rank").
      update_period = 10;
  // the max_change_per_minibatch is the maximum amount of parameter-change, in 2-norm,
  // that we allow per minibatch; if change is greater than that, we scale down
  // the parameter-change.  It has the same purpose as the max-change-per-sample in
  // the NaturalGradientAffineComponent.
  BaseFloat num_samples_history = 2000.0, alpha = 4.0,
      max_change_per_minibatch = 0.0;
  cfl->GetValue("rank", &rank);
  cfl->GetValue("update-period", &update_period);
  cfl->GetValue("num-samples-history", &num_samples_history);
  cfl->GetValue("alpha", &alpha);
  cfl->GetValue("max-change-per-minibatch", &max_change_per_minibatch);
  InitLearningRatesFromConfig(cfl);
  std::string filename;
  // Accepts "scales" config (for filename) or "dim" -> random init, for testing.
  if (cfl->GetValue("scales", &filename)) {
    if (cfl->HasUnusedValues())
      KALDI_ERR << "Invalid initializer for layer of type "
                << Type() << ": \"" << cfl->WholeLine() << "\"";
    Init(filename, rank, update_period, num_samples_history,
         alpha, max_change_per_minibatch);
  } else {
    BaseFloat param_mean = 1.0, param_stddev = 0.0;
    cfl->GetValue("param-mean", &param_mean);
    cfl->GetValue("param-stddev", &param_stddev);

    int32 dim;
    if (!cfl->GetValue("dim", &dim) || cfl->HasUnusedValues())
      KALDI_ERR << "Invalid initializer for layer of type "
                << Type() << ": \"" << cfl->WholeLine() << "\"";
    KALDI_ASSERT(dim > 0);

    Init(dim, param_mean, param_stddev, rank, update_period,
         num_samples_history, alpha, max_change_per_minibatch);
  }
}

void NaturalGradientPerElementScaleComponent::Init(
    int32 dim, BaseFloat param_mean,
    BaseFloat param_stddev, int32 rank, int32 update_period,
    BaseFloat num_samples_history, BaseFloat alpha,
    BaseFloat max_change_per_minibatch) {
  PerElementScaleComponent::Init(dim, param_mean,
                                 param_stddev);
  preconditioner_.SetRank(rank);
  preconditioner_.SetUpdatePeriod(update_period);
  preconditioner_.SetNumSamplesHistory(num_samples_history);
  preconditioner_.SetAlpha(alpha);
  max_change_per_minibatch_ = max_change_per_minibatch;
  if (max_change_per_minibatch > 0.0)
    KALDI_WARN << "You are setting a positive max_change_per_minibatch for "
               << "NaturalGradientPerElementScaleComponent. But the per-component "
               << "gradient clipping mechansim has been removed. Instead it's currently "
               << "done at the whole model level.";
}

void NaturalGradientPerElementScaleComponent::Init(
    std::string vector_filename,
    int32 rank, int32 update_period, BaseFloat num_samples_history,
    BaseFloat alpha, BaseFloat max_change_per_minibatch) {
  PerElementScaleComponent::Init(vector_filename);
  preconditioner_.SetRank(rank);
  preconditioner_.SetUpdatePeriod(update_period);
  preconditioner_.SetNumSamplesHistory(num_samples_history);
  preconditioner_.SetAlpha(alpha);
  max_change_per_minibatch_ = max_change_per_minibatch;
}


NaturalGradientPerElementScaleComponent::NaturalGradientPerElementScaleComponent(
    const NaturalGradientPerElementScaleComponent &other):
    PerElementScaleComponent(other),
    max_change_per_minibatch_(other.max_change_per_minibatch_),
    preconditioner_(other.preconditioner_) { }




Component* NaturalGradientPerElementScaleComponent::Copy() const {
  return new NaturalGradientPerElementScaleComponent(*this);
}

void NaturalGradientPerElementScaleComponent::Update(
    const std::string &debug_info,
    const CuMatrixBase<BaseFloat> &in_value,
    const CuMatrixBase<BaseFloat> &out_deriv) {

  CuMatrix<BaseFloat> derivs_per_frame(in_value);
  derivs_per_frame.MulElements(out_deriv);
  // the non-natural-gradient update would just do
  // scales_.AddRowSumMat(learning_rate_, derivs_per_frame).

  BaseFloat scale;
  preconditioner_.PreconditionDirections(&derivs_per_frame, NULL, &scale);

  CuVector<BaseFloat> delta_scales(scales_.Dim());
  delta_scales.AddRowSumMat(scale * learning_rate_, derivs_per_frame);
  scales_.AddVec(1.0, delta_scales);
}

// Constructors for the convolution component
ConvolutionComponent::ConvolutionComponent():
    UpdatableComponent(),
    input_x_dim_(0), input_y_dim_(0), input_z_dim_(0),
    filt_x_dim_(0), filt_y_dim_(0),
    filt_x_step_(0), filt_y_step_(0),
    input_vectorization_(kZyx),
    is_gradient_(false) {}

ConvolutionComponent::ConvolutionComponent(
    const ConvolutionComponent &component):
    UpdatableComponent(component),
    input_x_dim_(component.input_x_dim_),
    input_y_dim_(component.input_y_dim_),
    input_z_dim_(component.input_z_dim_),
    filt_x_dim_(component.filt_x_dim_),
    filt_y_dim_(component.filt_y_dim_),
    filt_x_step_(component.filt_x_step_),
    filt_y_step_(component.filt_y_step_),
    input_vectorization_(component.input_vectorization_),
    filter_params_(component.filter_params_),
    bias_params_(component.bias_params_),
    is_gradient_(component.is_gradient_) {}

ConvolutionComponent::ConvolutionComponent(
    const CuMatrixBase<BaseFloat> &filter_params,
    const CuVectorBase<BaseFloat> &bias_params,
    int32 input_x_dim, int32 input_y_dim, int32 input_z_dim,
    int32 filt_x_dim, int32 filt_y_dim,
    int32 filt_x_step, int32 filt_y_step,
    TensorVectorizationType input_vectorization,
    BaseFloat learning_rate):
    input_x_dim_(input_x_dim),
    input_y_dim_(input_y_dim),
    input_z_dim_(input_z_dim),
    filt_x_dim_(filt_x_dim),
    filt_y_dim_(filt_y_dim),
    filt_x_step_(filt_x_step),
    filt_y_step_(filt_y_step),
    input_vectorization_(input_vectorization),
    filter_params_(filter_params),
    bias_params_(bias_params){
  KALDI_ASSERT(filter_params.NumRows() == bias_params.Dim() &&
               bias_params.Dim() != 0);
  KALDI_ASSERT(filter_params.NumCols() == filt_x_dim * filt_y_dim * input_z_dim);
  SetLearningRate(learning_rate);
  is_gradient_ = false;
}

// aquire input dim
int32 ConvolutionComponent::InputDim() const {
  return input_x_dim_ * input_y_dim_ * input_z_dim_;
}

// aquire output dim
int32 ConvolutionComponent::OutputDim() const {
  int32 num_x_steps = (1 + (input_x_dim_ - filt_x_dim_) / filt_x_step_);
  int32 num_y_steps = (1 + (input_y_dim_ - filt_y_dim_) / filt_y_step_);
  int32 num_filters = filter_params_.NumRows();
  return num_x_steps * num_y_steps * num_filters;
}

// initialize the component using hyperparameters
void ConvolutionComponent::Init(
    int32 input_x_dim, int32 input_y_dim, int32 input_z_dim,
    int32 filt_x_dim, int32 filt_y_dim,
    int32 filt_x_step, int32 filt_y_step, int32 num_filters,
    TensorVectorizationType input_vectorization,
    BaseFloat param_stddev, BaseFloat bias_stddev) {
  input_x_dim_ = input_x_dim;
  input_y_dim_ = input_y_dim;
  input_z_dim_ = input_z_dim;
  filt_x_dim_ = filt_x_dim;
  filt_y_dim_ = filt_y_dim;
  filt_x_step_ = filt_x_step;
  filt_y_step_ = filt_y_step;
  input_vectorization_ = input_vectorization;
  KALDI_ASSERT((input_x_dim_ - filt_x_dim_) % filt_x_step_ == 0);
  KALDI_ASSERT((input_y_dim_ - filt_y_dim_) % filt_y_step_ == 0);
  int32 filter_dim = filt_x_dim_ * filt_y_dim_ * input_z_dim_;
  filter_params_.Resize(num_filters, filter_dim);
  bias_params_.Resize(num_filters);
  KALDI_ASSERT(param_stddev >= 0.0 && bias_stddev >= 0.0);
  filter_params_.SetRandn();
  filter_params_.Scale(param_stddev);
  bias_params_.SetRandn();
  bias_params_.Scale(bias_stddev);
}

// initialize the component using predefined matrix file
void ConvolutionComponent::Init(
    int32 input_x_dim, int32 input_y_dim, int32 input_z_dim,
    int32 filt_x_dim, int32 filt_y_dim,
    int32 filt_x_step, int32 filt_y_step,
    TensorVectorizationType input_vectorization,
    std::string matrix_filename) {
  input_x_dim_ = input_x_dim;
  input_y_dim_ = input_y_dim;
  input_z_dim_ = input_z_dim;
  filt_x_dim_ = filt_x_dim;
  filt_y_dim_ = filt_y_dim;
  filt_x_step_ = filt_x_step;
  filt_y_step_ = filt_y_step;
  input_vectorization_ = input_vectorization;
  CuMatrix<BaseFloat> mat;
  ReadKaldiObject(matrix_filename, &mat);
  int32 filter_dim = (filt_x_dim_ * filt_y_dim_ * input_z_dim_);
  int32 num_filters = mat.NumRows();
  KALDI_ASSERT(mat.NumCols() == (filter_dim + 1));
  filter_params_.Resize(num_filters, filter_dim);
  bias_params_.Resize(num_filters);
  filter_params_.CopyFromMat(mat.Range(0, num_filters, 0, filter_dim));
  bias_params_.CopyColFromMat(mat, filter_dim);
}

// display information about component
std::string ConvolutionComponent::Info() const {
  std::ostringstream stream;
  stream << UpdatableComponent::Info()
         << ", input-x-dim=" << input_x_dim_
         << ", input-y-dim=" << input_y_dim_
         << ", input-z-dim=" << input_z_dim_
         << ", filt-x-dim=" << filt_x_dim_
         << ", filt-y-dim=" << filt_y_dim_
         << ", filt-x-step=" << filt_x_step_
         << ", filt-y-step=" << filt_y_step_
         << ", input-vectorization=" << input_vectorization_
         << ", num-filters=" << filter_params_.NumRows();
  PrintParameterStats(stream, "filter-params", filter_params_);
  PrintParameterStats(stream, "bias-params", bias_params_, true);
  return stream.str();
}

// initialize the component using configuration file
void ConvolutionComponent::InitFromConfig(ConfigLine *cfl) {
  bool ok = true;
  std::string matrix_filename;
  int32 input_x_dim = -1, input_y_dim = -1, input_z_dim = -1,
        filt_x_dim = -1, filt_y_dim = -1,
        filt_x_step = -1, filt_y_step = -1,
        num_filters = -1;
  std::string input_vectorization_order = "zyx";
  InitLearningRatesFromConfig(cfl);
  ok = ok && cfl->GetValue("input-x-dim", &input_x_dim);
  ok = ok && cfl->GetValue("input-y-dim", &input_y_dim);
  ok = ok && cfl->GetValue("input-z-dim", &input_z_dim);
  ok = ok && cfl->GetValue("filt-x-dim", &filt_x_dim);
  ok = ok && cfl->GetValue("filt-y-dim", &filt_y_dim);
  ok = ok && cfl->GetValue("filt-x-step", &filt_x_step);
  ok = ok && cfl->GetValue("filt-y-step", &filt_y_step);

  if (!ok)
    KALDI_ERR << "Bad initializer " << cfl->WholeLine();
  // optional argument
  TensorVectorizationType input_vectorization;
  cfl->GetValue("input-vectorization-order", &input_vectorization_order);
  if (input_vectorization_order.compare("zyx") == 0) {
    input_vectorization = kZyx;
  } else if (input_vectorization_order.compare("yzx") == 0) {
    input_vectorization = kYzx;
  } else {
    KALDI_ERR << "Unknown or unsupported input vectorization order "
              << input_vectorization_order
              << " accepted candidates are 'yzx' and 'zyx'";
  }

  if (cfl->GetValue("matrix", &matrix_filename)) {
    // initialize from prefined parameter matrix
    Init(input_x_dim, input_y_dim, input_z_dim,
         filt_x_dim, filt_y_dim,
         filt_x_step, filt_y_step,
         input_vectorization,
         matrix_filename);
  } else {
    ok = ok && cfl->GetValue("num-filters", &num_filters);
    if (!ok)
      KALDI_ERR << "Bad initializer " << cfl->WholeLine();
    // initialize from configuration
    int32 filter_input_dim = filt_x_dim * filt_y_dim * input_z_dim;
    BaseFloat param_stddev = 1.0 / std::sqrt(filter_input_dim), bias_stddev = 1.0;
    cfl->GetValue("param-stddev", &param_stddev);
    cfl->GetValue("bias-stddev", &bias_stddev);
    Init(input_x_dim, input_y_dim, input_z_dim,
         filt_x_dim, filt_y_dim, filt_x_step, filt_y_step, num_filters,
         input_vectorization, param_stddev, bias_stddev);
  }
  if (cfl->HasUnusedValues())
    KALDI_ERR << "Could not process these elements in initializer: "
	      << cfl->UnusedValues();
  if (!ok)
    KALDI_ERR << "Bad initializer " << cfl->WholeLine();
}

// Inline methods to convert from tensor index i.e., (x,y,z) index
// to index in yzx or zyx vectorized tensors
inline int32 YzxVectorIndex(int32 x, int32 y, int32 z,
                            int32 input_x_dim,
                            int32 input_y_dim,
                            int32 input_z_dim) {
  KALDI_PARANOID_ASSERT(x < input_x_dim && y < input_y_dim && z < input_z_dim);
  return (input_y_dim * input_z_dim) * x + (input_y_dim) * z + y;
}

inline int32 ZyxVectorIndex(int32 x, int32 y, int32 z,
                            int32 input_x_dim,
                            int32 input_y_dim,
                            int32 input_z_dim) {
  KALDI_PARANOID_ASSERT(x < input_x_dim && y < input_y_dim && z < input_z_dim);
  return (input_y_dim * input_z_dim) * x + (input_z_dim) * y + z;
}

// Method to convert from a matrix representing a minibatch of vectorized
// 3D tensors to patches for convolution, each patch corresponds to
// one dot product in the convolution
void ConvolutionComponent::InputToInputPatches(
    const CuMatrixBase<BaseFloat>& in,
    CuMatrix<BaseFloat> *patches) const{
  int32 num_x_steps = (1 + (input_x_dim_ - filt_x_dim_) / filt_x_step_);
  int32 num_y_steps = (1 + (input_y_dim_ - filt_y_dim_) / filt_y_step_);
  const int32 filt_x_step = filt_x_step_,
              filt_y_step = filt_y_step_,
              filt_x_dim = filt_x_dim_,
              filt_y_dim = filt_y_dim_,
              input_x_dim = input_x_dim_,
              input_y_dim = input_y_dim_,
              input_z_dim = input_z_dim_,
              filter_dim = filter_params_.NumCols();

  std::vector<int32> column_map(patches->NumCols());
  int32 column_map_size = column_map.size();
  for (int32 x_step = 0; x_step < num_x_steps; x_step++) {
    for (int32 y_step = 0; y_step < num_y_steps; y_step++)  {
      int32 patch_number = x_step * num_y_steps + y_step;
      int32 patch_start_index = patch_number * filter_dim;
      for (int32 x = 0, index = patch_start_index; x < filt_x_dim; x++)  {
        for (int32 y = 0; y < filt_y_dim; y++)  {
          for (int32 z = 0; z < input_z_dim; z++, index++)  {
            KALDI_ASSERT(index < column_map_size);
            if (input_vectorization_ == kZyx)  {
              column_map[index] = ZyxVectorIndex(x_step * filt_x_step + x,
                                                 y_step * filt_y_step + y, z,
                                                 input_x_dim, input_y_dim,
                                                 input_z_dim);
            } else if (input_vectorization_ == kYzx)  {
              column_map[index] = YzxVectorIndex(x_step * filt_x_step + x,
                                                  y_step * filt_y_step + y, z,
                                                  input_x_dim, input_y_dim,
                                                  input_z_dim);
            }
          }
        }
      }
    }
  }
  CuArray<int32> cu_cols(column_map);
  patches->CopyCols(in, cu_cols);
}


// propagation function
// see function declaration in nnet-simple-component.h for details
void ConvolutionComponent::Propagate(const ComponentPrecomputedIndexes *indexes,
                                         const CuMatrixBase<BaseFloat> &in,
                                         CuMatrixBase<BaseFloat> *out) const {
  const int32 num_x_steps = (1 + (input_x_dim_ - filt_x_dim_) / filt_x_step_),
              num_y_steps = (1 + (input_y_dim_ - filt_y_dim_) / filt_y_step_),
              num_filters = filter_params_.NumRows(),
              num_frames = in.NumRows(),
              filter_dim = filter_params_.NumCols();
  KALDI_ASSERT((*out).NumRows() == num_frames &&
               (*out).NumCols() == (num_filters * num_x_steps * num_y_steps));

  CuMatrix<BaseFloat> patches(num_frames,
                              num_x_steps * num_y_steps * filter_dim,
                              kUndefined);
  InputToInputPatches(in, &patches);
  CuSubMatrix<BaseFloat>* filter_params_elem = new CuSubMatrix<BaseFloat>(
		  filter_params_, 0, filter_params_.NumRows(), 0,
		  filter_params_.NumCols());
  std::vector<CuSubMatrix<BaseFloat>* > tgt_batch, patch_batch,
      filter_params_batch;

  for (int32 x_step = 0; x_step < num_x_steps; x_step++)  {
    for (int32 y_step = 0; y_step < num_y_steps; y_step++)  {
      int32 patch_number = x_step * num_y_steps + y_step;
      tgt_batch.push_back(new CuSubMatrix<BaseFloat>(
              out->ColRange(patch_number * num_filters, num_filters)));
      patch_batch.push_back(new CuSubMatrix<BaseFloat>(
              patches.ColRange(patch_number * filter_dim, filter_dim)));
      filter_params_batch.push_back(filter_params_elem);
      tgt_batch[patch_number]->AddVecToRows(1.0, bias_params_, 1.0); // add bias
    }
  }
  // apply all filters
  AddMatMatBatched<BaseFloat>(1.0, tgt_batch, patch_batch,
                              kNoTrans, filter_params_batch,
                              kTrans, 1.0);
  // release memory
  delete filter_params_elem;
  for (int32 p = 0; p < tgt_batch.size(); p++) {
    delete tgt_batch[p];
    delete patch_batch[p];
  }
}

// scale the parameters
void ConvolutionComponent::Scale(BaseFloat scale) {
  filter_params_.Scale(scale);
  bias_params_.Scale(scale);
}

// add another convolution component
void ConvolutionComponent::Add(BaseFloat alpha, const Component &other_in) {
  const ConvolutionComponent *other =
      dynamic_cast<const ConvolutionComponent*>(&other_in);
  KALDI_ASSERT(other != NULL);
  filter_params_.AddMat(alpha, other->filter_params_);
  bias_params_.AddVec(alpha, other->bias_params_);
}

/*
 This function transforms a vector of lists into a list of vectors,
 padded with -1.
 @param[in] The input vector of lists. Let in.size() be D, and let
            the longest list length (i.e. the max of in[i].size()) be L.
 @param[out] The output list of vectors. The length of the list will
            be L, each vector-dimension will be D (i.e. out[i].size() == D),
            and if in[i] == j, then for some k we will have that
            out[k][j] = i. The output vectors are padded with -1
            where necessary if not all the input lists have the same side.
*/
void RearrangeIndexes(const std::vector<std::vector<int32> > &in,
                                                std::vector<std::vector<int32> > *out) {
  int32 D = in.size();
  int32 L = 0;
  for (int32 i = 0; i < D; i++)
    if (in[i].size() > L)
      L = in[i].size();
  out->resize(L);
  for (int32 i = 0; i < L; i++)
    (*out)[i].resize(D, -1);
  for (int32 i = 0; i < D; i++) {
    for (int32 j = 0; j < in[i].size(); j++) {
      (*out)[j][i] = in[i][j];
    }
  }
}

// Method to compute the input derivative matrix from the input derivatives
// for patches, where each patch corresponds to one dot product
// in the convolution
void ConvolutionComponent::InderivPatchesToInderiv(
    const CuMatrix<BaseFloat>& in_deriv_patches,
    CuMatrixBase<BaseFloat> *in_deriv) const {

  const int32 num_x_steps = (1 + (input_x_dim_ - filt_x_dim_) / filt_x_step_),
              num_y_steps = (1 + (input_y_dim_ - filt_y_dim_) / filt_y_step_),
              filt_x_step = filt_x_step_,
              filt_y_step = filt_y_step_,
              filt_x_dim = filt_x_dim_,
              filt_y_dim = filt_y_dim_,
              input_x_dim = input_x_dim_,
              input_y_dim = input_y_dim_,
              input_z_dim = input_z_dim_,
              filter_dim = filter_params_.NumCols();

  // Compute the reverse column_map from the matrix with input
  // derivative patches to input derivative matrix
  std::vector<std::vector<int32> > reverse_column_map(in_deriv->NumCols());
  int32 rev_col_map_size = reverse_column_map.size();
  for (int32 x_step = 0; x_step < num_x_steps; x_step++) {
    for (int32 y_step = 0; y_step < num_y_steps; y_step++)  {
      int32 patch_number = x_step * num_y_steps + y_step;
      int32 patch_start_index = patch_number * filter_dim;
      for (int32 x = 0, index = patch_start_index; x < filt_x_dim; x++)  {
        for (int32 y = 0; y < filt_y_dim; y++)  {
          for (int32 z = 0; z < input_z_dim; z++, index++)  {
            int32 vector_index;
            if (input_vectorization_ == kZyx)  {
              vector_index = ZyxVectorIndex(x_step * filt_x_step + x,
                                            y_step * filt_y_step + y, z,
                                            input_x_dim, input_y_dim,
                                            input_z_dim);
            } else {
              KALDI_ASSERT(input_vectorization_ == kYzx);
              vector_index = YzxVectorIndex(x_step * filt_x_step + x,
                                            y_step * filt_y_step + y, z,
                                            input_x_dim, input_y_dim,
                                            input_z_dim);
            }
            KALDI_ASSERT(vector_index < rev_col_map_size);
            reverse_column_map[vector_index].push_back(index);
          }
        }
      }
    }
  }
  std::vector<std::vector<int32> > rearranged_column_map;
  RearrangeIndexes(reverse_column_map, &rearranged_column_map);
  for (int32 p = 0; p < rearranged_column_map.size(); p++) {
    CuArray<int32> cu_cols(rearranged_column_map[p]);
    in_deriv->AddCols(in_deriv_patches, cu_cols);
  }
}

// back propagation function
// see function declaration in nnet-simple-component.h for details
void ConvolutionComponent::Backprop(const std::string &debug_info,
                                    const ComponentPrecomputedIndexes *indexes,
                                    const CuMatrixBase<BaseFloat> &in_value,
                                    const CuMatrixBase<BaseFloat> &, // out_value,
                                    const CuMatrixBase<BaseFloat> &out_deriv,
                                    Component *to_update_in,
                                    CuMatrixBase<BaseFloat> *in_deriv) const {
  ConvolutionComponent *to_update =
      dynamic_cast<ConvolutionComponent*>(to_update_in);
  const int32 num_x_steps = (1 + (input_x_dim_ - filt_x_dim_) / filt_x_step_),
              num_y_steps = (1 + (input_y_dim_ - filt_y_dim_) / filt_y_step_),
              num_filters = filter_params_.NumRows(),
              num_frames = out_deriv.NumRows(),
              filter_dim = filter_params_.NumCols();

  KALDI_ASSERT(out_deriv.NumRows() == num_frames &&
               out_deriv.NumCols() ==
               (num_filters * num_x_steps * num_y_steps));

  // Compute inderiv patches
  CuMatrix<BaseFloat> in_deriv_patches(num_frames,
                                       num_x_steps * num_y_steps * filter_dim,
                                       kSetZero);

  std::vector<CuSubMatrix<BaseFloat>* > patch_deriv_batch, out_deriv_batch,
	  filter_params_batch;
  CuSubMatrix<BaseFloat>* filter_params_elem = new CuSubMatrix<BaseFloat>(
		  filter_params_, 0, filter_params_.NumRows(), 0,
		  filter_params_.NumCols());

  for (int32 x_step = 0; x_step < num_x_steps; x_step++)  {
    for (int32 y_step = 0; y_step < num_y_steps; y_step++)  {
      int32 patch_number = x_step * num_y_steps + y_step;

      patch_deriv_batch.push_back(new CuSubMatrix<BaseFloat>(
              in_deriv_patches.ColRange(
              patch_number * filter_dim, filter_dim)));
      out_deriv_batch.push_back(new CuSubMatrix<BaseFloat>(out_deriv.ColRange(
              patch_number * num_filters, num_filters)));
      filter_params_batch.push_back(filter_params_elem);
    }
  }
  AddMatMatBatched<BaseFloat>(1.0, patch_deriv_batch,
                              out_deriv_batch, kNoTrans,
                              filter_params_batch, kNoTrans, 0.0);

  if (in_deriv) {
    // combine the derivatives from the individual input deriv patches
    // to compute input deriv matrix
    InderivPatchesToInderiv(in_deriv_patches, in_deriv);
  }

  if (to_update != NULL)  {
    to_update->Update(debug_info, in_value, out_deriv, out_deriv_batch);
  }

  // release memory
  delete filter_params_elem;
  for (int32 p = 0; p < patch_deriv_batch.size(); p++) {
    delete patch_deriv_batch[p];
    delete out_deriv_batch[p];
  }
}


// update parameters
// see function declaration in nnet-simple-component.h for details
void ConvolutionComponent::Update(const std::string &debug_info,
                                  const CuMatrixBase<BaseFloat> &in_value,
                                  const CuMatrixBase<BaseFloat> &out_deriv,
                                  const std::vector<CuSubMatrix<BaseFloat> *>& out_deriv_batch) {
  // useful dims
  const int32 num_x_steps = (1 + (input_x_dim_ - filt_x_dim_) / filt_x_step_),
              num_y_steps = (1 + (input_y_dim_ - filt_y_dim_) / filt_y_step_),
              num_filters = filter_params_.NumRows(),
              num_frames = out_deriv.NumRows(),
              filter_dim = filter_params_.NumCols();
  KALDI_ASSERT(out_deriv.NumRows() == num_frames &&
               out_deriv.NumCols() ==
               (num_filters * num_x_steps * num_y_steps));


  CuMatrix<BaseFloat> filters_grad;
  CuVector<BaseFloat> bias_grad;

  CuMatrix<BaseFloat> input_patches(num_frames,
                                    filter_dim * num_x_steps * num_y_steps,
                                    kUndefined);
  InputToInputPatches(in_value, &input_patches);

  filters_grad.Resize(num_filters, filter_dim, kSetZero); // reset
  bias_grad.Resize(num_filters, kSetZero); // reset

  // create a single large matrix holding the smaller matrices
  // from the vector container filters_grad_batch along the rows
  CuMatrix<BaseFloat> filters_grad_blocks_batch(
      num_x_steps * num_y_steps * filters_grad.NumRows(),
      filters_grad.NumCols());

  std::vector<CuSubMatrix<BaseFloat>* > filters_grad_batch, input_patch_batch;

  for (int32 x_step = 0; x_step < num_x_steps; x_step++)  {
    for (int32 y_step = 0; y_step < num_y_steps; y_step++)  {
      int32 patch_number = x_step * num_y_steps + y_step;
      filters_grad_batch.push_back(new CuSubMatrix<BaseFloat>(
              filters_grad_blocks_batch.RowRange(
				      patch_number * filters_grad.NumRows(),
				    filters_grad.NumRows())));

      input_patch_batch.push_back(new CuSubMatrix<BaseFloat>(
              input_patches.ColRange(patch_number * filter_dim, filter_dim)));
    }
  }

  AddMatMatBatched<BaseFloat>(1.0, filters_grad_batch, out_deriv_batch, kTrans,
                              input_patch_batch, kNoTrans, 1.0);

  // add the row blocks together to filters_grad
  filters_grad.AddMatBlocks(1.0, filters_grad_blocks_batch);

  // create a matrix holding the col blocks sum of out_deriv
  CuMatrix<BaseFloat> out_deriv_col_blocks_sum(out_deriv.NumRows(),
                                               num_filters);

  // add the col blocks together to out_deriv_col_blocks_sum
  out_deriv_col_blocks_sum.AddMatBlocks(1.0, out_deriv);

  bias_grad.AddRowSumMat(1.0, out_deriv_col_blocks_sum, 1.0);

  // release memory
  for (int32 p = 0; p < input_patch_batch.size(); p++) {
    delete filters_grad_batch[p];
    delete input_patch_batch[p];
  }

  //
  // update
  //
  filter_params_.AddMat(learning_rate_, filters_grad);
  bias_params_.AddVec(learning_rate_, bias_grad);
}

void ConvolutionComponent::SetZero(bool treat_as_gradient) {
  if (treat_as_gradient) {
    learning_rate_ = 1.0;  // don't call SetLearningRate, that would apply the
                           // learning rate factor.
    is_gradient_ = true;
  }
  filter_params_.SetZero();
  bias_params_.SetZero();
}

void ConvolutionComponent::Read(std::istream &is, bool binary) {
  ReadUpdatableCommon(is, binary);  // Read opening tag and learning rate.
  ExpectToken(is, binary, "<InputXDim>");
  ReadBasicType(is, binary, &input_x_dim_);
  ExpectToken(is, binary, "<InputYDim>");
  ReadBasicType(is, binary, &input_y_dim_);
  ExpectToken(is, binary, "<InputZDim>");
  ReadBasicType(is, binary, &input_z_dim_);
  ExpectToken(is, binary, "<FiltXDim>");
  ReadBasicType(is, binary, &filt_x_dim_);
  ExpectToken(is, binary, "<FiltYDim>");
  ReadBasicType(is, binary, &filt_y_dim_);
  ExpectToken(is, binary, "<FiltXStep>");
  ReadBasicType(is, binary, &filt_x_step_);
  ExpectToken(is, binary, "<FiltYStep>");
  ReadBasicType(is, binary, &filt_y_step_);
  ExpectToken(is, binary, "<InputVectorization>");
  int32 input_vectorization;
  ReadBasicType(is, binary, &input_vectorization);
  input_vectorization_ = static_cast<TensorVectorizationType>(input_vectorization);
  ExpectToken(is, binary, "<FilterParams>");
  filter_params_.Read(is, binary);
  ExpectToken(is, binary, "<BiasParams>");
  bias_params_.Read(is, binary);
  std::string tok;
  ReadToken(is, binary, &tok);
  if (tok == "<IsGradient>") {
    ReadBasicType(is, binary, &is_gradient_);
    ExpectToken(is, binary, "</ConvolutionComponent>");
  } else {
    is_gradient_ = false;
    KALDI_ASSERT(tok == "</ConvolutionComponent>");
  }
}

void ConvolutionComponent::Write(std::ostream &os, bool binary) const {
  WriteUpdatableCommon(os, binary);  // write opening tag and learning rate.
  WriteToken(os, binary, "<InputXDim>");
  WriteBasicType(os, binary, input_x_dim_);
  WriteToken(os, binary, "<InputYDim>");
  WriteBasicType(os, binary, input_y_dim_);
  WriteToken(os, binary, "<InputZDim>");
  WriteBasicType(os, binary, input_z_dim_);
  WriteToken(os, binary, "<FiltXDim>");
  WriteBasicType(os, binary, filt_x_dim_);
  WriteToken(os, binary, "<FiltYDim>");
  WriteBasicType(os, binary, filt_y_dim_);
  WriteToken(os, binary, "<FiltXStep>");
  WriteBasicType(os, binary, filt_x_step_);
  WriteToken(os, binary, "<FiltYStep>");
  WriteBasicType(os, binary, filt_y_step_);
  WriteToken(os, binary, "<InputVectorization>");
  WriteBasicType(os, binary, static_cast<int32>(input_vectorization_));
  WriteToken(os, binary, "<FilterParams>");
  filter_params_.Write(os, binary);
  WriteToken(os, binary, "<BiasParams>");
  bias_params_.Write(os, binary);
  WriteToken(os, binary, "<IsGradient>");
  WriteBasicType(os, binary, is_gradient_);
  WriteToken(os, binary, "</ConvolutionComponent>");
}

BaseFloat ConvolutionComponent::DotProduct(const UpdatableComponent &other_in) const {
  const ConvolutionComponent *other =
      dynamic_cast<const ConvolutionComponent*>(&other_in);
  return TraceMatMat(filter_params_, other->filter_params_, kTrans)
         + VecVec(bias_params_, other->bias_params_);
}

Component* ConvolutionComponent::Copy() const {
  ConvolutionComponent *ans = new ConvolutionComponent(*this);
  return ans;
}

void ConvolutionComponent::PerturbParams(BaseFloat stddev) {
  CuMatrix<BaseFloat> temp_filter_params(filter_params_);
  temp_filter_params.SetRandn();
  filter_params_.AddMat(stddev, temp_filter_params);

  CuVector<BaseFloat> temp_bias_params(bias_params_);
  temp_bias_params.SetRandn();
  bias_params_.AddVec(stddev, temp_bias_params);
}

void ConvolutionComponent::SetParams(const VectorBase<BaseFloat> &bias,
                                     const MatrixBase<BaseFloat> &filter) {
  bias_params_ = bias;
  filter_params_ = filter;
  KALDI_ASSERT(bias_params_.Dim() == filter_params_.NumRows());
}

int32 ConvolutionComponent::NumParameters() const {
  return (filter_params_.NumCols() + 1) * filter_params_.NumRows();
}

void ConvolutionComponent::Vectorize(VectorBase<BaseFloat> *params) const {
  KALDI_ASSERT(params->Dim() == this->NumParameters());
  int32 num_filter_params = filter_params_.NumCols() * filter_params_.NumRows();
  params->Range(0, num_filter_params).CopyRowsFromMat(filter_params_);
  params->Range(num_filter_params, bias_params_.Dim()).CopyFromVec(bias_params_);
}
void ConvolutionComponent::UnVectorize(const VectorBase<BaseFloat> &params) {
  KALDI_ASSERT(params.Dim() == this->NumParameters());
  int32 num_filter_params = filter_params_.NumCols() * filter_params_.NumRows();
  filter_params_.CopyRowsFromVec(params.Range(0, num_filter_params));
  bias_params_.CopyFromVec(params.Range(num_filter_params, bias_params_.Dim()));
}

Convolutional1dComponent::Convolutional1dComponent():
    UpdatableComponent(),
    patch_dim_(0), patch_step_(0), patch_stride_(0), is_gradient_(false) {}

Convolutional1dComponent::Convolutional1dComponent(const Convolutional1dComponent &component):
    UpdatableComponent(component),
    filter_params_(component.filter_params_),
    bias_params_(component.bias_params_),
    is_gradient_(component.is_gradient_) {}

Convolutional1dComponent::Convolutional1dComponent(const CuMatrixBase<BaseFloat> &filter_params,
                                                   const CuVectorBase<BaseFloat> &bias_params,
                                                   BaseFloat learning_rate):
    filter_params_(filter_params),
    bias_params_(bias_params) {
  SetLearningRate(learning_rate);
  KALDI_ASSERT(filter_params.NumRows() == bias_params.Dim() &&
               bias_params.Dim() != 0);
  is_gradient_ = false;
}

// aquire input dim
int32 Convolutional1dComponent::InputDim() const {
  int32 filter_dim = filter_params_.NumCols();
  int32 num_splice = filter_dim / patch_dim_;
  return patch_stride_ * num_splice;
}

// aquire output dim
int32 Convolutional1dComponent::OutputDim() const {
  int32 num_filters = filter_params_.NumRows();
  int32 num_patches = 1 + (patch_stride_ - patch_dim_) / patch_step_;
  return num_patches * num_filters;
}

// initialize the component using hyperparameters
void Convolutional1dComponent::Init(int32 input_dim, int32 output_dim,
                                    int32 patch_dim, int32 patch_step, int32 patch_stride,
                                    BaseFloat param_stddev, BaseFloat bias_stddev) {
  patch_dim_ = patch_dim;
  patch_step_ = patch_step;
  patch_stride_ = patch_stride;
  int32 num_splice = input_dim / patch_stride;
  int32 filter_dim = num_splice * patch_dim;
  int32 num_patches = 1 + (patch_stride - patch_dim) / patch_step;
  int32 num_filters = output_dim / num_patches;
  KALDI_ASSERT(input_dim % patch_stride == 0);
  KALDI_ASSERT((patch_stride - patch_dim) % patch_step == 0);
  KALDI_ASSERT(output_dim % num_patches == 0);

  filter_params_.Resize(num_filters, filter_dim);
  bias_params_.Resize(num_filters);
  KALDI_ASSERT(param_stddev >= 0.0 && bias_stddev >= 0.0);
  filter_params_.SetRandn();
  filter_params_.Scale(param_stddev);
  bias_params_.SetRandn();
  bias_params_.Scale(bias_stddev);
}

// initialize the component using predefined matrix file
void Convolutional1dComponent::Init(int32 patch_dim, int32 patch_step, int32 patch_stride,
                                    std::string matrix_filename) {
  patch_dim_ = patch_dim;
  patch_step_ = patch_step;
  patch_stride_ = patch_stride;
  CuMatrix<BaseFloat> mat;
  ReadKaldiObject(matrix_filename, &mat);
  KALDI_ASSERT(mat.NumCols() >= 2);
  int32 filter_dim = mat.NumCols() - 1, num_filters = mat.NumRows();
  filter_params_.Resize(num_filters, filter_dim);
  bias_params_.Resize(num_filters);
  filter_params_.CopyFromMat(mat.Range(0, num_filters, 0, filter_dim));
  bias_params_.CopyColFromMat(mat, filter_dim);
}

// resize the component, setting the parameters to zero, while
// leaving any other configuration values the same
void Convolutional1dComponent::Resize(int32 input_dim, int32 output_dim) {
  KALDI_ASSERT(input_dim > 0 && output_dim > 0);
  int32 num_splice = input_dim / patch_stride_;
  int32 filter_dim = num_splice * patch_dim_;
  int32 num_patches = 1 + (patch_stride_ - patch_dim_) / patch_step_;
  int32 num_filters = output_dim / num_patches;
  KALDI_ASSERT(input_dim % patch_stride_ == 0);
  KALDI_ASSERT((patch_stride_ - patch_dim_) % patch_step_ == 0);
  KALDI_ASSERT(output_dim % num_patches == 0);
  filter_params_.Resize(num_filters, filter_dim);
  bias_params_.Resize(num_filters);
}

// display information about component
std::string Convolutional1dComponent::Info() const {
  std::ostringstream stream;
  int32 num_splice = InputDim() / patch_stride_;
  int32 filter_dim = num_splice * patch_dim_;
  int32 num_patches = 1 + (patch_stride_ - patch_dim_) / patch_step_;
  int32 num_filters = OutputDim() / num_patches;

  stream << UpdatableComponent::Info()
         << ", num-splice=" << num_splice
         << ", num-patches=" << num_patches
         << ", num-filters=" << num_filters
         << ", filter-dim=" << filter_dim;
  PrintParameterStats(stream, "filter-params", filter_params_);
  PrintParameterStats(stream, "bias-params", bias_params_, true);
  return stream.str();
}

// initialize the component using configuration file
void Convolutional1dComponent::InitFromConfig(ConfigLine *cfl) {
  KALDI_WARN << "Convolutional1dComponent has been deprecated."
             << " Please use ConvolutionComponent.";
  bool ok = true;
  std::string matrix_filename;
  int32 input_dim = -1, output_dim = -1;
  int32 patch_dim = -1, patch_step = -1, patch_stride = -1;
  InitLearningRatesFromConfig(cfl);
  ok = ok && cfl->GetValue("patch-dim", &patch_dim);
  ok = ok && cfl->GetValue("patch-step", &patch_step);
  ok = ok && cfl->GetValue("patch-stride", &patch_stride);
  if (cfl->GetValue("matrix", &matrix_filename)) {
    // initialize from prefined parameter matrix
    Init(patch_dim, patch_step, patch_stride, matrix_filename);
    if (cfl->GetValue("input-dim", &input_dim))
      KALDI_ASSERT(input_dim == InputDim() &&
               "input-dim mismatch vs. matrix.");
    if (cfl->GetValue("output-dim", &output_dim))
      KALDI_ASSERT(output_dim == OutputDim() &&
               "output-dim mismatch vs. matrix.");
  } else {
    ok = ok && cfl->GetValue("input-dim", &input_dim);
    ok = ok && cfl->GetValue("output-dim", &output_dim);
    // initialize from configuration
    BaseFloat param_stddev = 1.0 / std::sqrt(input_dim), bias_stddev = 1.0;
    cfl->GetValue("param-stddev", &param_stddev);
    cfl->GetValue("bias-stddev", &bias_stddev);
    Init(input_dim, output_dim, patch_dim, patch_step, patch_stride,
         param_stddev, bias_stddev);
  }
  if (cfl->HasUnusedValues())
    KALDI_ERR << "Could not process these elements in initializer: "
	      << cfl->UnusedValues();
  if (!ok)
    KALDI_ERR << "Bad initializer " << cfl->WholeLine();
}

// propagation function

/* Convolutional propagation is explained:
 - Recall the AffineComponent, input X is defined #frames x $input-dim,
   linear matrix A is defined $output-dim x $input-dim, and bias
   vector B is defined by length $output-dim. The propagation is
   Y = X * A' + B                                     (1)
   where "*" is row-by-row processing of X, executing vector-matrix
   multiplication
   Y(t) = X(t) * A' + B                               (2)
   which converts each row of input of dim $input-dim to a row of output of
   dim $output-dim by A' (' defines transpose).
 - In Convolution1dComponent, A is redefined $num-filters x $filter-dim,
   and bias vector B is redefined by length $num-filters. The propatation is
   Y = X o A' + B                                     (3)
   where "o" is also row-by-row processing of X, but executing vector-matrix
   convolution, which consists of a group of vector-vector convolutions.
   For instance, the convolution of X(t) and the i-th filter A(i) is
   Y(t,i) = X(t) o A'(i) + B(i)                       (4)
   The convolution used here is valid convolution. Meaning that the
   output of M o N is of dim |M| - |N| + 1, assuming M is not shorter then N.

   Note that in all the equations, B is extended to proper dimensions
   for legal addition.
*/
void Convolutional1dComponent::Propagate(const ComponentPrecomputedIndexes *indexes,
                                         const CuMatrixBase<BaseFloat> &in,
                                         CuMatrixBase<BaseFloat> *out) const {
  // dims
  int32 num_splice = InputDim() / patch_stride_;
  int32 num_patches = 1 + (patch_stride_ - patch_dim_) / patch_step_;
  int32 num_filters = filter_params_.NumRows();
  int32 num_frames = in.NumRows();
  int32 filter_dim = filter_params_.NumCols();

  /** Buffer of reshaped inputs:
   *  1row = vectorized rectangular feature patches
   *  1col = dim over speech frames,
   */
  CuMatrix<BaseFloat> patches(num_frames, filter_dim * num_patches, kUndefined);
  // column_map is indexed by the column-index of "patches",
  // and the value is the corresponding column-index of "in".
  std::vector<int32> column_map(filter_dim * num_patches);

  // build-up a column selection map
  for (int32 p = 0, index = 0; p < num_patches; p++) {
    for (int32 s = 0; s < num_splice; s++) {
        for (int32 d = 0; d < patch_dim_; d++, index++) {
        column_map[index] = p * patch_step_ + s * patch_stride_ + d;
      }
    }
  }
  CuArray<int32> cu_cols(column_map);
  patches.CopyCols(in, cu_cols);

  //
  // compute filter activations
  //

  std::vector<CuSubMatrix<BaseFloat>* > tgt_batch, patch_batch, filter_params_batch;

  CuSubMatrix<BaseFloat>* filter_params_elem = new CuSubMatrix<BaseFloat>(
		  filter_params_, 0, filter_params_.NumRows(), 0,
		  filter_params_.NumCols());

  // form batch in vector container
  for (int32 p = 0; p < num_patches; p++) {
    // form batch in vector container. for filter_params_batch, all elements
    // point to the same copy filter_params_elem
    tgt_batch.push_back(new CuSubMatrix<BaseFloat>(out->ColRange(p * num_filters,
				    num_filters)));
    patch_batch.push_back(new CuSubMatrix<BaseFloat>(patches.ColRange(p * filter_dim,
				    filter_dim)));
    filter_params_batch.push_back(filter_params_elem);

    tgt_batch[p]->AddVecToRows(1.0, bias_params_, 1.0); // add bias
  }

  // apply all filters
  AddMatMatBatched<BaseFloat>(1.0, tgt_batch, patch_batch, kNoTrans,
                              filter_params_batch, kTrans, 1.0);

  // release memory
  delete filter_params_elem;
  for (int32 p = 0; p < num_patches; p++) {
    delete tgt_batch[p];
    delete patch_batch[p];
  }
}

// scale the parameters
void Convolutional1dComponent::Scale(BaseFloat scale) {
  filter_params_.Scale(scale);
  bias_params_.Scale(scale);
}

// add another convolution component
void Convolutional1dComponent::Add(BaseFloat alpha, const Component &other_in) {
  const Convolutional1dComponent *other =
      dynamic_cast<const Convolutional1dComponent*>(&other_in);
  KALDI_ASSERT(other != NULL);
  filter_params_.AddMat(alpha, other->filter_params_);
  bias_params_.AddVec(alpha, other->bias_params_);
}

/*
 This function does an operation similar to reversing a map,
 except it handles maps that are not one-to-one by outputting
 the reversed map as a vector of lists.
 @param[in] forward_indexes is a vector of int32, each of whose
            elements is between 0 and input_dim - 1.
 @param[in] input_dim. See definitions of forward_indexes and
            backward_indexes.
 @param[out] backward_indexes is a vector of dimension input_dim
            of lists, The list at (backward_indexes[i]) is a list
            of all indexes j such that forward_indexes[j] = i.
*/
void Convolutional1dComponent::ReverseIndexes(const std::vector<int32> &forward_indexes,
                                              int32 input_dim,
                                              std::vector<std::vector<int32> > *backward_indexes) {
  int32 i, size = forward_indexes.size();
  int32 reserve_size = 2 + size / input_dim;
  backward_indexes->resize(input_dim);
  std::vector<std::vector<int32> >::iterator iter = backward_indexes->begin(),
    end = backward_indexes->end();
  for (; iter != end; ++iter)
    iter->reserve(reserve_size);
  for (int32 j = 0; j < forward_indexes.size(); j++) {
    i = forward_indexes[j];
    KALDI_ASSERT(i < input_dim);
    (*backward_indexes)[i].push_back(j);
  }
}

/*
 This function transforms a vector of lists into a list of vectors,
 padded with -1.
 @param[in] The input vector of lists. Let in.size() be D, and let
            the longest list length (i.e. the max of in[i].size()) be L.
 @param[out] The output list of vectors. The length of the list will
            be L, each vector-dimension will be D (i.e. out[i].size() == D),
            and if in[i] == j, then for some k we will have that
            out[k][j] = i. The output vectors are padded with -1
            where necessary if not all the input lists have the same side.
*/
void Convolutional1dComponent::RearrangeIndexes(const std::vector<std::vector<int32> > &in,
                                                std::vector<std::vector<int32> > *out) {
  int32 D = in.size();
  int32 L = 0;
  for (int32 i = 0; i < D; i++)
    if (in[i].size() > L)
      L = in[i].size();
  out->resize(L);
  for (int32 i = 0; i < L; i++)
    (*out)[i].resize(D, -1);
  for (int32 i = 0; i < D; i++) {
    for (int32 j = 0; j < in[i].size(); j++) {
      (*out)[j][i] = in[i][j];
    }
  }
}


// back propagation function
void Convolutional1dComponent::Backprop(const std::string &debug_info,
                                        const ComponentPrecomputedIndexes *indexes,
                                        const CuMatrixBase<BaseFloat> &in_value,
                                        const CuMatrixBase<BaseFloat> &, // out_value,
                                        const CuMatrixBase<BaseFloat> &out_deriv,
                                        Component *to_update_in,
                                        CuMatrixBase<BaseFloat> *in_deriv) const {
  Convolutional1dComponent *to_update = dynamic_cast<Convolutional1dComponent*>(to_update_in);
  int32 num_splice = InputDim() / patch_stride_;
  int32 num_patches = 1 + (patch_stride_ - patch_dim_) / patch_step_;
  int32 num_filters = filter_params_.NumRows();
  int32 num_frames = out_deriv.NumRows();
  int32 filter_dim = filter_params_.NumCols();

  /** Buffer for backpropagation:
   *  derivatives in the domain of 'patches_',
   *  1row = vectorized rectangular feature patches,
   *  1col = dim over speech frames,
   */
  CuMatrix<BaseFloat> patches_deriv(num_frames, filter_dim * num_patches, kSetZero);

  //
  // backpropagate to vector of matrices
  // (corresponding to position of a filter)
  //
  std::vector<CuSubMatrix<BaseFloat>* > patch_deriv_batch, out_deriv_batch,
	  filter_params_batch;

  CuSubMatrix<BaseFloat>* filter_params_elem = new CuSubMatrix<BaseFloat>(
		  filter_params_, 0, filter_params_.NumRows(), 0,
		  filter_params_.NumCols());

  // form batch in vector container
  for (int32 p = 0; p < num_patches; p++) {
    // form batch in vector container. for filter_params_batch, all elements
    // point to the same copy filter_params_elem
    patch_deriv_batch.push_back(new CuSubMatrix<BaseFloat>(patches_deriv.ColRange(
				    p * filter_dim, filter_dim)));
    out_deriv_batch.push_back(new CuSubMatrix<BaseFloat>(out_deriv.ColRange(
				    p * num_filters, num_filters)));
    filter_params_batch.push_back(filter_params_elem);
  }
  AddMatMatBatched<BaseFloat>(1.0, patch_deriv_batch, out_deriv_batch, kNoTrans,
                              filter_params_batch, kNoTrans, 0.0);

  // release memory
  delete filter_params_elem;
  for (int32 p = 0; p < num_patches; p++) {
    delete patch_deriv_batch[p];
    delete out_deriv_batch[p];
  }

  // sum the derivatives into in_deriv
  std::vector<int32> column_map(filter_dim * num_patches);
  for (int32 p = 0, index = 0; p < num_patches; p++) {
    for (int32 s = 0; s < num_splice; s++) {
      for (int32 d = 0; d < patch_dim_; d++, index++) {
        column_map[index] = p * patch_step_ + s * patch_stride_ + d;
      }
    }
  }

  if (in_deriv) {
    std::vector<std::vector<int32> > reversed_column_map;
    ReverseIndexes(column_map, InputDim(), &reversed_column_map);
    std::vector<std::vector<int32> > rearranged_column_map;
    RearrangeIndexes(reversed_column_map, &rearranged_column_map);
    for (int32 p = 0; p < rearranged_column_map.size(); p++) {
      CuArray<int32> cu_cols(rearranged_column_map[p]);
      in_deriv->AddCols(patches_deriv, cu_cols);
    }
  }

  if (to_update != NULL) {
    // Next update the model (must do this 2nd so the derivatives we propagate
    // are accurate, in case this == to_update_in.)
    to_update->Update(debug_info, in_value, out_deriv);
  }
}

void Convolutional1dComponent::SetZero(bool treat_as_gradient) {
  if (treat_as_gradient) {
    learning_rate_ = 1.0;  // don't call SetLearningRate, that would apply the
                           // learning rate factor.
    is_gradient_ = true;
  }
  filter_params_.SetZero();
  bias_params_.SetZero();
}

void Convolutional1dComponent::Read(std::istream &is, bool binary) {
  ReadUpdatableCommon(is, binary);  // Read opening tag and learning rate.
  ExpectToken(is, binary, "<PatchDim>");
  ReadBasicType(is, binary, &patch_dim_);
  ExpectToken(is, binary, "<PatchStep>");
  ReadBasicType(is, binary, &patch_step_);
  ExpectToken(is, binary, "<PatchStride>");
  ReadBasicType(is, binary, &patch_stride_);
  ExpectToken(is, binary, "<FilterParams>");
  filter_params_.Read(is, binary);
  ExpectToken(is, binary, "<BiasParams>");
  bias_params_.Read(is, binary);
  std::string tok;
  ReadToken(is, binary, &tok);
  if (tok == "<IsGradient>") {
    ReadBasicType(is, binary, &is_gradient_);
    ExpectToken(is, binary, "</Convolutional1dComponent>");
  } else {
    is_gradient_ = false;
    KALDI_ASSERT(tok == "</Convolutional1dComponent>");
  }
}

void Convolutional1dComponent::Write(std::ostream &os, bool binary) const {
  WriteUpdatableCommon(os, binary);  // Write opening tag and learning rate
  WriteToken(os, binary, "<PatchDim>");
  WriteBasicType(os, binary, patch_dim_);
  WriteToken(os, binary, "<PatchStep>");
  WriteBasicType(os, binary, patch_step_);
  WriteToken(os, binary, "<PatchStride>");
  WriteBasicType(os, binary, patch_stride_);
  WriteToken(os, binary, "<FilterParams>");
  filter_params_.Write(os, binary);
  WriteToken(os, binary, "<BiasParams>");
  bias_params_.Write(os, binary);
  WriteToken(os, binary, "<IsGradient>");
  WriteBasicType(os, binary, is_gradient_);
  WriteToken(os, binary, "</Convolutional1dComponent>");
}

BaseFloat Convolutional1dComponent::DotProduct(const UpdatableComponent &other_in) const {
  const Convolutional1dComponent *other =
      dynamic_cast<const Convolutional1dComponent*>(&other_in);
  return TraceMatMat(filter_params_, other->filter_params_, kTrans)
         + VecVec(bias_params_, other->bias_params_);
}

Component* Convolutional1dComponent::Copy() const {
  Convolutional1dComponent *ans = new Convolutional1dComponent();
  ans->learning_rate_ = learning_rate_;
  ans->patch_dim_ = patch_dim_;
  ans->patch_step_ = patch_step_;
  ans->patch_stride_ = patch_stride_;
  ans->filter_params_ = filter_params_;
  ans->bias_params_ = bias_params_;
  ans->is_gradient_ = is_gradient_;
  return ans;
}

void Convolutional1dComponent::PerturbParams(BaseFloat stddev) {
  CuMatrix<BaseFloat> temp_filter_params(filter_params_);
  temp_filter_params.SetRandn();
  filter_params_.AddMat(stddev, temp_filter_params);

  CuVector<BaseFloat> temp_bias_params(bias_params_);
  temp_bias_params.SetRandn();
  bias_params_.AddVec(stddev, temp_bias_params);
}

void Convolutional1dComponent::SetParams(const VectorBase<BaseFloat> &bias,
                                         const MatrixBase<BaseFloat> &filter) {
  bias_params_ = bias;
  filter_params_ = filter;
  KALDI_ASSERT(bias_params_.Dim() == filter_params_.NumRows());
}

int32 Convolutional1dComponent::NumParameters() const {
  return (filter_params_.NumCols() + 1) * filter_params_.NumRows();
}

// update parameters
void Convolutional1dComponent::Update(const std::string &debug_info,
		                      const CuMatrixBase<BaseFloat> &in_value,
                                      const CuMatrixBase<BaseFloat> &out_deriv) {
  // useful dims
  int32 num_patches = 1 + (patch_stride_ - patch_dim_) / patch_step_;
  int32 num_filters = filter_params_.NumRows();
  int32 filter_dim = filter_params_.NumCols();
  int32 num_frames = in_value.NumRows();
  int32 num_splice = InputDim() / patch_stride_;
  CuMatrix<BaseFloat> filters_grad;
  CuVector<BaseFloat> bias_grad;

  /** Buffer of reshaped inputs:
   *  1row = vectorized rectangular feature patches
   *  1col = dim over speech frames,
   */
  CuMatrix<BaseFloat> patches(num_frames, filter_dim * num_patches, kUndefined);
  std::vector<int32> column_map(filter_dim * num_patches);
  for (int32 p = 0, index = 0; p < num_patches; p++) {
    for (int32 s = 0; s < num_splice; s++) {
      for (int32 d = 0; d < patch_dim_; d++, index++) {
        column_map[index] = p * patch_step_ + s * patch_stride_ + d;
      }
    }
  }
  CuArray<int32> cu_cols(column_map);
  patches.CopyCols(in_value, cu_cols);

  //
  // calculate the gradient
  //
  filters_grad.Resize(num_filters, filter_dim, kSetZero); // reset
  bias_grad.Resize(num_filters, kSetZero); // reset

  //
  // use all the patches
  //

  // create a single large matrix holding the smaller matrices
  // from the vector container filters_grad_batch along the rows
  CuMatrix<BaseFloat> filters_grad_blocks_batch(
      num_patches * filters_grad.NumRows(), filters_grad.NumCols());

  std::vector<CuSubMatrix<BaseFloat>* > filters_grad_batch, diff_patch_batch,
	  patch_batch;
  for (int32 p = 0; p < num_patches; p++) {
    // form batch in vector container
    filters_grad_batch.push_back(new CuSubMatrix<BaseFloat>(
			    filters_grad_blocks_batch.RowRange(
				    p * filters_grad.NumRows(),
				    filters_grad.NumRows())));
    diff_patch_batch.push_back(new CuSubMatrix<BaseFloat>(out_deriv.ColRange(
				    p * num_filters, num_filters)));
    patch_batch.push_back(new CuSubMatrix<BaseFloat>(patches.ColRange(
				    p * filter_dim, filter_dim)));
  }

  AddMatMatBatched<BaseFloat>(1.0, filters_grad_batch, diff_patch_batch, kTrans, patch_batch,
                              kNoTrans, 1.0);

  // add the row blocks together to filters_grad
  filters_grad.AddMatBlocks(1.0, filters_grad_blocks_batch);

  // create a matrix holding the col blocks sum of out_deriv
  CuMatrix<BaseFloat> out_deriv_col_blocks_sum(out_deriv.NumRows(), num_filters);

  // add the col blocks together to out_deriv_col_blocks_sum
  out_deriv_col_blocks_sum.AddMatBlocks(1.0, out_deriv);

  bias_grad.AddRowSumMat(1.0, out_deriv_col_blocks_sum, 1.0);

  // release memory
  for (int32 p = 0; p < num_patches; p++) {
    delete filters_grad_batch[p];
    delete diff_patch_batch[p];
    delete patch_batch[p];
  }

  //
  // update
  //
  filter_params_.AddMat(learning_rate_, filters_grad);
  bias_params_.AddVec(learning_rate_, bias_grad);
}

void Convolutional1dComponent::Vectorize(VectorBase<BaseFloat> *params) const {
  KALDI_ASSERT(params->Dim() == this->NumParameters());
  int32 num_filter_params = filter_params_.NumCols() * filter_params_.NumRows();
  params->Range(0, num_filter_params).CopyRowsFromMat(filter_params_);
  params->Range(num_filter_params, bias_params_.Dim()).CopyFromVec(bias_params_);
}
void Convolutional1dComponent::UnVectorize(const VectorBase<BaseFloat> &params) {
  KALDI_ASSERT(params.Dim() == this->NumParameters());
  int32 num_filter_params = filter_params_.NumCols() * filter_params_.NumRows();
  filter_params_.CopyRowsFromVec(params.Range(0, num_filter_params));
  bias_params_.CopyFromVec(params.Range(num_filter_params, bias_params_.Dim()));
}

void MaxpoolingComponent::Init(int32 input_dim, int32 output_dim,
                               int32 pool_size, int32 pool_stride)  {
  input_dim_ = input_dim;
  output_dim_ = output_dim;
  pool_size_ = pool_size;
  pool_stride_ = pool_stride;

  // sanity check
  // number of patches
  KALDI_ASSERT(input_dim_ % pool_stride_ == 0);
  int32 num_patches = input_dim_ / pool_stride_;
  // number of pools
  KALDI_ASSERT(num_patches % pool_size_ == 0);
  int32 num_pools = num_patches / pool_size_;
  // check output dim
  KALDI_ASSERT(output_dim_ == num_pools * pool_stride_);
}

void MaxpoolingComponent::InitFromConfig(ConfigLine *cfl) {
  int32 input_dim = 0;
  int32 output_dim = 0;
  int32 pool_size = -1, pool_stride = -1;
  bool ok = true;

  ok = ok && cfl->GetValue("input-dim", &input_dim);
  ok = ok && cfl->GetValue("output-dim", &output_dim);
  ok = ok && cfl->GetValue("pool-size", &pool_size);
  ok = ok && cfl->GetValue("pool-stride", &pool_stride);

  KALDI_LOG << output_dim << " " << input_dim << " " << ok;
  KALDI_LOG << "Pool: " << pool_size << " "
            << pool_stride << " " << ok;
  if (cfl->HasUnusedValues())
    KALDI_ERR << "Could not process these elements in initializer: "
	      << cfl->UnusedValues();
  if (!ok || output_dim <= 0)
    KALDI_ERR << "Invalid initializer for layer of type "
              << Type() << ": \"" << cfl->WholeLine() << "\"";
  Init(input_dim, output_dim, pool_size, pool_stride);
}

void MaxpoolingComponent::Propagate(const ComponentPrecomputedIndexes *indexes,
                                    const CuMatrixBase<BaseFloat> &in,
                                    CuMatrixBase<BaseFloat> *out) const {
  int32 num_patches = input_dim_ / pool_stride_;
  int32 num_pools = num_patches / pool_size_;

  // do the max-pooling
  for (int32 q = 0; q < num_pools; q++) {
    // get output buffer of the pool
    CuSubMatrix<BaseFloat> pool(out->ColRange(q * pool_stride_, pool_stride_));
    pool.Set(-1e20); // reset a large negative value
    for (int32 r = 0; r < pool_size_; r++) {
      // col-by-col block comparison pool
      int32 p = r + q * pool_size_;
      pool.Max(in.ColRange(p * pool_stride_, pool_stride_));
    }
  }
}

void MaxpoolingComponent::Backprop(const std::string &debug_info,
                                   const ComponentPrecomputedIndexes *indexes,
                                   const CuMatrixBase<BaseFloat> &in_value,
                                   const CuMatrixBase<BaseFloat> &out_value,
                                   const CuMatrixBase<BaseFloat> &out_deriv,
                                   Component *, // to_update,
                                   CuMatrixBase<BaseFloat> *in_deriv) const {
  int32 num_patches = input_dim_ / pool_stride_;
  int32 num_pools = num_patches / pool_size_;
  std::vector<int32> patch_summands(num_patches, 0);

  for(int32 q = 0; q < num_pools; q++) {
    for(int32 r = 0; r < pool_size_; r++) {
      int32 p = r + q * pool_size_;
      CuSubMatrix<BaseFloat> in_p(in_value.ColRange(p * pool_stride_, pool_stride_));
      CuSubMatrix<BaseFloat> out_q(out_value.ColRange(q * pool_stride_, pool_stride_));
      CuSubMatrix<BaseFloat> tgt(in_deriv->ColRange(p * pool_stride_, pool_stride_));
      CuMatrix<BaseFloat> src(out_deriv.ColRange(q * pool_stride_, pool_stride_));
      // zero-out mask
      CuMatrix<BaseFloat> mask;
      in_p.EqualElementMask(out_q, &mask);
      src.MulElements(mask);
      tgt.AddMat(1.0, src);
      // summed deriv info
      patch_summands[p] += 1;
    }
  }

  // scale in_deriv of overlaped pools
  for(int32 p = 0; p < num_patches; p++) {
    CuSubMatrix<BaseFloat> tgt(in_deriv->ColRange(p * pool_stride_, pool_stride_));
    KALDI_ASSERT(patch_summands[p] > 0);
    tgt.Scale(1.0 / patch_summands[p]);
  }
}

void MaxpoolingComponent::Read(std::istream &is, bool binary) {
  ExpectOneOrTwoTokens(is, binary, "<MaxpoolingComponent>", "<InputDim>");
  ReadBasicType(is, binary, &input_dim_);
  ExpectToken(is, binary, "<OutputDim>");
  ReadBasicType(is, binary, &output_dim_);
  ExpectToken(is, binary, "<PoolSize>");
  ReadBasicType(is, binary, &pool_size_);
  ExpectToken(is, binary, "<PoolStride>");
  ReadBasicType(is, binary, &pool_stride_);
  ExpectToken(is, binary, "</MaxpoolingComponent>");
}

void MaxpoolingComponent::Write(std::ostream &os, bool binary) const {
  WriteToken(os, binary, "<MaxpoolingComponent>");
  WriteToken(os, binary, "<InputDim>");
  WriteBasicType(os, binary, input_dim_);
  WriteToken(os, binary, "<OutputDim>");
  WriteBasicType(os, binary, output_dim_);
  WriteToken(os, binary, "<PoolSize>");
  WriteBasicType(os, binary, pool_size_);
  WriteToken(os, binary, "<PoolStride>");
  WriteBasicType(os, binary, pool_stride_);
  WriteToken(os, binary, "</MaxpoolingComponent>");
}

std::string MaxpoolingComponent::Info() const {
  std::ostringstream stream;
  stream << Type() << ", input-dim = " << input_dim_
         << ", output-dim = " << output_dim_
         << ", pool-size = " << pool_size_
         << ", pool-stride = " << pool_stride_;
  return stream.str();
}

void PermuteComponent::ComputeReverseColumnMap() {
  int32 dim = column_map_.Dim();
  KALDI_ASSERT(dim > 0);
  std::vector<int32> reverse_column_map_cpu(dim, -1),
      column_map_cpu(dim);
  column_map_.CopyToVec(&column_map_cpu);
  for (int32 i = 0; i < dim; i++) {
    int32 &dest = reverse_column_map_cpu[column_map_cpu[i]];
    if (dest != -1)
      KALDI_ERR << "Column map does not represent a permutation.";
    dest = i;
  }
  reverse_column_map_.Resize(dim);
  reverse_column_map_.CopyFromVec(reverse_column_map_cpu);
}

Component* PermuteComponent::Copy() const {
  PermuteComponent *ans = new PermuteComponent();
  ans->column_map_ = column_map_;
  ans->reverse_column_map_ = reverse_column_map_;
  return ans;
}

void PermuteComponent::Propagate(const ComponentPrecomputedIndexes *indexes,
                                 const CuMatrixBase<BaseFloat> &in,
                                 CuMatrixBase<BaseFloat> *out) const  {
  out->CopyCols(in, column_map_);
}
void PermuteComponent::Backprop(const std::string &debug_info,
                                const ComponentPrecomputedIndexes *indexes,
                                const CuMatrixBase<BaseFloat> &, //in_value
                                const CuMatrixBase<BaseFloat> &, // out_value,
                                const CuMatrixBase<BaseFloat> &out_deriv,
                                Component *to_update,
                                CuMatrixBase<BaseFloat> *in_deriv) const  {
  in_deriv->CopyCols(out_deriv, reverse_column_map_);
}

void PermuteComponent::InitFromConfig(ConfigLine *cfl) {
  bool ok = true;
  std::string column_map_str;
  ok = ok && cfl->GetValue("column-map", &column_map_str);
  std::vector<int32> column_map;
  if (!SplitStringToIntegers(column_map_str, ",", true, &column_map))
    KALDI_ERR << "Bad initializer in PermuteComponent: column-map="
              << column_map_str;
  if (cfl->HasUnusedValues())
    KALDI_ERR << "Could not process these elements in initializer: "
	      << cfl->UnusedValues();
  if (!ok)
    KALDI_ERR << "Invalid initializer for layer of type "
              << Type() << ": \"" << cfl->WholeLine() << "\"";
  Init(column_map);
}

void PermuteComponent::Init(const std::vector<int32> &column_map) {
  KALDI_ASSERT(column_map.size() > 0);
  column_map_.CopyFromVec(column_map);
  ComputeReverseColumnMap();
}

void PermuteComponent::Read(std::istream &is, bool binary) {
  ExpectOneOrTwoTokens(is, binary, "<PermuteComponent>", "<ColumnMap>");
  std::vector<int32> column_map;
  if (binary && is.peek() == 'F') {
    // back-compatibility code [temporary]
    Vector<BaseFloat> float_map;
    float_map.Read(is, binary);
    column_map.resize(float_map.Dim());
    for (int32 i = 0; i < float_map.Dim(); i++) {
      // note: casting truncates toward zero: add 0.5 to approximate rounding.
      column_map[i] = static_cast<int32>(float_map(i) + 0.5);
    }
    // the next line is a workaround for a bug in the old
    // writing code, which now causes an assert failure.  it's only
    // valid for the permutations we're currently using.  anyway all this
    // code is only temporary.
    column_map.back() = float_map.Dim() - 1;
  } else {
    ReadIntegerVector(is, binary, &column_map);
  }
  column_map_.CopyFromVec(column_map);
  ExpectToken(is, binary, "</PermuteComponent>");
  ComputeReverseColumnMap();
}

void PermuteComponent::Write(std::ostream &os, bool binary) const {
  WriteToken(os, binary, "<PermuteComponent>");
  WriteToken(os, binary, "<ColumnMap>");
  std::ostringstream buffer;
  std::vector<int32> column_map;
  column_map_.CopyToVec(&column_map);
  WriteIntegerVector(os, binary, column_map);
  WriteToken(os, binary, "</PermuteComponent>");
}

std::string PermuteComponent::Info() const {
  std::ostringstream stream;
  stream << Type() << ", dim=" << column_map_.Dim();
  stream << " , column-map=[ ";
  std::vector<int32> column_map(column_map_.Dim());
  column_map_.CopyToVec(&column_map);
  int32 max_size = 5;
  for (size_t i = 0; i < column_map.size() && i < max_size; i++)
    stream << column_map[i] << ' ';
  if (static_cast<int32>(column_map.size()) > max_size)
    stream << "... ";
  stream << "]";
  return stream.str();
}


bool CompositeComponent::IsUpdatable() const {
  for (std::vector<Component*>::const_iterator iter = components_.begin(),
           end = components_.end(); iter != end; ++iter)
    if (((*iter)->Properties() & kUpdatableComponent) != 0)
      return true;
  return false;
}

// virtual
int32 CompositeComponent::InputDim() const {
  KALDI_ASSERT(!components_.empty());
  return components_.front()->InputDim();
};

// virtual
int32 CompositeComponent::OutputDim() const {
  KALDI_ASSERT(!components_.empty());
  return components_.back()->OutputDim();
};

// virtual
int32 CompositeComponent::Properties() const {
  KALDI_ASSERT(!components_.empty());
  int32 last_component_properties = components_.back()->Properties(),
      first_component_properties = components_.front()->Properties();
  // We always assume backprop needs the input, as this would be necessary to
  // get the activations at intermediate layers, if these were not needed in
  // backprop, there would be no reason to use a CompositeComponent.
  int32 ans = kSimpleComponent | kBackpropNeedsInput |
      (last_component_properties &
       (kPropagateAdds|kBackpropNeedsOutput|kOutputContiguous)) |
       (first_component_properties &
        (kBackpropAdds|kInputContiguous)) |
       (IsUpdatable() ? kUpdatableComponent : 0);
  // note, we don't return the kStoresStats property because that function is
  // not implemented; instead, for efficiency, we call StoreStats() on any
  // sub-components as part of the backprop phase.
  if (last_component_properties & kStoresStats)
    ans |= kBackpropNeedsOutput;
  return ans;
};


MatrixStrideType CompositeComponent::GetStrideType(int32 i) const {
  int32 num_components = components_.size();
  if ((components_[i]->Properties() & kOutputContiguous) ||
      (i + 1 < num_components &&
       (components_[i + 1]->Properties() & kInputContiguous)))
    return kStrideEqualNumCols;
  else
    return kDefaultStride;
}


// virtual
void CompositeComponent::Propagate(
    const ComponentPrecomputedIndexes *, // indexes
    const CuMatrixBase<BaseFloat> &in,
    CuMatrixBase<BaseFloat> *out) const {
  KALDI_ASSERT(in.NumRows() == out->NumRows() && in.NumCols() == InputDim() &&
               out->NumCols() == OutputDim());
  int32 num_rows = in.NumRows(),
      num_components = components_.size();
  if (max_rows_process_ > 0 && num_rows > max_rows_process_) {
    // recurse and process smaller parts of the data, to save memory.
    for (int32 row_offset = 0; row_offset < num_rows;
         row_offset += max_rows_process_) {
      int32 this_num_rows = std::min<int32>(max_rows_process_,
                                            num_rows - row_offset);
      const CuSubMatrix<BaseFloat> in_part(in, row_offset, this_num_rows,
                                           0, in.NumCols());
      CuSubMatrix<BaseFloat> out_part(*out, row_offset, this_num_rows,
                                      0, out->NumCols());
      this->Propagate(NULL, in_part, &out_part);
    }
    return;
  }
  std::vector<CuMatrix<BaseFloat> > intermediate_outputs(num_components - 1);
  for (int32 i = 0; i < num_components; i++) {
    if (i + 1 < num_components) {
      MatrixResizeType resize_type =
          ((components_[i]->Properties() & kPropagateAdds) ?
           kSetZero : kUndefined);
      intermediate_outputs[i].Resize(num_rows, components_[i]->OutputDim(),
                                     resize_type, GetStrideType(i));
    }
    components_[i]->Propagate(NULL, (i == 0 ? in : intermediate_outputs[i-1]),
               (i + 1 == num_components ? out : &(intermediate_outputs[i])));
    if (i > 0)
      intermediate_outputs[i-1].Resize(0, 0);
  }
}


void CompositeComponent::Init(const std::vector<Component*> &components,
                              int32 max_rows_process) {
  DeletePointers(&components_);  // clean up.
  components_ = components;
  KALDI_ASSERT(!components.empty());
  max_rows_process_ = max_rows_process;

  for (size_t i = 0; i < components_.size(); i++) {
    // make sure all constituent components are simple.
    KALDI_ASSERT(components_[i]->Properties() & kSimpleComponent);
    if (i > 0) {
      // make sure all the internal dimensions match up.
      KALDI_ASSERT(components_[i]->InputDim() ==
                   components_[i-1]->OutputDim());
    }
  }
}

// virtual
void CompositeComponent::Read(std::istream &is, bool binary) {
  // Because we didn't previously write out the learning rate,
  // we need some temporary code.
  int32 max_rows_process;
  if (false) {
    ReadUpdatableCommon(is, binary);
    ExpectToken(is, binary, "<MaxRowsProcess>");
    ReadBasicType(is, binary, &max_rows_process);
  } else {  // temporary code.
    std::string token;
    ReadToken(is, binary, &token);
    if (token == "<CompositeComponent>") {
      // if the first token is the opening tag, then
      // ignore it and get the next tag.
      ReadToken(is, binary, &token);
    }
    if (token == "<LearningRateFactor>") {
      ReadBasicType(is, binary, &learning_rate_factor_);
      ReadToken(is, binary, &token);
    } else {
      learning_rate_factor_ = 1.0;
    }
    if (token == "<IsGradient>") {
      ReadBasicType(is, binary, &is_gradient_);
      ReadToken(is, binary, &token);
    } else {
      is_gradient_ = false;
    }
    if (token == "<LearningRate>") {
      ReadBasicType(is, binary, &learning_rate_);
      ReadToken(is, binary, &token);
    }
    if (token != "<MaxRowsProcess>") {
      KALDI_ERR << "Expected token <MaxRowsProcess>, got "
                << token;
    }
    ReadBasicType(is, binary, &max_rows_process);
  }
  ExpectToken(is, binary, "<NumComponents>");
  int32 num_components;
  ReadBasicType(is, binary, &num_components); // Read dimension.
  if (num_components < 0 || num_components > 100000)
    KALDI_ERR << "Bad num-components";
  std::vector<Component*> components(num_components);
  for (int32 i = 0; i < num_components; i++)
    components[i] = ReadNew(is, binary);
  Init(components, max_rows_process);
  ExpectToken(is, binary, "</CompositeComponent>");
}

// virtual
void CompositeComponent::ZeroStats() {
  // we call ZeroStats() on all components without checking their flags; this
  // will do nothing if the component doesn't store stats.  (components like
  // ReLU and sigmoid and tanh store stats on activations).
  for (size_t i = 0; i < components_.size(); i++)
   components_[i]->ZeroStats();
}

// virtual
void CompositeComponent::Write(std::ostream &os, bool binary) const {
  WriteUpdatableCommon(os, binary);  // Write opening tag and learning rate.
  WriteToken(os, binary, "<MaxRowsProcess>");
  WriteBasicType(os, binary, max_rows_process_);
  WriteToken(os, binary, "<NumComponents>");
  int32 num_components = components_.size();
  WriteBasicType(os, binary, num_components);
  for (int32 i = 0; i < num_components; i++)
    components_[i]->Write(os, binary);
  WriteToken(os, binary, "</CompositeComponent>");
}


// virtual
void CompositeComponent::Backprop(const std::string &debug_info,
                                  const ComponentPrecomputedIndexes *indexes,
                                  const CuMatrixBase<BaseFloat> &in_value,
                                  const CuMatrixBase<BaseFloat> &out_value,
                                  const CuMatrixBase<BaseFloat> &out_deriv,
                                  Component *to_update,
                                  CuMatrixBase<BaseFloat> *in_deriv) const {
  KALDI_ASSERT(in_value.NumRows() == out_deriv.NumRows() &&
               in_value.NumCols() == InputDim() &&
               out_deriv.NumCols() == OutputDim());
  int32 num_rows = in_value.NumRows(),
      num_components = components_.size();
  if (max_rows_process_ > 0 && num_rows > max_rows_process_) {
    KALDI_ASSERT(max_rows_process_ > 0);
    // recurse and process smaller parts of the data, to save memory.
    for (int32 row_offset = 0; row_offset < num_rows;
         row_offset += max_rows_process_) {
      bool have_output_value = (out_value.NumRows() != 0);
      int32 this_num_rows = std::min<int32>(max_rows_process_,
                                            num_rows - row_offset);
      // out_value_part will only be used if out_value is nonempty; otherwise we
      // make it a submatrix of 'out_deriv' to avoid errors in the constructor.
      const CuSubMatrix<BaseFloat> out_value_part(have_output_value ? out_value : out_deriv,
                                                  row_offset, this_num_rows,
                                                  0, out_deriv.NumCols());
      // in_deriv_value_part will only be used if in_deriv != NULL; otherwise we
      // make it a submatrix of 'in_value' to avoid errors in the constructor.
      CuSubMatrix<BaseFloat> in_deriv_part(in_deriv != NULL ? *in_deriv : in_value,
                                            row_offset, this_num_rows,
                                            0, in_value.NumCols());
      CuSubMatrix<BaseFloat> in_value_part(in_value, row_offset, this_num_rows,
                                           0, in_value.NumCols());
      const CuSubMatrix<BaseFloat> out_deriv_part(out_deriv,
                                                  row_offset, this_num_rows,
                                                  0, out_deriv.NumCols());
      CuMatrix<BaseFloat>  empty_mat;
      this->Backprop(debug_info, NULL, in_value_part,
                     (have_output_value ? static_cast<const CuMatrixBase<BaseFloat>&>(out_value_part) :
                      static_cast<const CuMatrixBase<BaseFloat>&>(empty_mat)),
                     out_deriv_part, to_update,
                     in_deriv != NULL ? &in_deriv_part : NULL);
    }
    return;
  }
  // For now, assume all intermediate values and derivatives need to be
  // computed.  in_value and out_deriv will always be supplied.

  // intermediate_outputs[i] contains the output of component i.
  std::vector<CuMatrix<BaseFloat> > intermediate_outputs(num_components - 1);
  // intermediate_derivs[i] contains the deriative at the output of component i.
  std::vector<CuMatrix<BaseFloat> > intermediate_derivs(num_components - 1);

  // Do the propagation again, for all but the last component in the sequence.
  // later on we can try being more careful about which ones we need to
  // propagate.
  for (int32 i = 0; i + 1 < num_components; i++) {
    // skip the last-but-one component's propagate if the last component's
    // backprop doesn't need the input and the one previous to that doesn't
    // need the output.  [lowest hanging fruit for optimization]
    if (i + 2 == num_components &&
        !(components_[i+1]->Properties() & kBackpropNeedsInput) &&
        !(components_[i]->Properties() & kBackpropNeedsOutput))
      break;
    MatrixResizeType resize_type =
        ((components_[i]->Properties() & kPropagateAdds) ?
         kSetZero : kUndefined);
    intermediate_outputs[i].Resize(num_rows, components_[i]->OutputDim(),
                                   resize_type, GetStrideType(i));
    components_[i]->Propagate(NULL,
                              (i == 0 ? in_value : intermediate_outputs[i-1]),
                              &(intermediate_outputs[i]));
  }
  for (int32 i = num_components - 1; i >= 0; i--) {
    Component *component_to_update =
        (to_update == NULL ? NULL :
         dynamic_cast<CompositeComponent*>(to_update)->components_[i]);

    if (components_[i]->Properties() & kStoresStats &&
        component_to_update != NULL)
      component_to_update->StoreStats(
          (i + 1 == num_components ? out_value : intermediate_outputs[i]));

    // skip the first component's backprop if it's not updatable and in_deriv is
    // not requested.  Again, this is the lowest-hanging fruit to optimize.
    if (i == 0 && !(components_[0]->Properties() & kUpdatableComponent) &&
        in_deriv == NULL)
      break;
    if (i > 0) {
      MatrixResizeType resize_type =
          ((components_[i]->Properties() & kBackpropAdds) ?
           kSetZero : kUndefined);
      intermediate_derivs[i-1].Resize(num_rows, components_[i]->InputDim(),
                                      resize_type, GetStrideType(i - 1));
    }
    components_[i]->Backprop(debug_info, NULL,
                             (i == 0 ? in_value : intermediate_outputs[i-1]),
                             (i + 1 == num_components ? out_value : intermediate_outputs[i]),
                             (i + 1 == num_components ? out_deriv : intermediate_derivs[i]),
                             component_to_update,
                             (i == 0 ? in_deriv : &(intermediate_derivs[i-1])));
  }
}


// virtual
std::string CompositeComponent::Info() const {
  std::ostringstream stream;
  stream << Type() << " ";
  for (size_t i = 0; i < components_.size(); i++) {
    if (i > 0) stream << ", ";
    stream << "sub-component" << (i+1) << " = { "
           << components_[i]->Info() << " }";
  }
  return stream.str();
}

// virtual
void CompositeComponent::Scale(BaseFloat scale) {
  for (size_t i = 0; i < components_.size(); i++)
    components_[i]->Scale(scale);
}

// virtual
void CompositeComponent::Add(BaseFloat alpha, const Component &other_in) {
  const CompositeComponent *other = dynamic_cast<const CompositeComponent*>(
      &other_in);
  KALDI_ASSERT(other != NULL && other->components_.size() ==
               components_.size() && "Mismatching nnet topologies");
  for (size_t i = 0; i < components_.size(); i++)
    components_[i]->Add(alpha, *(other->components_[i]));
}

// virtual
void CompositeComponent::SetZero(bool treat_as_gradient) {
  KALDI_ASSERT(this->IsUpdatable());  // or should not be called.
  for (size_t i = 0; i < components_.size(); i++) {
    if (components_[i]->Properties() & kUpdatableComponent) {
      UpdatableComponent *uc =
          dynamic_cast<UpdatableComponent*>(components_[i]);
      uc->SetZero(treat_as_gradient);
    }
  }
}

// virtual
void CompositeComponent::PerturbParams(BaseFloat stddev) {
  KALDI_ASSERT(this->IsUpdatable());  // or should not be called.
  for (size_t i = 0; i < components_.size(); i++) {
    if (components_[i]->Properties() & kUpdatableComponent) {
      UpdatableComponent *uc =
          dynamic_cast<UpdatableComponent*>(components_[i]);
      uc->PerturbParams(stddev);
    }
  }
}

// virtual
void CompositeComponent::SetLearningRate(BaseFloat lrate) {
  KALDI_ASSERT(this->IsUpdatable());  // or should not be called.
  UpdatableComponent::SetLearningRate(lrate);  // set learning_rate_-- this gets
                                               // returned from LearningRate().
  // apply any learning-rate-factor that's set at this level (ill-advised, but
  // we'll do it.)
  BaseFloat effective_lrate = LearningRate();
  for (size_t i = 0; i < components_.size(); i++) {
    if (components_[i]->Properties() & kUpdatableComponent) {
      UpdatableComponent *uc =
          dynamic_cast<UpdatableComponent*>(components_[i]);
      uc->SetLearningRate(effective_lrate);
    }
  }
}

// virtual
int32 CompositeComponent::NumParameters() const {
  KALDI_ASSERT(this->IsUpdatable());  // or should not be called.
  int32 ans = 0;
  for (size_t i = 0; i < components_.size(); i++) {
    if (components_[i]->Properties() & kUpdatableComponent) {
      UpdatableComponent *uc =
          dynamic_cast<UpdatableComponent*>(components_[i]);
      ans += uc->NumParameters();
    }
  }
  return ans;
}

// virtual
void CompositeComponent::Vectorize(VectorBase<BaseFloat> *params) const {
  int32 cur_offset = 0;
  KALDI_ASSERT(this->IsUpdatable());  // or should not be called.
  for (size_t i = 0; i < components_.size(); i++) {
    if (components_[i]->Properties() & kUpdatableComponent) {
      UpdatableComponent *uc =
          dynamic_cast<UpdatableComponent*>(components_[i]);
      int32 this_size = uc->NumParameters();
      SubVector<BaseFloat> params_range(*params, cur_offset, this_size);
      uc->Vectorize(&params_range);
      cur_offset += this_size;
    }
  }
  KALDI_ASSERT(cur_offset == params->Dim());
}

// virtual
void CompositeComponent::UnVectorize(const VectorBase<BaseFloat> &params) {
  int32 cur_offset = 0;
  KALDI_ASSERT(this->IsUpdatable());  // or should not be called.
  for (size_t i = 0; i < components_.size(); i++) {
    if (components_[i]->Properties() & kUpdatableComponent) {
      UpdatableComponent *uc =
          dynamic_cast<UpdatableComponent*>(components_[i]);
      int32 this_size = uc->NumParameters();
      SubVector<BaseFloat> params_range(params, cur_offset, this_size);
      uc->UnVectorize(params_range);
      cur_offset += this_size;
    }
  }
  KALDI_ASSERT(cur_offset == params.Dim());
}

// virtual
BaseFloat CompositeComponent::DotProduct(
    const UpdatableComponent &other_in) const {
  const CompositeComponent *other = dynamic_cast<const CompositeComponent*>(
      &other_in);
  KALDI_ASSERT(other != NULL && other->components_.size() ==
               components_.size() && "Mismatching nnet topologies");
  BaseFloat ans = 0.0;
  for (size_t i = 0.0; i < components_.size(); i++) {
    if (components_[i]->Properties() & kUpdatableComponent) {
      UpdatableComponent *uc =
          dynamic_cast<UpdatableComponent*>(components_[i]);
      const UpdatableComponent *uc_other =
          dynamic_cast<UpdatableComponent*>(other->components_[i]);
      KALDI_ASSERT(uc != NULL && uc_other != NULL);
      ans += uc->DotProduct(*uc_other);
    }
  }
  return ans;
}

// virtual
Component* CompositeComponent::Copy() const {
  std::vector<Component*> components(components_.size());
  for (size_t i = 0; i < components_.size(); i++)
    components[i] = components_[i]->Copy();
  CompositeComponent *ans = new CompositeComponent();
  ans->Init(components, max_rows_process_);
  return ans;
}


// virtual
void CompositeComponent::InitFromConfig(ConfigLine *cfl) {
  int32 max_rows_process = 4096, num_components = -1;
  cfl->GetValue("max-rows-process", &max_rows_process);
  if (!cfl->GetValue("num-components", &num_components) ||
      num_components < 1)
    KALDI_ERR << "Expected num-components to be defined in "
              << "CompositeComponent config line '" << cfl->WholeLine() << "'";
  std::vector<Component*> components;
  for (int32 i = 1; i <= num_components; i++) {
    std::ostringstream name_stream;
    name_stream << "component" << i;
    std::string component_config;
    if (!cfl->GetValue(name_stream.str(), &component_config)) {
      DeletePointers(&components);
      KALDI_ERR << "Expected '" << name_stream.str() << "' to be defined in "
                << "CompositeComponent config line '" << cfl->WholeLine() << "'";
    }
    ConfigLine nested_line;
    // note: the nested line may not contain comments.
    std::string component_type;
    Component *this_component = NULL;
    if (!nested_line.ParseLine(component_config) ||
        !nested_line.GetValue("type", &component_type) ||
        !(this_component = NewComponentOfType(component_type))) {
      DeletePointers(&components);
      KALDI_ERR << "Could not parse config line for '" << name_stream.str()
                << "(or undefined or bad component type [type=xxx]), in "
                << "CompositeComponent config line '" << cfl->WholeLine() << "'";
    }
    if(this_component->Type() == "CompositeComponent") {
      DeletePointers(&components);
      delete this_component;
      KALDI_ERR << "Found CompositeComponent nested within CompositeComponent."
                << "Try decreasing max-rows-process instead."
                << "Nested line: '" << nested_line.WholeLine() << "'\n"
                << "Toplevel CompositeComponent line '" << cfl->WholeLine()
                << "'";
    }
    this_component->InitFromConfig(&nested_line);
    components.push_back(this_component);
  }
  if (cfl->HasUnusedValues())
    KALDI_ERR << "Could not process these elements in initializer: "
              << cfl->UnusedValues();
  this->Init(components, max_rows_process);
}

const Component* CompositeComponent::GetComponent(int32 i) const {
  KALDI_ASSERT(static_cast<size_t>(i) < components_.size());
  return components_[i];
}

void CompositeComponent::SetComponent(int32 i, Component *component) {
  KALDI_ASSERT(static_cast<size_t>(i) < components_.size());
  delete components_[i];
  components_[i] = component;
}

} // namespace nnet3
} // namespace kaldi<|MERGE_RESOLUTION|>--- conflicted
+++ resolved
@@ -416,20 +416,10 @@
   in_norm.ApplyFloor(kSquaredNormFloor);
   in_norm.ApplyPow(-0.5);
   if (in_deriv) {
-<<<<<<< HEAD
-    if (in_deriv->Data() != out_deriv.Data()) {
-      // .. due to kBackpropAdds flag, last arg is 1.0.
-      // (omitting kBackpropAdds and using 0.0 is not correct, due to
-      // propagation of NaNs.
-      in_deriv->AddDiagVecMat(1.0, in_norm, out_deriv, kNoTrans, 1.0);
-    } else {
-=======
     if (in_deriv->Data() != out_deriv_no_log.Data())
       in_deriv->AddDiagVecMat(1.0, in_norm, out_deriv_no_log, kNoTrans, 1.0);
     else
->>>>>>> 2a51b024
       in_deriv->MulRowsVec(in_norm);
-    }
   }
   in_norm.ReplaceValue(1.0 / sqrt(kSquaredNormFloor), 0.0);
   in_norm.ApplyPow(3.0);
@@ -1249,7 +1239,6 @@
   KALDI_ASSERT(out_deriv.NumCols() == out_deriv.Stride() &&
                in_value.NumCols() == in_value.Stride() &&
                in_value.NumRows() == out_deriv.NumRows());
-<<<<<<< HEAD
 
   int32 num_repeats = num_repeats_,
       num_rows = in_value.NumRows(),
@@ -1262,22 +1251,6 @@
         out_deriv_reshaped(out_deriv.Data(),
                            num_rows * num_repeats,
                            block_dim_out, block_dim_out);
-
-=======
-
-  int32 num_repeats = num_repeats_,
-      num_rows = in_value.NumRows(),
-      block_dim_out = linear_params_.NumRows(),
-      block_dim_in = linear_params_.NumCols();
-
-  CuSubMatrix<BaseFloat> in_value_reshaped(in_value.Data(),
-                                           num_rows * num_repeats,
-                                           block_dim_in, block_dim_in),
-        out_deriv_reshaped(out_deriv.Data(),
-                           num_rows * num_repeats,
-                           block_dim_out, block_dim_out);
-
->>>>>>> 2a51b024
 
   CuVector<BaseFloat> bias_deriv(block_dim_out);
   bias_deriv.AddRowSumMat(1.0, out_deriv_reshaped);
