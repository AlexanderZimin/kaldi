--- conflicted
+++ resolved
@@ -6,13 +6,8 @@
 LDFLAGS += $(CUDA_LDFLAGS)
 LDLIBS += $(CUDA_LDLIBS)
 
-<<<<<<< HEAD
-BINFILES = nnet3-xvector-get-egs nnet3-xvector-train nnet3-xvector-compute-prob \
-           nnet3-xvector-show-progress
-=======
 BINFILES = nnet3-xvector-get-egs nnet3-xvector-compute-prob \
            nnet3-xvector-show-progress nnet3-xvector-train
->>>>>>> c3c99b02
 
 OBJFILES =
 
