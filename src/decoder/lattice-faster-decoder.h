--- conflicted
+++ resolved
@@ -43,15 +43,12 @@
                             // command-line program.
   BaseFloat beam_delta; // has nothing to do with beam_ratio
   BaseFloat hash_ratio;
-<<<<<<< HEAD
   BaseFloat prune_scale;   // Note: we don't make this configurable on the command line,
                            // it's not a very important parameter.  It affects the
                            // algorithm that prunes the tokens as we go.
-=======
   // Most of the options inside det_opts are not actually queried by the
   // LatticeFasterDecoder class itself, but by the code that calls it, for
   // example in the function DecodeUtteranceLatticeFaster.
->>>>>>> 390127bb
   fst::DeterminizeLatticePhonePrunedOptions det_opts;
   LatticeFasterDecoderConfig(): beam(16.0),
                                 max_active(std::numeric_limits<int32>::max()),
