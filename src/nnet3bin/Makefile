--- conflicted
+++ resolved
@@ -12,11 +12,8 @@
    nnet3-am-adjust-priors nnet3-am-copy nnet3-compute-prob \
    nnet3-average nnet3-am-info nnet3-combine nnet3-latgen-faster \
    nnet3-copy nnet3-show-progress nnet3-align-compiled \
-<<<<<<< HEAD
-   nnet3-get-egs-dense-targets nnet3-compute nnet3-xvector-get-egs
-=======
-   nnet3-get-egs-dense-targets nnet3-compute nnet3-modify-learning-rates
->>>>>>> 76af6b69
+   nnet3-get-egs-dense-targets nnet3-compute nnet3-xvector-get-egs \
+   nnet3-modify-learning-rates
 
 OBJFILES =
 
