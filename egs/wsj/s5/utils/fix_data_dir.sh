#!/bin/bash

# This script makes sure that only the segments present in
# all of "feats.scp", "wav.scp" [if present], segments [if present]
# text, and utt2spk are present in any of them.
# It puts the original contents of data-dir into
# data-dir/.backup

if [ $# != 1 ]; then
  echo "Usage: utils/data/fix_data_dir.sh <data-dir>"
  echo "e.g.: utils/data/fix_data_dir.sh data/train"
  echo "This script helps ensure that the various files in a data directory"
  echo "are correctly sorted and filtered, for example removing utterances"
  echo "that have no features (if feats.scp is present)"
  exit 1
fi

data=$1
mkdir -p $data/.backup

[ ! -d $data ] && echo "$0: no such directory $data" && exit 1;

[ ! -f $data/utt2spk ] && echo "$0: no such file $data/utt2spk" && exit 1;

tmpdir=$(mktemp -d /tmp/kaldi.XXXX);
trap 'rm -rf "$tmpdir"' EXIT HUP INT PIPE TERM

export LC_ALL=C


function check_sorted {
  file=$1
  sort -k1,1 -u <$file >$file.tmp
  if ! cmp -s $file $file.tmp; then
    echo "$0: file $1 is not in sorted order or not unique, sorting it"
    mv $file.tmp $file
  else
    rm $file.tmp
  fi
}

for x in utt2spk spk2utt feats.scp text segments wav.scp cmvn.scp vad.scp \
<<<<<<< HEAD
    reco2file_and_channel spk2gender utt2lang utt2uniq utt2dur utt2len; do
=======
    reco2file_and_channel spk2gender utt2lang utt2uniq utt2dur utt2num_frames; do
>>>>>>> 30eea4e0
  if [ -f $data/$x ]; then
    cp $data/$x $data/.backup/$x
    check_sorted $data/$x
  fi
done


function filter_file {
  filter=$1
  file_to_filter=$2
  cp $file_to_filter ${file_to_filter}.tmp
  utils/filter_scp.pl $filter ${file_to_filter}.tmp > $file_to_filter
  if ! cmp ${file_to_filter}.tmp  $file_to_filter >&/dev/null; then
    length1=`cat ${file_to_filter}.tmp | wc -l`
    length2=`cat ${file_to_filter} | wc -l`
    if [ $length1 -ne $length2 ]; then
      echo "$0: filtered $file_to_filter from $length1 to $length2 lines based on filter $filter."
    fi
  fi
  rm $file_to_filter.tmp
}

function filter_recordings {
  # We call this once before the stage when we filter on utterance-id, and once
  # after.

  if [ -f $data/segments ]; then
  # We have a segments file -> we need to filter this and the file wav.scp, and
  # reco2file_and_utt, if it exists, to make sure they have the same list of
  # recording-ids.

    if [ ! -f $data/wav.scp ]; then
      echo "$0: $data/segments exists but not $data/wav.scp"
      exit 1;
    fi
    awk '{print $2}' < $data/segments | sort | uniq > $tmpdir/recordings
    n1=`cat $tmpdir/recordings | wc -l`
    [ ! -s $tmpdir/recordings ] && \
      echo "Empty list of recordings (bad file $data/segments)?" && exit 1;
    utils/filter_scp.pl $data/wav.scp $tmpdir/recordings > $tmpdir/recordings.tmp
    mv $tmpdir/recordings.tmp $tmpdir/recordings


    cp $data/segments{,.tmp}; awk '{print $2, $1, $3, $4}' <$data/segments.tmp >$data/segments
    filter_file $tmpdir/recordings $data/segments
    cp $data/segments{,.tmp}; awk '{print $2, $1, $3, $4}' <$data/segments.tmp >$data/segments
    rm $data/segments.tmp

    filter_file $tmpdir/recordings $data/wav.scp
    [ -f $data/reco2file_and_channel ] && filter_file $tmpdir/recordings $data/reco2file_and_channel

  fi
}

function filter_speakers {
  # throughout this program, we regard utt2spk as primary and spk2utt as derived, so...
  utils/utt2spk_to_spk2utt.pl $data/utt2spk > $data/spk2utt

  cat $data/spk2utt | awk '{print $1}' > $tmpdir/speakers
  for s in cmvn.scp spk2gender; do
    f=$data/$s
    if [ -f $f ]; then
      filter_file $f $tmpdir/speakers
    fi
  done

  filter_file $tmpdir/speakers $data/spk2utt
  utils/spk2utt_to_utt2spk.pl $data/spk2utt > $data/utt2spk

  for s in cmvn.scp spk2gender; do
    f=$data/$s
    if [ -f $f ]; then
      filter_file $tmpdir/speakers $f
    fi
  done
}

function filter_utts {
  cat $data/utt2spk | awk '{print $1}' > $tmpdir/utts

  ! cat $data/utt2spk | sort | cmp - $data/utt2spk && \
    echo "utt2spk is not in sorted order (fix this yourself)" && exit 1;

  ! cat $data/utt2spk | sort -k2 | cmp - $data/utt2spk && \
    echo "utt2spk is not in sorted order when sorted first on speaker-id " && \
    echo "(fix this by making speaker-ids prefixes of utt-ids)" && exit 1;

  ! cat $data/spk2utt | sort | cmp - $data/spk2utt && \
    echo "spk2utt is not in sorted order (fix this yourself)" && exit 1;

  if [ -f $data/utt2uniq ]; then
    ! cat $data/utt2uniq | sort | cmp - $data/utt2uniq && \
      echo "utt2uniq is not in sorted order (fix this yourself)" && exit 1;
  fi

  maybe_wav=
  [ ! -f $data/segments ] && maybe_wav=wav.scp  # wav indexed by utts only if segments does not exist.
  for x in feats.scp text segments utt2lang $maybe_wav; do
    if [ -f $data/$x ]; then
      utils/filter_scp.pl $data/$x $tmpdir/utts > $tmpdir/utts.tmp
      mv $tmpdir/utts.tmp $tmpdir/utts
    fi
  done
  [ ! -s $tmpdir/utts ] && echo "fix_data_dir.sh: no utterances remained: not proceeding further." && \
    rm $tmpdir/utts && exit 1;


  if [ -f $data/utt2spk ]; then
    new_nutts=$(cat $tmpdir/utts | wc -l)
    old_nutts=$(cat $data/utt2spk | wc -l)
    if [ $new_nutts -ne $old_nutts ]; then
      echo "fix_data_dir.sh: kept $new_nutts utterances out of $old_nutts"
    else
      echo "fix_data_dir.sh: kept all $old_nutts utterances."
    fi
  fi

<<<<<<< HEAD
  for x in utt2spk utt2uniq feats.scp vad.scp text segments utt2lang utt2dur utt2len $maybe_wav; do
=======
  for x in utt2spk utt2uniq feats.scp vad.scp text segments utt2lang utt2dur utt2num_frames $maybe_wav; do
>>>>>>> 30eea4e0
    if [ -f $data/$x ]; then
      cp $data/$x $data/.backup/$x
      if ! cmp -s $data/$x <( utils/filter_scp.pl $tmpdir/utts $data/$x ) ; then
        utils/filter_scp.pl $tmpdir/utts $data/.backup/$x > $data/$x
      fi
    fi
  done

}

filter_recordings
filter_speakers
filter_utts
filter_speakers
filter_recordings

utils/utt2spk_to_spk2utt.pl $data/utt2spk > $data/spk2utt

echo "fix_data_dir.sh: old files are kept in $data/.backup"<|MERGE_RESOLUTION|>--- conflicted
+++ resolved
@@ -40,11 +40,7 @@
 }
 
 for x in utt2spk spk2utt feats.scp text segments wav.scp cmvn.scp vad.scp \
-<<<<<<< HEAD
-    reco2file_and_channel spk2gender utt2lang utt2uniq utt2dur utt2len; do
-=======
     reco2file_and_channel spk2gender utt2lang utt2uniq utt2dur utt2num_frames; do
->>>>>>> 30eea4e0
   if [ -f $data/$x ]; then
     cp $data/$x $data/.backup/$x
     check_sorted $data/$x
@@ -162,11 +158,7 @@
     fi
   fi
 
-<<<<<<< HEAD
-  for x in utt2spk utt2uniq feats.scp vad.scp text segments utt2lang utt2dur utt2len $maybe_wav; do
-=======
   for x in utt2spk utt2uniq feats.scp vad.scp text segments utt2lang utt2dur utt2num_frames $maybe_wav; do
->>>>>>> 30eea4e0
     if [ -f $data/$x ]; then
       cp $data/$x $data/.backup/$x
       if ! cmp -s $data/$x <( utils/filter_scp.pl $tmpdir/utts $data/$x ) ; then
