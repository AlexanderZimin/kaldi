--- conflicted
+++ resolved
@@ -277,16 +277,9 @@
                 if not cur_utt_dur >= minimum_duration:
                     # this is a rare occurrence, better make the user aware of this
                     # situation and let them deal with it
-<<<<<<< HEAD
-                    utt_index = utt_index + 1
-                    continue
-                    raise Exception('Speaker {0} does not have enough utterances to satisfy the minimum duration constraint'.format(speaker))
-
-=======
                     warnings.warn('Speaker {0} does not have enough utterances to satisfy the minimum duration constraint. Not modifying these utterances'.format(speaker))
                     utt_index = utt_index + 1
                     continue
->>>>>>> 2784564c
                 combined_duration = 0
                 combined_utts = []
                 # update the utts_dur dictionary
