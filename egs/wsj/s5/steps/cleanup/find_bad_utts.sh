--- conflicted
+++ resolved
@@ -1,52 +1,27 @@
 #!/bin/bash
-
-# Copyright 2016  Vimal Manohar
-#           2016  Johns Hopkins University (author: Daniel Povey)
+# Copyright 2012-2014  Johns Hopkins University (Author: Daniel Povey)
 # Apache 2.0
 
-# This script demonstrates how to re-segment training data selecting only the
-# "good" audio that matches the transcripts.
-# The basic idea is to decode with an existing in-domain acoustic model, and a
-# biased language model built from the reference, and then work out the
-# segmentation from a ctm like file.
+# Computes training alignments using a model with delta or
+# LDA+MLLT features.  This version, rather than just using the
+# text to align, computes mini-language models (unigram) from the text
+# and a few common words in the LM.
 
-set -e -o pipefail
-
-stage=0
-
+# Begin configuration section.
+nj=4
 cmd=run.pl
+use_graphs=false
+# Begin configuration.
+scale_opts="--transition-scale=1.0 --self-loop-scale=0.1"
+acoustic_scale=0.1
+beam=15.0
+lattice_beam=8.0
+max_active=750
+transform_dir=  # directory to find fMLLR transforms in.
+top_n_words=100 # Number of common words that we compile into each graph (most frequent
+                # in $lang/text.
+stage=-1
 cleanup=true
-<<<<<<< HEAD
-nj=4
-acwt=0.08333 # you can set this e.g. to 0.15
-beam=15.0
-lattice_beam=6.0
-graph_opts=
-
-. ./path.sh
-. utils/parse_options.sh
-
-
-if [ $# -ne 4 ]; then
-  echo "Usage: $0 [options] <data> <lang> <srcdir> <dir>"
-  echo " This script finds likely bad utterances from data, for diagnostic"
-  echo " purposes.  It's essentially the same as steps/cleanup/clean_and_segment_data.sh,"
-  echo " but without actually doing anything, just getting diagnostics."
-  echo ""
-  echo "e.g. $0 data/train data/lang exp/tri3 exp/tri3_cleanup data/train_cleaned"
-  echo "Options:"
-  echo "  --stage <n>             # stage to run from, to enable resuming from partially"
-  echo "                          # completed run (default: 0)"
-  echo "  --cmd '$cmd'            # command to submit jobs with (e.g. run.pl, queue.pl)"
-  echo "  --nj <n>                # number of parallel jobs to use in graph creation and"
-  echo "                          # decoding"
-  echo "  --graph-opts 'opts'     # Additional options to make_biased_lm_graphs.sh."
-  echo "                          # Please run steps/cleanup/make_biased_lm_graphs.sh"
-  echo "                          # without arguments to see allowed options."
-  echo "  --cleanup <true|false>  # Clean up intermediate files afterward.  Default true."
-  exit 1
-
-=======
 # End configuration options.
 
 echo "$0 $@"  # Print the command line for logging
@@ -67,7 +42,6 @@
   echo "  --use-graphs true                                # use graphs in src-dir"
   echo "  --cmd (utils/run.pl|utils/queue.pl <queue opts>) # how to run jobs."
   exit 1;
->>>>>>> a54134b7
 fi
 
 data=$1
@@ -75,61 +49,148 @@
 srcdir=$3
 dir=$4
 
-
-for f in $srcdir/{final.mdl,tree,cmvn_opts} $data/utt2spk $data/feats.scp $lang/words.txt $lang/oov.txt; do
-  if [ ! -f $f ]; then
-    echo "$0: expected file $f to exist."
-    exit 1
-  fi
+for f in $data/text $lang/oov.int $srcdir/tree $srcdir/final.mdl \
+    $lang/L_disambig.fst $lang/phones/disambig.int; do
+  [ ! -f $f ] && echo "$0: expected file $f to exist" && exit 1;
 done
 
-mkdir -p $dir
-cp $srcdir/final.mdl $dir
-cp $srcdir/tree $dir
-cp $srcdir/cmvn_opts $dir
-cp $srcdir/{splice_opts,delta_opts,final.mat,final.alimdl} $dir 2>/dev/null || true
+oov=`cat $lang/oov.int` || exit 1;
+mkdir -p $dir/log
+echo $nj > $dir/num_jobs
+sdata=$data/split$nj
+splice_opts=`cat $srcdir/splice_opts 2>/dev/null` # frame-splicing options.
+cp $srcdir/splice_opts $dir 2>/dev/null # frame-splicing options.
+cmvn_opts=`cat $srcdir/cmvn_opts 2>/dev/null`
+cp $srcdir/cmvn_opts $dir 2>/dev/null # cmn/cmvn option.
+
+[[ -d $sdata && $data/feats.scp -ot $sdata ]] || split_data.sh $data $nj || exit 1;
+
+cp $srcdir/{tree,final.mdl} $dir || exit 1;
+cp $srcdir/final.occs $dir;
+
+
+if [ $stage -le 0 ]; then
+  utils/sym2int.pl --map-oov $oov -f 2- $lang/words.txt <$data/text | \
+    awk '{for(x=2;x<=NF;x++) print $x;}' | sort | uniq -c | \
+    sort -rn > $dir/word_counts.int || exit 1;
+  num_words=$(awk '{x+=$1} END{print x}' < $dir/word_counts.int) || exit 1;
+  # print top-n words with their unigram probabilities.
+
+  head -n $top_n_words $dir/word_counts.int | awk -v tot=$num_words '{print $1/tot, $2;}' >$dir/top_words.int
+  utils/int2sym.pl -f 2 $lang/words.txt <$dir/top_words.int >$dir/top_words.txt
+fi
+
+if [ -f $srcdir/final.mat ]; then feat_type=lda; else feat_type=delta; fi
+echo "$0: feature type is $feat_type"
+
+case $feat_type in
+  delta) feats="ark,s,cs:apply-cmvn $cmvn_opts --utt2spk=ark:$sdata/JOB/utt2spk scp:$sdata/JOB/cmvn.scp scp:$sdata/JOB/feats.scp ark:- | add-deltas ark:- ark:- |";;
+  lda) feats="ark,s,cs:apply-cmvn $cmvn_opts --utt2spk=ark:$sdata/JOB/utt2spk scp:$sdata/JOB/cmvn.scp scp:$sdata/JOB/feats.scp ark:- | splice-feats $splice_opts ark:- ark:- | transform-feats $srcdir/final.mat ark:- ark:- |"
+    cp $srcdir/final.mat $srcdir/full.mat $dir
+   ;;
+  *) echo "$0: invalid feature type $feat_type" && exit 1;
+esac
+if [ -z "$transform_dir" ] && [ -f $srcdir/trans.1 ]; then
+  transform_dir=$srcdir
+fi
+if [ ! -z "$transform_dir" ]; then
+  echo "$0: using transforms from $transform_dir"
+  [ ! -f $transform_dir/trans.1 ] && echo "$0: no such file $transform_dir/trans.1" && exit 1;
+  nj_orig=$(cat $transform_dir/num_jobs)
+  if [ $nj -ne $nj_orig ]; then
+    # Copy the transforms into an archive with an index.
+    for n in $(seq $nj_orig); do cat $transform_dir/trans.$n; done | \
+      copy-feats ark:- ark,scp:$dir/trans.ark,$dir/trans.scp || exit 1;
+    feats="$feats transform-feats --utt2spk=ark:$sdata/JOB/utt2spk scp:$dir/trans.scp ark:- ark:- |"
+  else
+    # number of jobs matches with alignment dir.
+    feats="$feats transform-feats --utt2spk=ark:$sdata/JOB/utt2spk ark:$transform_dir/trans.JOB ark:- ark:- |"
+  fi
+elif [ -f $srcdir/final.alimdl ]; then
+  echo "$0: **WARNING**: you seem to be using an fMLLR system as input,"
+  echo "  but you are not providing the --transform-dir option during alignment."
+fi
 
 
 if [ $stage -le 1 ]; then
-  echo "$0: Building biased-language-model decoding graphs..."
-  steps/cleanup/make_biased_lm_graphs.sh $graph_opts \
-    --nj $nj --cmd "$decode_cmd" \
-     $data $lang $dir
+  echo "$0: decoding $data using utterance-specific decoding graphs using model from $srcdir, output in $dir"
+
+  rm $dir/edits.*.txt $dir/aligned_ref.*.txt 2>/dev/null
+
+  $cmd JOB=1:$nj $dir/log/decode.JOB.log \
+    utils/sym2int.pl --map-oov $oov -f 2- $lang/words.txt $sdata/JOB/text \| \
+    steps/cleanup/make_utterance_fsts.pl $dir/top_words.int \| \
+    compile-train-graphs-fsts $scale_opts --read-disambig-syms=$lang/phones/disambig.int \
+     $dir/tree $dir/final.mdl $lang/L_disambig.fst ark:- ark:- \| \
+    gmm-latgen-faster --acoustic-scale=$acoustic_scale --beam=$beam \
+      --max-active=$max_active --lattice-beam=$lattice_beam \
+      --word-symbol-table=$lang/words.txt \
+     $dir/final.mdl ark:- "$feats" ark:- \| \
+    lattice-oracle ark:- "ark:utils/sym2int.pl --map-oov $oov -f 2- $lang/words.txt $sdata/JOB/text|" \
+      ark,t:- ark,t:$dir/edits.JOB.txt \| \
+    utils/int2sym.pl -f 2- $lang/words.txt '>' $dir/aligned_ref.JOB.txt || exit 1;
 fi
 
+
 if [ $stage -le 2 ]; then
-  echo "$0: Decoding with biased language models..."
-  transform_opt=
-  if [ -f $srcdir/trans.1 ]; then
-    # If srcdir contained trans.* then we assume they are fMLLR transforms for
-    # this data, and we use them.
-    transform_opt="--transform-dir $srcdir"
+  if [ -f $dir/edits.1.txt ]; then
+    # the awk commands below are to ensure that partially-written files don't confuse us.
+    for x in $(seq $nj); do cat $dir/edits.$x.txt; done | awk '{if(NF==2){print;}}' > $dir/edits.txt
+    for x in $(seq $nj); do cat $dir/aligned_ref.$x.txt; done | awk '{if(NF>=1){print;}}' > $dir/aligned_ref.txt
+  else
+    echo "$0: warning: no file $dir/edits.1.txt, using previously concatenated file if present."
   fi
-  # Note: the --beam 15.0 (vs. the default 13.0) does actually slow it
-  # down substantially, around 0.35xRT to 0.7xRT on tedlium.
-  # I want to test at some point whether it's actually necessary to have
-  # this largish beam.
-  steps/cleanup/decode_segmentation.sh --acwt "$acwt" \
-      --beam "$beam" --lattice-beam "$lattice_beam" \
-      --nj $nj --cmd "$cmd --mem 4G" $transform_opt \
-      --skip-scoring true --allow-partial false \
-       $dir $data $dir/lats
 
-  # the following is for diagnostics, e.g. it will give us the lattice depth.
-  steps/diagnostic/analyze_lats.sh --cmd "$cmd" $lang $dir/lats
+  # in case any utterances failed to align, get filtered copy of $data/text
+  utils/filter_scp.pl $dir/edits.txt < $data/text  > $dir/text
+  cat $dir/text | awk '{print $1, (NF-1);}' > $dir/length.txt
+
+  n1=$(wc -l < $dir/edits.txt)
+  n2=$(wc -l < $dir/aligned_ref.txt)
+  n3=$(wc -l < $dir/text)
+  n4=$(wc -l < $dir/length.txt)
+  if [ $n1 -ne $n2 ] || [ $n2 -ne $n3 ] || [ $n3 -ne $n4 ]; then
+    echo "$0: mismatch in lengths of files:"
+    wc $dir/edits.txt $dir/aligned_ref.txt $dir/text $dir/length.txt
+    exit 1;
+  fi
+
+  # note: the format of all_info.txt is:
+  # <utterance-id>   <number of errors>  <reference-length>  <decoded-output>   <reference>
+  # with the fields separated by tabs, e.g.
+  # adg04_sr009_trn 1 	12	 SHOW THE GRIDLEY+S TRACK IN BRIGHT ORANGE WITH HORNE+S IN DIM RED AT	 SHOW THE GRIDLEY+S TRACK IN BRIGHT ORANGE WITH HORNE+S IN DIM RED
+
+  paste $dir/edits.txt \
+      <(awk '{print $2}' $dir/length.txt) \
+      <(awk '{$1="";print;}' <$dir/aligned_ref.txt) \
+      <(awk '{$1="";print;}' <$dir/text) > $dir/all_info.txt
+
+  sort -nr -k2 $dir/all_info.txt > $dir/all_info.sorted.txt
+
+  if $cleanup; then
+    rm $dir/edits.*.txt $dir/aligned_ref.*.txt
+  fi
+
 fi
 
 if [ $stage -le 3 ]; then
-  echo "$0: Doing oracle alignment of lattices..."
-  steps/cleanup/lattice_oracle_align.sh \
-    --cmd "$decode_cmd" $data $lang $dir/lats $dir/lattice_oracle
+  ###
+  # These stats might help people figure out what is wrong with the data
+  # a)human-friendly and machine-parsable alignment in the file per_utt_details.txt
+  # b)evaluation of per-speaker performance to possibly find speakers with
+  #   distinctive accents/speech disorders and similar
+  # c)Global analysis on (Ins/Del/Sub) operation, which might be used to figure
+  #   out if there is systematic issue with lexicon, pronunciation or phonetic confusability
+
+  mkdir -p $dir/analysis
+  align-text --special-symbol="***"  ark:$dir/text ark:$dir/aligned_ref.txt  ark,t:- | \
+    utils/scoring/wer_per_utt_details.pl --special-symbol "***" > $dir/analysis/per_utt_details.txt
+
+  cat $dir/analysis/per_utt_details.txt | \
+    utils/scoring/wer_per_spk_details.pl $data/utt2spk > $dir/analysis/per_spk_details.txt
+
+  cat $dir/analysis/per_utt_details.txt | \
+    utils/scoring/wer_ops_details.pl --special-symbol "***" | \
+    sort -i -b -k1,1 -k4,4nr -k2,2 -k3,3 > $dir/analysis/ops_details.txt
+
 fi
-
-if [ $cleanup ]; then
-  echo "$0: cleaning up intermediate files"
-  rm -r $dir/fsts $dir/HCLG.fsts.scp
-  rm -r $dir/lats/lat.*.gz $dir/lats/split_fsts
-  rm $dir/lattice_oracle/lat.*.gz
-fi
-
-echo "$0: done."