--- conflicted
+++ resolved
@@ -151,9 +151,7 @@
         deriv_time_opts.append("--optimization.max-deriv-time-relative={0}".format(
                                     int(max_deriv_time_relative)))
 
-<<<<<<< HEAD
     threads = []
-=======
     # the GPU timing info is only printed if we use the --verbose=1 flag; this
     # slows down the computation slightly, so don't accumulate it on every
     # iteration.  Don't do it on iteration 0 either, because we use a smaller
@@ -161,8 +159,6 @@
     # slower for iteration 0 because of the verbose option.
     verbose_opt = ("--verbose=1" if iter % 20 == 0 and iter > 0 else "")
 
-    processes = []
->>>>>>> b1e86017
     for job in range(1, num_jobs+1):
         # k is a zero-based index that we will derive the other indexes from.
         k = num_archives_processed + job - 1
