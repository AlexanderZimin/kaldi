

# Copyright 2016    Vijayaditya Peddinti.
#           2016    Vimal Manohar
# Apache 2.0.

""" This is a module with methods which will be used by scripts for training of
deep neural network acoustic model with chain objective.
"""

import logging
import math
import os
import sys

import libs.common as common_lib
import libs.nnet3.train.common as common_train_lib

logger = logging.getLogger(__name__)
logger.addHandler(logging.NullHandler())


def create_phone_lm(dir, tree_dir, run_opts, lm_opts=None):
    """Create a phone LM for chain training

    This method trains a phone LM for chain training using the alignments
    in "tree_dir"
    """
    try:
        f = open(tree_dir + "/num_jobs", 'r')
        num_ali_jobs = int(f.readline())
        assert num_ali_jobs > 0
    except:
        raise Exception("""There was an error getting the number of alignment
                        jobs from {0}/num_jobs""".format(tree_dir))

    alignments=' '.join(['{0}/ali.{1}.gz'.format(tree_dir, job)
                         for job in range(1, num_ali_jobs + 1)])

    common_lib.execute_command(
        """{command} {dir}/log/make_phone_lm.log \
    gunzip -c {alignments} \| \
    ali-to-phones {tree_dir}/final.mdl ark:- ark:- \| \
    chain-est-phone-lm {lm_opts} ark:- {dir}/phone_lm.fst""".format(
        command=run_opts.command, dir=dir,
        alignments=alignments,
        lm_opts=lm_opts if lm_opts is not None else '',
        tree_dir=tree_dir))


def create_denominator_fst(dir, tree_dir, run_opts):
    common_lib.execute_command(
        """copy-transition-model {tree_dir}/final.mdl \
                {dir}/0.trans_mdl""".format(dir=dir, tree_dir=tree_dir))
    common_lib.execute_command(
        """{command} {dir}/log/make_den_fst.log \
                   chain-make-den-fst {dir}/tree {dir}/0.trans_mdl \
                   {dir}/phone_lm.fst \
                   {dir}/den.fst {dir}/normalization.fst""".format(
                       dir=dir, command=run_opts.command))


def generate_chain_egs(dir, data, lat_dir, egs_dir,
                       left_context, right_context,
                       run_opts, stage=0,
                       left_tolerance=None, right_tolerance=None,
                       left_context_initial=-1, right_context_final=-1,
                       frame_subsampling_factor=3,
                       alignment_subsampling_factor=3,
                       feat_type='raw', online_ivector_dir=None,
                       frames_per_iter=20000, frames_per_eg_str="20", srand=0,
                       egs_opts=None, cmvn_opts=None, transform_dir=None):
    """Wrapper for steps/nnet3/chain/get_egs.sh

    See options in that script.
    """

    common_lib.execute_command(
        """steps/nnet3/chain/get_egs.sh {egs_opts} \
                --cmd "{command}" \
                --cmvn-opts "{cmvn_opts}" \
                --feat-type {feat_type} \
                --transform-dir "{transform_dir}" \
                --online-ivector-dir "{ivector_dir}" \
                --left-context {left_context} \
                --right-context {right_context} \
                --left-context-initial {left_context_initial} \
                --right-context-final {right_context_final} \
                --left-tolerance '{left_tolerance}' \
                --right-tolerance '{right_tolerance}' \
                --frame-subsampling-factor {frame_subsampling_factor} \
                --alignment-subsampling-factor {alignment_subsampling_factor} \
                --stage {stage} \
                --frames-per-iter {frames_per_iter} \
                --frames-per-eg {frames_per_eg_str} \
                --srand {srand} \
                {data} {dir} {lat_dir} {egs_dir}""".format(
                    command=run_opts.command,
                    cmvn_opts=cmvn_opts if cmvn_opts is not None else '',
                    feat_type=feat_type,
                    transform_dir=(transform_dir
                                   if transform_dir is not None
                                   else ''),
                    ivector_dir=(online_ivector_dir
                                 if online_ivector_dir is not None
                                 else ''),
                    left_context=left_context,
                    right_context=right_context,
                    left_context_initial=left_context_initial,
                    right_context_final=right_context_final,
                    left_tolerance=(left_tolerance
                                    if left_tolerance is not None
                                    else ''),
                    right_tolerance=(right_tolerance
                                     if right_tolerance is not None
                                     else ''),
                    frame_subsampling_factor=frame_subsampling_factor,
                    alignment_subsampling_factor=alignment_subsampling_factor,
                    stage=stage, frames_per_iter=frames_per_iter,
                    frames_per_eg_str=frames_per_eg_str, srand=srand,
                    data=data, lat_dir=lat_dir, dir=dir, egs_dir=egs_dir,
                    egs_opts=egs_opts if egs_opts is not None else ''))


def train_new_models(dir, iter, srand, num_jobs,
                     num_archives_processed, num_archives,
                     raw_model_string, egs_dir,
                     apply_deriv_weights,
                     min_deriv_time, max_deriv_time_relative,
                     l2_regularize, xent_regularize, leaky_hmm_coefficient,
                     momentum, max_param_change,
                     shuffle_buffer_size, num_chunk_per_minibatch_str,
                     frame_subsampling_factor, run_opts):
    """
    Called from train_one_iteration(), this method trains new models
    with 'num_jobs' jobs, and
    writes files like exp/tdnn_a/24.{1,2,3,..<num_jobs>}.raw

    We cannot easily use a single parallel SGE job to do the main training,
    because the computation of which archive and which --frame option
    to use for each job is a little complex, so we spawn each one separately.
    this is no longer true for RNNs as we use do not use the --frame option
    but we use the same script for consistency with FF-DNN code
    """

    deriv_time_opts = []
    if min_deriv_time is not None:
        deriv_time_opts.append("--optimization.min-deriv-time={0}".format(
                                    min_deriv_time))
    if max_deriv_time_relative is not None:
        deriv_time_opts.append("--optimization.max-deriv-time-relative={0}".format(
                                    int(max_deriv_time_relative)))

<<<<<<< HEAD
=======
    threads = []
>>>>>>> 5934056b
    # the GPU timing info is only printed if we use the --verbose=1 flag; this
    # slows down the computation slightly, so don't accumulate it on every
    # iteration.  Don't do it on iteration 0 either, because we use a smaller
    # than normal minibatch size, and people may get confused thinking it's
    # slower for iteration 0 because of the verbose option.
    verbose_opt = ("--verbose=1" if iter % 20 == 0 and iter > 0 else "")

<<<<<<< HEAD
    processes = []
=======
>>>>>>> 5934056b
    for job in range(1, num_jobs+1):
        # k is a zero-based index that we will derive the other indexes from.
        k = num_archives_processed + job - 1
        # work out the 1-based archive index.
        archive_index = (k % num_archives) + 1
        # previous : frame_shift = (k/num_archives) % frame_subsampling_factor
        frame_shift = ((archive_index + k/num_archives)
                       % frame_subsampling_factor)

        cache_io_opts = (("--read-cache={dir}/cache.{iter}".format(dir=dir,
                                                                  iter=iter)
                          if iter > 0 else "") +
                         (" --write-cache={0}/cache.{1}".format(dir, iter + 1)
                          if job == 1 else ""))

        thread = common_lib.background_command(
            """{command} {train_queue_opt} {dir}/log/train.{iter}.{job}.log \
                    nnet3-chain-train {parallel_train_opts} {verbose_opt} \
                    --apply-deriv-weights={app_deriv_wts} \
                    --l2-regularize={l2} --leaky-hmm-coefficient={leaky} \
                    {cache_io_opts}  --xent-regularize={xent_reg} \
                    {deriv_time_opts} \
                    --print-interval=10 --momentum={momentum} \
                    --max-param-change={max_param_change} \
                    "{raw_model}" {dir}/den.fst \
                    "ark,bg:nnet3-chain-copy-egs \
                        --frame-shift={fr_shft} \
                        ark:{egs_dir}/cegs.{archive_index}.ark ark:- | \
                        nnet3-chain-shuffle-egs --buffer-size={buf_size} \
                        --srand={srand} ark:- ark:- | nnet3-chain-merge-egs \
                        --minibatch-size={num_chunk_per_mb} ark:- ark:- |" \
                    {dir}/{next_iter}.{job}.raw""".format(
                        command=run_opts.command,
                        train_queue_opt=run_opts.train_queue_opt,
                        dir=dir, iter=iter, srand=iter + srand,
                        next_iter=iter + 1, job=job,
                        deriv_time_opts=" ".join(deriv_time_opts),
                        app_deriv_wts=apply_deriv_weights,
                        fr_shft=frame_shift, l2=l2_regularize,
                        xent_reg=xent_regularize, leaky=leaky_hmm_coefficient,
                        cache_io_opts=cache_io_opts,
                        parallel_train_opts=run_opts.parallel_train_opts,
                        verbose_opt=verbose_opt,
                        momentum=momentum, max_param_change=max_param_change,
                        raw_model=raw_model_string,
                        egs_dir=egs_dir, archive_index=archive_index,
                        buf_size=shuffle_buffer_size,
                        num_chunk_per_mb=num_chunk_per_minibatch_str),
            require_zero_status=True)

        threads.append(thread)


    for thread in threads:
        thread.join()



def train_one_iteration(dir, iter, srand, egs_dir,
                        num_jobs, num_archives_processed, num_archives,
                        learning_rate, shrinkage_value,
                        num_chunk_per_minibatch_str,
                        apply_deriv_weights, min_deriv_time,
                        max_deriv_time_relative,
                        l2_regularize, xent_regularize,
                        leaky_hmm_coefficient,
                        momentum, max_param_change, shuffle_buffer_size,
                        frame_subsampling_factor,
                        run_opts, dropout_edit_string=""):
    """ Called from steps/nnet3/chain/train.py for one iteration for
    neural network training with LF-MMI objective

    """

    # Set off jobs doing some diagnostics, in the background.
    # Use the egs dir from the previous iteration for the diagnostics
    logger.info("Training neural net (pass {0})".format(iter))

    # check if different iterations use the same random seed
    if os.path.exists('{0}/srand'.format(dir)):
        try:
            saved_srand = int(open('{0}/srand'.format(dir)).readline().strip())
        except (IOError, ValueError):
            logger.error("Exception while reading the random seed "
                         "for training")
            raise
        if srand != saved_srand:
            logger.warning("The random seed provided to this iteration "
                           "(srand={0}) is different from the one saved last "
                           "time (srand={1}). Using srand={0}.".format(
                               srand, saved_srand))
    else:
        with open('{0}/srand'.format(dir), 'w') as f:
            f.write(str(srand))

    # Sets off some background jobs to compute train and
    # validation set objectives
    compute_train_cv_probabilities(
        dir=dir, iter=iter, egs_dir=egs_dir,
        l2_regularize=l2_regularize, xent_regularize=xent_regularize,
        leaky_hmm_coefficient=leaky_hmm_coefficient, run_opts=run_opts)

    if iter > 0:
        # Runs in the background
        compute_progress(dir, iter, run_opts)

    do_average = (iter > 0)

    raw_model_string = ("nnet3-am-copy --raw=true --learning-rate={0} "
                        "--scale={1} {2}/{3}.mdl - |".format(
                            learning_rate, shrinkage_value, dir, iter))

    if do_average:
        cur_num_chunk_per_minibatch_str = num_chunk_per_minibatch_str
        cur_max_param_change = max_param_change
    else:
        # on iteration zero, use a smaller minibatch size (and we will later
        # choose the output of just one of the jobs): the model-averaging isn't
        # always helpful when the model is changing too fast (i.e. it can worsen
        # the objective function), and the smaller minibatch size will help to
        # keep the update stable.
        cur_num_chunk_per_minibatch_str = common_train_lib.halve_minibatch_size_str(
            num_chunk_per_minibatch_str)
        cur_max_param_change = float(max_param_change) / math.sqrt(2)

    raw_model_string = raw_model_string + dropout_edit_string

    shrink_info_str = ''
    if shrinkage_value != 1.0:
        shrink_info_str = ' and shrink value is {0}'.format(shrinkage_value)

    logger.info("On iteration {0}, learning rate is {1}"
                "{shrink_info}.".format(
                    iter, learning_rate,
                    shrink_info=shrink_info_str))

    train_new_models(dir=dir, iter=iter, srand=srand, num_jobs=num_jobs,
                     num_archives_processed=num_archives_processed,
                     num_archives=num_archives,
                     raw_model_string=raw_model_string,
                     egs_dir=egs_dir,
                     apply_deriv_weights=apply_deriv_weights,
                     min_deriv_time=min_deriv_time,
                     max_deriv_time_relative=max_deriv_time_relative,
                     l2_regularize=l2_regularize,
                     xent_regularize=xent_regularize,
                     leaky_hmm_coefficient=leaky_hmm_coefficient,
                     momentum=momentum,
                     max_param_change=cur_max_param_change,
                     shuffle_buffer_size=shuffle_buffer_size,
                     num_chunk_per_minibatch_str=cur_num_chunk_per_minibatch_str,
                     frame_subsampling_factor=frame_subsampling_factor,
                     run_opts=run_opts)

    [models_to_average, best_model] = common_train_lib.get_successful_models(
         num_jobs, '{0}/log/train.{1}.%.log'.format(dir, iter))
    nnets_list = []
    for n in models_to_average:
        nnets_list.append("{0}/{1}.{2}.raw".format(dir, iter + 1, n))

    if do_average:
        # average the output of the different jobs.
        common_train_lib.get_average_nnet_model(
            dir=dir, iter=iter,
            nnets_list=" ".join(nnets_list),
            run_opts=run_opts)

    else:
        # choose the best model from different jobs
        common_train_lib.get_best_nnet_model(
            dir=dir, iter=iter,
            best_model_index=best_model,
            run_opts=run_opts)

    try:
        for i in range(1, num_jobs + 1):
            os.remove("{0}/{1}.{2}.raw".format(dir, iter + 1, i))
    except OSError:
        raise Exception("Error while trying to delete the raw models")

    new_model = "{0}/{1}.mdl".format(dir, iter + 1)

    if not os.path.isfile(new_model):
        raise Exception("Could not find {0}, at the end of "
                        "iteration {1}".format(new_model, iter))
    elif os.stat(new_model).st_size == 0:
        raise Exception("{0} has size 0. Something went wrong in "
                        "iteration {1}".format(new_model, iter))
    if os.path.exists("{0}/cache.{1}".format(dir, iter)):
        os.remove("{0}/cache.{1}".format(dir, iter))


def check_for_required_files(feat_dir, tree_dir, lat_dir):
    files = ['{0}/feats.scp'.format(feat_dir), '{0}/ali.1.gz'.format(tree_dir),
             '{0}/final.mdl'.format(tree_dir), '{0}/tree'.format(tree_dir),
             '{0}/lat.1.gz'.format(lat_dir), '{0}/final.mdl'.format(lat_dir),
             '{0}/num_jobs'.format(lat_dir), '{0}/splice_opts'.format(lat_dir)]
    for file in files:
        if not os.path.isfile(file):
            raise Exception('Expected {0} to exist.'.format(file))


def compute_preconditioning_matrix(dir, egs_dir, num_lda_jobs, run_opts,
                                   max_lda_jobs=None, rand_prune=4.0,
                                   lda_opts=None):
    """ Function to estimate and write LDA matrix from cegs

    This function is exactly similar to the version in module
    libs.nnet3.train.frame_level_objf.common except this uses cegs instead of
    egs files.
    """
    if max_lda_jobs is not None:
        if num_lda_jobs > max_lda_jobs:
            num_lda_jobs = max_lda_jobs

    # Write stats with the same format as stats for LDA.
    common_lib.execute_command(
        """{command} JOB=1:{num_lda_jobs} {dir}/log/get_lda_stats.JOB.log \
                nnet3-chain-acc-lda-stats --rand-prune={rand_prune} \
                {dir}/init.raw "ark:{egs_dir}/cegs.JOB.ark" \
                {dir}/JOB.lda_stats""".format(
                    command=run_opts.command,
                    num_lda_jobs=num_lda_jobs,
                    dir=dir,
                    egs_dir=egs_dir,
                    rand_prune=rand_prune))

    # the above command would have generated dir/{1..num_lda_jobs}.lda_stats
    lda_stat_files = map(lambda x: '{0}/{1}.lda_stats'.format(dir, x),
                         range(1, num_lda_jobs + 1))

    common_lib.execute_command(
        """{command} {dir}/log/sum_transform_stats.log \
                sum-lda-accs {dir}/lda_stats {lda_stat_files}""".format(
                    command=run_opts.command,
                    dir=dir, lda_stat_files=" ".join(lda_stat_files)))

    for file in lda_stat_files:
        try:
            os.remove(file)
        except OSError:
            raise Exception("There was error while trying to remove "
                            "lda stat files.")
    # this computes a fixed affine transform computed in the way we described
    # in Appendix C.6 of http://arxiv.org/pdf/1410.7455v6.pdf; it's a scaled
    # variant of an LDA transform but without dimensionality reduction.

    common_lib.execute_command(
        """{command} {dir}/log/get_transform.log \
                nnet-get-feature-transform {lda_opts} {dir}/lda.mat \
                {dir}/lda_stats""".format(
                    command=run_opts.command, dir=dir,
                    lda_opts=lda_opts if lda_opts is not None else ""))

    common_lib.force_symlink("../lda.mat", "{0}/configs/lda.mat".format(dir))


def prepare_initial_acoustic_model(dir, run_opts, srand=-1):
    """ Adds the first layer; this will also add in the lda.mat and
        presoftmax_prior_scale.vec. It will also prepare the acoustic model
        with the transition model."""

    common_train_lib.prepare_initial_network(dir, run_opts,
                                             srand=srand)

    # edits 0.raw using edits.config before adding transition model.
    edits_config_file = "{0}/configs/edits.config".format(dir)
    if os.path.exists(edits_config_file):
        logger.info("edits 0.raw model using {0}/configs/edits.config."
                    "".format(dir))
        common_lib.run_job(
            """{command} {dir}/log/edit.log \
                nnet3-copy --edits-config={edits_config} {dir}/0.raw \
                {dir}/0.raw
            """.format(command=run_opts.command,
                       dir=dir,
                       edits_config=edits_config_file))

    # The model-format for a 'chain' acoustic model is just the transition
    # model and then the raw nnet, so we can use 'cat' to create this, as
    # long as they have the same mode (binary or not binary).
    # We ensure that they have the same mode (even if someone changed the
    # script to make one or both of them text mode) by copying them both
    # before concatenating them.
    common_lib.execute_command(
        """{command} {dir}/log/init_mdl.log \
                nnet3-am-init {dir}/0.trans_mdl {dir}/0.raw \
                {dir}/0.mdl""".format(command=run_opts.command, dir=dir))

<<<<<<< HEAD
def compute_train_cv_probabilities(dir, iter, egs_dir, left_context,
                                   right_context, l2_regularize,
=======

def compute_train_cv_probabilities(dir, iter, egs_dir, l2_regularize,
>>>>>>> 5934056b
                                   xent_regularize, leaky_hmm_coefficient,
                                   run_opts):
    model = '{0}/{1}.mdl'.format(dir, iter)

    common_lib.background_command(
        """{command} {dir}/log/compute_prob_valid.{iter}.log \
                nnet3-chain-compute-prob --l2-regularize={l2} \
                --leaky-hmm-coefficient={leaky} --xent-regularize={xent_reg} \
                "nnet3-am-copy --raw=true {model} - |" {dir}/den.fst \
                "ark,bg:nnet3-chain-copy-egs ark:{egs_dir}/valid_diagnostic.cegs \
                    ark:- | nnet3-chain-merge-egs --minibatch-size=1:64 ark:- ark:- |" \
        """.format(command=run_opts.command, dir=dir, iter=iter, model=model,
                   l2=l2_regularize, leaky=leaky_hmm_coefficient,
                   xent_reg=xent_regularize,
                   egs_dir=egs_dir))

    common_lib.background_command(
        """{command} {dir}/log/compute_prob_train.{iter}.log \
                nnet3-chain-compute-prob --l2-regularize={l2} \
                --leaky-hmm-coefficient={leaky} --xent-regularize={xent_reg} \
                "nnet3-am-copy --raw=true {model} - |" {dir}/den.fst \
                "ark,bg:nnet3-chain-copy-egs ark:{egs_dir}/train_diagnostic.cegs \
                    ark:- | nnet3-chain-merge-egs --minibatch-size=1:64 ark:- ark:- |" \
        """.format(command=run_opts.command, dir=dir, iter=iter, model=model,
                   l2=l2_regularize, leaky=leaky_hmm_coefficient,
                   xent_reg=xent_regularize,
                   egs_dir=egs_dir))


def compute_progress(dir, iter, run_opts):

    prev_model = '{0}/{1}.mdl'.format(dir, iter - 1)
    model = '{0}/{1}.mdl'.format(dir, iter)

    common_lib.background_command(
        """{command} {dir}/log/progress.{iter}.log \
                nnet3-am-info {model} '&&' \
                nnet3-show-progress --use-gpu=no \
                    "nnet3-am-copy --raw=true {prev_model} - |" \
                    "nnet3-am-copy --raw=true {model} - |"
        """.format(command=run_opts.command,
                   dir=dir,
                   iter=iter,
                   model=model,
                   prev_model=prev_model))

def combine_models(dir, num_iters, models_to_combine, num_chunk_per_minibatch_str,
                   egs_dir, leaky_hmm_coefficient, l2_regularize,
                   xent_regularize, run_opts,
                   sum_to_one_penalty=0.0):
    """ Function to do model combination

    In the nnet3 setup, the logic
    for doing averaging of subsets of the models in the case where
    there are too many models to reliably esetimate interpolation
    factors (max_models_combine) is moved into the nnet3-combine.
    """
    raw_model_strings = []
    logger.info("Combining {0} models.".format(models_to_combine))

    models_to_combine.add(num_iters)

    # TODO: if it turns out the sum-to-one-penalty code is not useful,
    # remove support for it.

    for iter in sorted(models_to_combine):
        model_file = '{0}/{1}.mdl'.format(dir, iter)
        if os.path.exists(model_file):
            # we used to copy them with nnet3-am-copy --raw=true, but now
            # the raw-model-reading code discards the other stuff itself.
            raw_model_strings.append(model_file)
        else:
            print("{0}: warning: model file {1} does not exist "
                  "(final combination)".format(sys.argv[0], model_file))

    # We reverse the order of the raw model strings so that the freshest one
    # goes first.  This is important for systems that include batch
    # normalization-- it means that the freshest batch-norm stats are used.
    # Since the batch-norm stats are not technically parameters, they are not
    # combined in the combination code, they are just obtained from the first
    # model.
    raw_model_strings = list(reversed(raw_model_strings))

    common_lib.execute_command(
        """{command} {combine_queue_opt} {dir}/log/combine.log \
                nnet3-chain-combine --num-iters={opt_iters} \
                --l2-regularize={l2} --leaky-hmm-coefficient={leaky} \
                --separate-weights-per-component={separate_weights} \
                --enforce-sum-to-one={hard_enforce} \
                --sum-to-one-penalty={penalty} \
                --enforce-positive-weights=true \
                --verbose=3 {dir}/den.fst {raw_models} \
                "ark,bg:nnet3-chain-copy-egs ark:{egs_dir}/combine.cegs ark:- | \
                    nnet3-chain-merge-egs --minibatch-size={num_chunk_per_mb} \
                    ark:- ark:- |" - \| \
                nnet3-am-copy --set-raw-nnet=- {dir}/{num_iters}.mdl \
                {dir}/final.mdl""".format(
                    command=run_opts.command,
                    combine_queue_opt=run_opts.combine_queue_opt,
                    opt_iters=(20 if sum_to_one_penalty <= 0 else 80),
                    separate_weights=(sum_to_one_penalty > 0),
                    l2=l2_regularize, leaky=leaky_hmm_coefficient,
                    dir=dir, raw_models=" ".join(raw_model_strings),
                    hard_enforce=(sum_to_one_penalty <= 0),
                    penalty=sum_to_one_penalty,
                    num_chunk_per_mb=num_chunk_per_minibatch_str,
                    num_iters=num_iters,
                    egs_dir=egs_dir))

    # Compute the probability of the final, combined model with
    # the same subset we used for the previous compute_probs, as the
    # different subsets will lead to different probs.
    compute_train_cv_probabilities(
        dir=dir, iter='final', egs_dir=egs_dir,
        l2_regularize=l2_regularize, xent_regularize=xent_regularize,
        leaky_hmm_coefficient=leaky_hmm_coefficient,
        run_opts=run_opts)<|MERGE_RESOLUTION|>--- conflicted
+++ resolved
@@ -151,10 +151,7 @@
         deriv_time_opts.append("--optimization.max-deriv-time-relative={0}".format(
                                     int(max_deriv_time_relative)))
 
-<<<<<<< HEAD
-=======
     threads = []
->>>>>>> 5934056b
     # the GPU timing info is only printed if we use the --verbose=1 flag; this
     # slows down the computation slightly, so don't accumulate it on every
     # iteration.  Don't do it on iteration 0 either, because we use a smaller
@@ -162,10 +159,6 @@
     # slower for iteration 0 because of the verbose option.
     verbose_opt = ("--verbose=1" if iter % 20 == 0 and iter > 0 else "")
 
-<<<<<<< HEAD
-    processes = []
-=======
->>>>>>> 5934056b
     for job in range(1, num_jobs+1):
         # k is a zero-based index that we will derive the other indexes from.
         k = num_archives_processed + job - 1
@@ -436,7 +429,7 @@
     if os.path.exists(edits_config_file):
         logger.info("edits 0.raw model using {0}/configs/edits.config."
                     "".format(dir))
-        common_lib.run_job(
+        common_lib.execute_command(
             """{command} {dir}/log/edit.log \
                 nnet3-copy --edits-config={edits_config} {dir}/0.raw \
                 {dir}/0.raw
@@ -455,13 +448,8 @@
                 nnet3-am-init {dir}/0.trans_mdl {dir}/0.raw \
                 {dir}/0.mdl""".format(command=run_opts.command, dir=dir))
 
-<<<<<<< HEAD
-def compute_train_cv_probabilities(dir, iter, egs_dir, left_context,
-                                   right_context, l2_regularize,
-=======
 
 def compute_train_cv_probabilities(dir, iter, egs_dir, l2_regularize,
->>>>>>> 5934056b
                                    xent_regularize, leaky_hmm_coefficient,
                                    run_opts):
     model = '{0}/{1}.mdl'.format(dir, iter)
