--- conflicted
+++ resolved
@@ -58,11 +58,7 @@
         deriv_time_opts.append("--optimization.max-deriv-time-relative={0}".format(
                            max_deriv_time_relative))
 
-<<<<<<< HEAD
     threads = []
-=======
-    context_opts = "--left-context={0} --right-context={1}".format(
-        left_context, right_context)
 
     # the GPU timing info is only printed if we use the --verbose=1 flag; this
     # slows down the computation slightly, so don't accumulate it on every
@@ -71,8 +67,6 @@
     # slower for iteration 0 because of the verbose option.
     verbose_opt = ("--verbose=1" if iter % 20 == 0 and iter > 0 else "")
 
-    processes = []
->>>>>>> b1e86017
     for job in range(1, num_jobs+1):
         # k is a zero-based index that we will derive the other indexes from.
         k = num_archives_processed + job - 1
@@ -100,13 +94,8 @@
         # note: the thread waits on that process's completion.
         thread = common_lib.background_command(
             """{command} {train_queue_opt} {dir}/log/train.{iter}.{job}.log \
-<<<<<<< HEAD
                     nnet3-train {parallel_train_opts} {cache_io_opts} \
-                    --print-interval=10 \
-=======
-                    nnet3-train {parallel_train_opts} {cache_read_opt} \
-                    {cache_write_opt} {verbose_opt} --print-interval=10 \
->>>>>>> b1e86017
+                     {verbose_opt} --print-interval=10 \
                     --momentum={momentum} \
                     --max-param-change={max_param_change} \
                     {deriv_time_opts} "{raw_model}" \
@@ -122,13 +111,8 @@
                         next_iter=iter + 1,
                         job=job,
                         parallel_train_opts=run_opts.parallel_train_opts,
-<<<<<<< HEAD
                         cache_io_opts=cache_io_opts,
-=======
-                        cache_read_opt=cache_read_opt,
                         verbose_opt=verbose_opt,
-                        cache_write_opt=cache_write_opt,
->>>>>>> b1e86017
                         frame_opts=(""
                                     if chunk_level_training
                                     else "--frame={0}".format(frame)),
