#!/bin/bash
# Copyright 2013-2017  Brno University of Technology (author: Karel Vesely)
# Apache 2.0.

# Sequence-discriminative MPE/sMBR training of DNN.
# 4 iterations (by default) of Stochastic Gradient Descent with per-utterance updates.
# We select between MPE/sMBR optimization by '--do-smbr <bool>' option.

# For the numerator we have a fixed alignment rather than a lattice--
# this actually follows from the way lattices are defined in Kaldi, which
# is to have a single path for each word (output-symbol) sequence.


# Begin configuration section.
cmd=run.pl
num_iters=4
acwt=0.1
lmwt=1.0
learn_rate=0.00001
momentum=0.0
halving_factor=1.0 #ie. disable halving
do_smbr=true
one_silence_class=true # if true : all the `silphones' are mapped to a single class in the Forward-backward of sMBR/MPE,
                       # (this prevents the sMBR from WER explosion, which was happenning with some data).
                       # if false : the silphone-frames are always counted as 'wrong' in the calculation of the approximate accuracies,
silphonelist=          # this overrides default silphone-list (for selecting a subset of sil-phones)

unkphonelist=          # dummy deprecated option, for backward compatibility,
exclude_silphones=     # dummy deprecated option, for backward compatibility,

<<<<<<< HEAD
verbose=1
=======
verbose=0 # 0 No GPU time-stats, 1 with GPU time-stats (slower),
>>>>>>> 7af2128d
ivector=
nnet=  # For non-default location of nnet,

seed=777    # seed value used for training data shuffling
skip_cuda_check=false
# End configuration section

echo "$0 $@"  # Print the command line for logging

[ -f ./path.sh ] && . ./path.sh; # source the path.
. parse_options.sh || exit 1;

set -euo pipefail

if [ $# -ne 6 ]; then
  echo "Usage: $0 <data> <lang> <srcdir> <ali> <denlats> <exp>"
  echo " e.g.: $0 data/train_all data/lang exp/tri3b_dnn exp/tri3b_dnn_ali exp/tri3b_dnn_denlats exp/tri3b_dnn_smbr"
  echo "Main options (for others, see top of script file)"
  echo "  --cmd (utils/run.pl|utils/queue.pl <queue opts>) # how to run jobs."
  echo "  --config <config-file>                           # config containing options"
  echo "  --num-iters <N>                                  # number of iterations to run"
  echo "  --acwt <float>                                   # acoustic score scaling"
  echo "  --lmwt <float>                                   # linguistic score scaling"
  echo "  --learn-rate <float>                             # learning rate for NN training"
  echo "  --do-smbr <bool>                                 # do sMBR training, otherwise MPE"

  exit 1;
fi

data=$1
lang=$2
srcdir=$3
alidir=$4
denlatdir=$5
dir=$6

for f in $data/feats.scp $denlatdir/lat.scp \
         $alidir/{tree,final.mdl,ali.1.gz} \
         $srcdir/{final.nnet,final.feature_transform}; do
  [ ! -f $f ] && echo "$0: no such file $f" && exit 1;
done

# check if CUDA compiled in,
if ! $skip_cuda_check; then cuda-compiled || { echo "Error, CUDA not compiled-in!"; exit 1; } fi

mkdir -p $dir/log

utils/lang/check_phones_compatible.sh $lang/phones.txt $srcdir/phones.txt
utils/lang/check_phones_compatible.sh $lang/phones.txt $alidir/phones.txt
cp $lang/phones.txt $dir

cp $alidir/{final.mdl,tree} $dir

[ -z $silphonelist ] && silphonelist=`cat $lang/phones/silence.csl` # Default 'silphonelist',

#Get the files we will need
[ -z "$nnet" ] && nnet=$srcdir/$(readlink $srcdir/final.nnet || echo final.nnet);
[ -z "$nnet" ] && echo "Error nnet '$nnet' does not exist!" && exit 1;
cp $nnet $dir/0.nnet; nnet=$dir/0.nnet

class_frame_counts=$srcdir/ali_train_pdf.counts
[ -z "$class_frame_counts" ] && echo "Error class_frame_counts '$class_frame_counts' does not exist!" && exit 1;
cp $srcdir/ali_train_pdf.counts $dir

feature_transform=$srcdir/final.feature_transform
if [ ! -f $feature_transform ]; then
  echo "Missing feature_transform '$feature_transform'"
  exit 1
fi
cp $feature_transform $dir/final.feature_transform

model=$dir/final.mdl
[ -z "$model" ] && echo "Error transition model '$model' does not exist!" && exit 1;

# Shuffle the feature list to make the GD stochastic!
# By shuffling features, we have to use lattices with random access (indexed by .scp file).
cat $data/feats.scp | utils/shuffle_list.pl --srand $seed > $dir/train.scp

[ -n "$unkphonelist" ] && echo "WARNING: The option '--unkphonelist' is now deprecated. Please remove it from your recipe..."
[ -n "$exclude_silphones" ] && echo "WARNING: The option '--exclude-silphones' is now deprecated. Please remove it from your recipe..."

###
### PREPARE FEATURE EXTRACTION PIPELINE
###
# import config,
cmvn_opts=
delta_opts=
D=$srcdir
[ -e $D/norm_vars ] && cmvn_opts="--norm-means=true --norm-vars=$(cat $D/norm_vars)" # Bwd-compatibility,
[ -e $D/cmvn_opts ] && cmvn_opts=$(cat $D/cmvn_opts)
[ -e $D/delta_order ] && delta_opts="--delta-order=$(cat $D/delta_order)" # Bwd-compatibility,
[ -e $D/delta_opts ] && delta_opts=$(cat $D/delta_opts)
#
# Create the feature stream,
feats="ark,o:copy-feats scp:$dir/train.scp ark:- |"
# apply-cmvn (optional),
[ ! -z "$cmvn_opts" -a ! -f $data/cmvn.scp ] && echo "$0: Missing $data/cmvn.scp" && exit 1
[ ! -z "$cmvn_opts" ] && feats="$feats apply-cmvn $cmvn_opts --utt2spk=ark:$data/utt2spk scp:$data/cmvn.scp ark:- ark:- |"
# add-deltas (optional),
[ ! -z "$delta_opts" ] && feats="$feats add-deltas $delta_opts ark:- ark:- |"
# add-pytel transform (optional),
[ -e $D/pytel_transform.py ] && feats="$feats /bin/env python $D/pytel_transform.py |"

# add-ivector (optional),
if [ -e $D/ivector_dim ]; then
  [ -z $ivector ] && echo "Missing --ivector, they were used in training!" && exit 1
  # Get the tool,
  ivector_append_tool=append-vector-to-feats # default,
  [ -e $D/ivector_append_tool ] && ivector_append_tool=$(cat $D/ivector_append_tool)
  # Check dims,
  dim_raw=$(feat-to-dim "$feats" -)
  dim_raw_and_ivec=$(feat-to-dim "$feats $ivector_append_tool ark:- '$ivector' ark:- |" -)
  dim_ivec=$((dim_raw_and_ivec - dim_raw))
  [ $dim_ivec != "$(cat $D/ivector_dim)" ] && \
    echo "Error, i-vector dim. mismatch (expected $(cat $D/ivector_dim), got $dim_ivec in '$ivector')" && \
    exit 1
  # Append to feats,
  feats="$feats $ivector_append_tool ark:- '$ivector' ark:- |"
fi

### Record the setup,
[ ! -z "$cmvn_opts" ] && echo $cmvn_opts >$dir/cmvn_opts
[ ! -z "$delta_opts" ] && echo $delta_opts >$dir/delta_opts
[ -e $D/pytel_transform.py ] && cp {$D,$dir}/pytel_transform.py
[ -e $D/ivector_dim ] && cp {$D,$dir}/ivector_dim
[ -e $D/ivector_append_tool ] && cp $D/ivector_append_tool $dir/ivector_append_tool
###

###
### Prepare the alignments
###
# Assuming all alignments will fit into memory
ali="ark:gunzip -c $alidir/ali.*.gz |"


###
### Prepare the lattices
###
# The lattices are indexed by SCP (they are not gziped because of the random access in SGD)
lats="scp:$denlatdir/lat.scp"


# Run several iterations of the MPE/sMBR training
cur_mdl=$nnet
x=1
while [ $x -le $num_iters ]; do
  echo "Pass $x (learnrate $learn_rate)"
  if [ -f $dir/$x.nnet ]; then
    echo "Skipped, file $dir/$x.nnet exists"
  else
    #train
    $cmd $dir/log/mpe.$x.log \
     nnet-train-mpe-sequential \
       --feature-transform=$feature_transform \
       --class-frame-counts=$class_frame_counts \
       --acoustic-scale=$acwt \
       --lm-scale=$lmwt \
       --learn-rate=$learn_rate \
       --momentum=$momentum \
       --do-smbr=$do_smbr \
       --verbose=$verbose \
       --one-silence-class=$one_silence_class \
       ${silphonelist:+ --silence-phones=$silphonelist} \
       $cur_mdl $alidir/final.mdl "$feats" "$lats" "$ali" $dir/$x.nnet
  fi
  cur_mdl=$dir/$x.nnet

  #report the progress
  grep -B 2 "Overall average frame-accuracy" $dir/log/mpe.$x.log | sed -e 's|.*)||'

  x=$((x+1))
  learn_rate=$(awk "BEGIN{print($learn_rate*$halving_factor)}")

done

(cd $dir; [ -e final.nnet ] && unlink final.nnet; ln -s $((x-1)).nnet final.nnet)


echo "MPE/sMBR training finished"

if [ -e $dir/prior_counts ]; then
  echo "Priors are already re-estimated, skipping... ($dir/prior_counts)"
else
  echo "Re-estimating priors by forwarding 10k utterances from training set."
  . cmd.sh
  nj=$(cat $alidir/num_jobs)
  steps/nnet/make_priors.sh --cmd "$train_cmd" --nj $nj \
    ${ivector:+ --ivector "$ivector"} $data $dir
fi

echo "$0: Done. '$dir'"
exit 0<|MERGE_RESOLUTION|>--- conflicted
+++ resolved
@@ -28,11 +28,7 @@
 unkphonelist=          # dummy deprecated option, for backward compatibility,
 exclude_silphones=     # dummy deprecated option, for backward compatibility,
 
-<<<<<<< HEAD
-verbose=1
-=======
 verbose=0 # 0 No GPU time-stats, 1 with GPU time-stats (slower),
->>>>>>> 7af2128d
 ivector=
 nnet=  # For non-default location of nnet,
 
