#!/bin/bash

# Copyright 2012-2016  Johns Hopkins University (Author: Daniel Povey)
# Apache 2.0
# To be run from .. (one directory up from here)
# see ../run.sh for example

# Begin configuration section.
nj=4
cmd=run.pl
mfcc_config=conf/mfcc.conf
compress=true
write_utt2num_frames=false  # if true writes utt2num_frames
# End configuration section.

echo "$0 $@"  # Print the command line for logging

if [ -f path.sh ]; then . ./path.sh; fi
. parse_options.sh || exit 1;

if [ $# -lt 1 ] || [ $# -gt 3 ]; then
   echo "Usage: $0 [options] <data-dir> [<log-dir> [<mfcc-dir>] ]";
   echo "e.g.: $0 data/train exp/make_mfcc/train mfcc"
   echo "Note: <log-dir> defaults to <data-dir>/log, and <mfccdir> defaults to <data-dir>/data"
   echo "Options: "
   echo "  --mfcc-config <config-file>                      # config passed to compute-mfcc-feats "
   echo "  --nj <nj>                                        # number of parallel jobs"
   echo "  --cmd (utils/run.pl|utils/queue.pl <queue opts>) # how to run jobs."
   echo "  --write-utt2num-frames <true|false>     # If true, write utt2num_frames file."
   exit 1;
fi

data=$1
if [ $# -ge 2 ]; then
  logdir=$2
else
  logdir=$data/log
fi
if [ $# -ge 3 ]; then
  mfccdir=$3
else
  mfccdir=$data/data
fi

# make $mfccdir an absolute pathname.
mfccdir=`perl -e '($dir,$pwd)= @ARGV; if($dir!~m:^/:) { $dir = "$pwd/$dir"; } print $dir; ' $mfccdir ${PWD}`

# use "name" as part of name of the archive.
name=`basename $data`

mkdir -p $mfccdir || exit 1;
mkdir -p $logdir || exit 1;

if [ -f $data/feats.scp ]; then
  mkdir -p $data/.backup
  echo "$0: moving $data/feats.scp to $data/.backup"
  mv $data/feats.scp $data/.backup
fi

scp=$data/wav.scp

required="$scp $mfcc_config"

for f in $required; do
  if [ ! -f $f ]; then
    echo "make_mfcc.sh: no such file $f"
    exit 1;
  fi
done
utils/validate_data_dir.sh --no-text --no-feats $data || exit 1;

if [ -f $data/spk2warp ]; then
  echo "$0 [info]: using VTLN warp factors from $data/spk2warp"
  vtln_opts="--vtln-map=ark:$data/spk2warp --utt2spk=ark:$data/utt2spk"
elif [ -f $data/utt2warp ]; then
  echo "$0 [info]: using VTLN warp factors from $data/utt2warp"
  vtln_opts="--vtln-map=ark:$data/utt2warp"
fi

for n in $(seq $nj); do
  # the next command does nothing unless $mfccdir/storage/ exists, see
  # utils/create_data_link.pl for more info.
  utils/create_data_link.pl $mfccdir/raw_mfcc_$name.$n.ark
done


if $write_utt2num_frames; then
<<<<<<< HEAD
  write_lengths_opt="--write-lengths=ark,t:$logdir/utt2num_frames.JOB"
else
  write_lengths_opt=
=======
  write_num_frames_opt="--write-num-frames=ark,t:$logdir/utt2num_frames.JOB"
else
  write_num_frames_opt=
>>>>>>> 30eea4e0
fi


if [ -f $data/segments ]; then
  echo "$0 [info]: segments file exists: using that."

  split_segments=""
  for n in $(seq $nj); do
    split_segments="$split_segments $logdir/segments.$n"
  done

  utils/split_scp.pl $data/segments $split_segments || exit 1;
  rm $logdir/.error 2>/dev/null

  $cmd JOB=1:$nj $logdir/make_mfcc_${name}.JOB.log \
    extract-segments scp,p:$scp $logdir/segments.JOB ark:- \| \
    compute-mfcc-feats $vtln_opts --verbose=2 --config=$mfcc_config ark:- ark:- \| \
<<<<<<< HEAD
    copy-feats --compress=$compress $write_lengths_opt ark:- \
=======
    copy-feats --compress=$compress $write_num_frames_opt ark:- \
>>>>>>> 30eea4e0
      ark,scp:$mfccdir/raw_mfcc_$name.JOB.ark,$mfccdir/raw_mfcc_$name.JOB.scp \
     || exit 1;

else
  echo "$0: [info]: no segments file exists: assuming wav.scp indexed by utterance."
  split_scps=""
  for n in $(seq $nj); do
    split_scps="$split_scps $logdir/wav_${name}.$n.scp"
  done

  utils/split_scp.pl $scp $split_scps || exit 1;


  # add ,p to the input rspecifier so that we can just skip over
  # utterances that have bad wave data.

  $cmd JOB=1:$nj $logdir/make_mfcc_${name}.JOB.log \
    compute-mfcc-feats  $vtln_opts --verbose=2 --config=$mfcc_config \
     scp,p:$logdir/wav_${name}.JOB.scp ark:- \| \
<<<<<<< HEAD
      copy-feats $write_lengths_opt --compress=$compress ark:- \
=======
      copy-feats $write_num_frames_opt --compress=$compress ark:- \
>>>>>>> 30eea4e0
      ark,scp:$mfccdir/raw_mfcc_$name.JOB.ark,$mfccdir/raw_mfcc_$name.JOB.scp \
      || exit 1;
fi


if [ -f $logdir/.error.$name ]; then
  echo "Error producing mfcc features for $name:"
  tail $logdir/make_mfcc_${name}.1.log
  exit 1;
fi

# concatenate the .scp files together.
for n in $(seq $nj); do
  cat $mfccdir/raw_mfcc_$name.$n.scp || exit 1;
done > $data/feats.scp || exit 1

if $write_utt2num_frames; then
  for n in $(seq $nj); do
    cat $logdir/utt2num_frames.$n || exit 1;
  done > $data/utt2num_frames || exit 1
  rm $logdir/uttnum_frames.*
fi

rm $logdir/wav_${name}.*.scp  $logdir/segments.* 2>/dev/null

nf=`cat $data/feats.scp | wc -l`
nu=`cat $data/utt2spk | wc -l`
if [ $nf -ne $nu ]; then
  echo "It seems not all of the feature files were successfully processed ($nf != $nu);"
  echo "consider using utils/fix_data_dir.sh $data"
fi

if [ $nf -lt $[$nu - ($nu/20)] ]; then
  echo "Less than 95% the features were successfully generated.  Probably a serious error."
  exit 1;
fi

echo "Succeeded creating MFCC features for $name"<|MERGE_RESOLUTION|>--- conflicted
+++ resolved
@@ -85,15 +85,9 @@
 
 
 if $write_utt2num_frames; then
-<<<<<<< HEAD
-  write_lengths_opt="--write-lengths=ark,t:$logdir/utt2num_frames.JOB"
-else
-  write_lengths_opt=
-=======
   write_num_frames_opt="--write-num-frames=ark,t:$logdir/utt2num_frames.JOB"
 else
   write_num_frames_opt=
->>>>>>> 30eea4e0
 fi
 
 
@@ -111,11 +105,7 @@
   $cmd JOB=1:$nj $logdir/make_mfcc_${name}.JOB.log \
     extract-segments scp,p:$scp $logdir/segments.JOB ark:- \| \
     compute-mfcc-feats $vtln_opts --verbose=2 --config=$mfcc_config ark:- ark:- \| \
-<<<<<<< HEAD
-    copy-feats --compress=$compress $write_lengths_opt ark:- \
-=======
     copy-feats --compress=$compress $write_num_frames_opt ark:- \
->>>>>>> 30eea4e0
       ark,scp:$mfccdir/raw_mfcc_$name.JOB.ark,$mfccdir/raw_mfcc_$name.JOB.scp \
      || exit 1;
 
@@ -135,11 +125,7 @@
   $cmd JOB=1:$nj $logdir/make_mfcc_${name}.JOB.log \
     compute-mfcc-feats  $vtln_opts --verbose=2 --config=$mfcc_config \
      scp,p:$logdir/wav_${name}.JOB.scp ark:- \| \
-<<<<<<< HEAD
-      copy-feats $write_lengths_opt --compress=$compress ark:- \
-=======
       copy-feats $write_num_frames_opt --compress=$compress ark:- \
->>>>>>> 30eea4e0
       ark,scp:$mfccdir/raw_mfcc_$name.JOB.ark,$mfccdir/raw_mfcc_$name.JOB.scp \
       || exit 1;
 fi
