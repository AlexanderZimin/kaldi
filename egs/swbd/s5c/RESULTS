#!/bin/bash
# eval2000,
for x in exp/{mono,tri,sgmm,nnet,dnn,lstm}*/decode*; do [ -d $x ] && [[ $x =~ "$1" ]] && grep Sum $x/score_*/*.ctm.filt.sys | utils/best_wer.sh; done 2>/dev/null
# swbd subset of eval2000,
for x in exp/{mono,tri,sgmm,nnet,dnn,lstm}*/decode*; do [ -d $x ] && [[ $x =~ "$1" ]] && grep Sum $x/score_*/*.ctm.swbd.filt.sys | utils/best_wer.sh; done 2>/dev/null
exit 0

# Note: we report the overall eval2000 performance and the Switchboard portion
# of eval2000 (without CallHome) performance separately below.

# GMM and SGMM numbers for all eval2000.
# for x in exp/{mono,tri,sgmm}*/decode*; do [ -d $x ] && grep Sum $x/score_*/eval2000.ctm.filt.sys | utils/best_wer.sh; done 2>/dev/null
%WER 44.0 | 4459 42989 | 59.7 28.3 11.9 3.7 44.0 74.0 | exp/tri1/decode_eval2000_nopp_sw1_tg/score_12/eval2000.ctm.filt.sys
%WER 41.0 | 4459 42989 | 62.9 26.9 10.2 3.9 41.0 73.4 | exp/tri2/decode_eval2000_nopp_sw1_tg/score_11/eval2000.ctm.filt.sys
%WER 34.2 | 4459 42989 | 69.4 22.1 8.5 3.6 34.2 70.0 | exp/tri3/decode_eval2000_nopp_sw1_tg/score_11/eval2000.ctm.filt.sys
%WER 34.1 | 4459 42989 | 69.1 21.7 9.2 3.2 34.1 69.4 | exp/tri3/decode_eval2000_sw1_tg/score_13/eval2000.ctm.filt.sys
%WER 26.9 | 4459 42989 | 75.8 16.9 7.3 2.8 26.9 64.7 | exp/tri4/decode_eval2000_sw1_fsh_fg/score_15/eval2000.ctm.filt.sys
%WER 28.8 | 4459 42989 | 74.2 18.2 7.6 3.0 28.8 66.1 | exp/tri4/decode_eval2000_sw1_tg/score_14/eval2000.ctm.filt.sys
%WER 36.8 | 4459 42989 | 67.2 24.0 8.8 4.1 36.8 71.0 | exp/tri4/decode_eval2000_sw1_tg.si/score_12/eval2000.ctm.filt.sys
%WER 26.0 | 4459 42989 | 76.8 16.3 6.9 2.8 26.0 63.7 | exp/tri4_fmmi_b0.1/decode_eval2000_it4_sw1_fsh_fg/score_13/eval2000.ctm.filt.sys
%WER 27.9 | 4459 42989 | 75.1 17.5 7.4 2.9 27.9 65.3 | exp/tri4_fmmi_b0.1/decode_eval2000_it4_sw1_tg/score_13/eval2000.ctm.filt.sys
%WER 24.7 | 4459 42989 | 77.6 15.3 7.1 2.3 24.7 62.2 | exp/tri4_fmmi_b0.1/decode_eval2000_it5_sw1_fsh_fg/score_14/eval2000.ctm.filt.sys
%WER 26.3 | 4459 42989 | 76.4 16.6 7.0 2.7 26.3 64.0 | exp/tri4_fmmi_b0.1/decode_eval2000_it5_sw1_tg/score_12/eval2000.ctm.filt.sys
%WER 24.3 | 4459 42989 | 78.3 15.1 6.6 2.7 24.3 61.4 | exp/tri4_fmmi_b0.1/decode_eval2000_it6_sw1_fsh_fg/score_12/eval2000.ctm.filt.sys
%WER 26.1 | 4459 42989 | 76.9 16.4 6.7 3.0 26.1 63.4 | exp/tri4_fmmi_b0.1/decode_eval2000_it6_sw1_tg/score_11/eval2000.ctm.filt.sys
%WER 24.1 | 4459 42989 | 78.6 14.9 6.6 2.7 24.1 61.1 | exp/tri4_fmmi_b0.1/decode_eval2000_it7_sw1_fsh_fg/score_12/eval2000.ctm.filt.sys
%WER 25.8 | 4459 42989 | 77.3 16.1 6.6 3.1 25.8 62.9 | exp/tri4_fmmi_b0.1/decode_eval2000_it7_sw1_tg/score_11/eval2000.ctm.filt.sys
%WER 24.2 | 4459 42989 | 78.7 14.9 6.3 2.9 24.2 61.5 | exp/tri4_fmmi_b0.1/decode_eval2000_it8_sw1_fsh_fg/score_11/eval2000.ctm.filt.sys
%WER 25.8 | 4459 42989 | 77.4 16.0 6.6 3.1 25.8 63.0 | exp/tri4_fmmi_b0.1/decode_eval2000_it8_sw1_tg/score_11/eval2000.ctm.filt.sys
%WER 27.0 | 4459 42989 | 75.7 17.1 7.2 2.7 27.0 64.4 | exp/tri4_mmi_b0.1/decode_eval2000_1.mdl_sw1_tg/score_13/eval2000.ctm.filt.sys
%WER 26.4 | 4459 42989 | 76.4 16.7 6.9 2.8 26.4 63.4 | exp/tri4_mmi_b0.1/decode_eval2000_2.mdl_sw1_tg/score_12/eval2000.ctm.filt.sys
%WER 25.9 | 4459 42989 | 77.0 16.2 6.8 2.9 25.9 63.0 | exp/tri4_mmi_b0.1/decode_eval2000_3.mdl_sw1_tg/score_12/eval2000.ctm.filt.sys
%WER 25.8 | 4459 42989 | 77.1 16.1 6.8 2.9 25.8 62.9 | exp/tri4_mmi_b0.1/decode_eval2000_4.mdl_sw1_tg/score_12/eval2000.ctm.filt.sys
%WER 25.2 | 4459 42989 | 77.4 15.6 7.0 2.6 25.2 62.7 | exp/sgmm2_5/decode_eval2000_sw1_tg/score_11/eval2000.ctm.filt.sys
%WER 22.1 | 4459 42989 | 80.3 13.9 5.8 2.4 22.1 59.0 | exp/sgmm2_5_mmi_b0.1/decode_eval2000_sw1_fsh_fg_it1/score_10/eval2000.ctm.filt.sys
%WER 21.6 | 4459 42989 | 80.9 13.5 5.6 2.4 21.6 58.4 | exp/sgmm2_5_mmi_b0.1/decode_eval2000_sw1_fsh_fg_it2/score_10/eval2000.ctm.filt.sys
%WER 21.4 | 4459 42989 | 81.2 13.4 5.4 2.6 21.4 58.6 | exp/sgmm2_5_mmi_b0.1/decode_eval2000_sw1_fsh_fg_it3/score_10/eval2000.ctm.filt.sys
%WER 21.4 | 4459 42989 | 81.3 13.5 5.2 2.8 21.4 58.4 | exp/sgmm2_5_mmi_b0.1/decode_eval2000_sw1_fsh_fg_it4/score_10/eval2000.ctm.filt.sys
%WER 23.8 | 4459 42989 | 78.8 14.9 6.3 2.6 23.8 61.1 | exp/sgmm2_5_mmi_b0.1/decode_eval2000_sw1_tg_it1/score_10/eval2000.ctm.filt.sys
%WER 23.2 | 4459 42989 | 79.4 14.6 6.0 2.6 23.2 60.3 | exp/sgmm2_5_mmi_b0.1/decode_eval2000_sw1_tg_it2/score_10/eval2000.ctm.filt.sys
%WER 23.0 | 4459 42989 | 79.8 14.5 5.7 2.8 23.0 60.2 | exp/sgmm2_5_mmi_b0.1/decode_eval2000_sw1_tg_it3/score_10/eval2000.ctm.filt.sys
%WER 23.0 | 4459 42989 | 79.9 14.5 5.5 3.0 23.0 60.2 | exp/sgmm2_5_mmi_b0.1/decode_eval2000_sw1_tg_it4/score_10/eval2000.ctm.filt.sys

# GMM and SGMM numbers for swbd subset.
# for x in exp/{mono,tri,sgmm}*/decode*; do [ -d $x ] && grep Sum $x/score_*/eval2000.ctm.swbd.filt.sys | utils/best_wer.sh; done 2>/dev/null
%WER 35.6 | 1831 21395 | 67.5 23.3 9.2 3.1 35.6 68.8 | exp/tri1/decode_eval2000_nopp_sw1_tg/score_12/eval2000.ctm.swbd.filt.sys
%WER 32.7 | 1831 21395 | 70.7 21.6 7.8 3.4 32.7 67.9 | exp/tri2/decode_eval2000_nopp_sw1_tg/score_11/eval2000.ctm.swbd.filt.sys
%WER 26.2 | 1831 21395 | 76.4 16.7 6.9 2.6 26.2 64.2 | exp/tri3/decode_eval2000_nopp_sw1_tg/score_13/eval2000.ctm.swbd.filt.sys
%WER 26.1 | 1831 21395 | 76.5 16.8 6.7 2.6 26.1 64.1 | exp/tri3/decode_eval2000_sw1_tg/score_13/eval2000.ctm.swbd.filt.sys
%WER 19.9 | 1831 21395 | 82.1 12.4 5.5 2.0 19.9 58.5 | exp/tri4/decode_eval2000_sw1_fsh_fg/score_15/eval2000.ctm.swbd.filt.sys
%WER 21.6 | 1831 21395 | 80.5 13.6 5.9 2.1 21.6 60.2 | exp/tri4/decode_eval2000_sw1_tg/score_15/eval2000.ctm.swbd.filt.sys
%WER 29.2 | 1831 21395 | 74.0 19.0 7.0 3.2 29.2 65.0 | exp/tri4/decode_eval2000_sw1_tg.si/score_13/eval2000.ctm.swbd.filt.sys
%WER 18.9 | 1831 21395 | 82.9 11.8 5.2 1.9 18.9 57.1 | exp/tri4_fmmi_b0.1/decode_eval2000_it4_sw1_fsh_fg/score_14/eval2000.ctm.swbd.filt.sys
%WER 20.6 | 1831 21395 | 81.3 12.9 5.8 1.9 20.6 59.0 | exp/tri4_fmmi_b0.1/decode_eval2000_it4_sw1_tg/score_14/eval2000.ctm.swbd.filt.sys
%WER 17.8 | 1831 21395 | 83.8 11.1 5.1 1.6 17.8 55.4 | exp/tri4_fmmi_b0.1/decode_eval2000_it5_sw1_fsh_fg/score_14/eval2000.ctm.swbd.filt.sys
%WER 19.4 | 1831 21395 | 82.5 11.9 5.6 1.8 19.4 57.3 | exp/tri4_fmmi_b0.1/decode_eval2000_it5_sw1_tg/score_14/eval2000.ctm.swbd.filt.sys
%WER 17.6 | 1831 21395 | 84.2 10.9 5.0 1.8 17.6 54.2 | exp/tri4_fmmi_b0.1/decode_eval2000_it6_sw1_fsh_fg/score_13/eval2000.ctm.swbd.filt.sys
%WER 19.0 | 1831 21395 | 82.8 11.6 5.6 1.8 19.0 56.6 | exp/tri4_fmmi_b0.1/decode_eval2000_it6_sw1_tg/score_14/eval2000.ctm.swbd.filt.sys
%WER 17.5 | 1831 21395 | 84.3 10.8 4.9 1.8 17.5 54.2 | exp/tri4_fmmi_b0.1/decode_eval2000_it7_sw1_fsh_fg/score_13/eval2000.ctm.swbd.filt.sys
%WER 18.9 | 1831 21395 | 83.3 11.7 5.0 2.2 18.9 56.6 | exp/tri4_fmmi_b0.1/decode_eval2000_it7_sw1_tg/score_12/eval2000.ctm.swbd.filt.sys
%WER 17.7 | 1831 21395 | 84.3 11.0 4.7 2.0 17.7 54.2 | exp/tri4_fmmi_b0.1/decode_eval2000_it8_sw1_fsh_fg/score_12/eval2000.ctm.swbd.filt.sys
%WER 19.0 | 1831 21395 | 83.4 11.8 4.8 2.4 19.0 56.2 | exp/tri4_fmmi_b0.1/decode_eval2000_it8_sw1_tg/score_11/eval2000.ctm.swbd.filt.sys
%WER 20.0 | 1831 21395 | 81.9 12.5 5.6 1.9 20.0 57.5 | exp/tri4_mmi_b0.1/decode_eval2000_1.mdl_sw1_tg/score_14/eval2000.ctm.swbd.filt.sys
%WER 19.4 | 1831 21395 | 82.5 12.1 5.3 2.0 19.4 56.4 | exp/tri4_mmi_b0.1/decode_eval2000_2.mdl_sw1_tg/score_13/eval2000.ctm.swbd.filt.sys
%WER 19.1 | 1831 21395 | 83.0 11.9 5.1 2.1 19.1 56.3 | exp/tri4_mmi_b0.1/decode_eval2000_3.mdl_sw1_tg/score_12/eval2000.ctm.swbd.filt.sys
%WER 19.1 | 1831 21395 | 83.1 11.8 5.1 2.2 19.1 56.0 | exp/tri4_mmi_b0.1/decode_eval2000_4.mdl_sw1_tg/score_12/eval2000.ctm.swbd.filt.sys
%WER 18.7 | 1831 21395 | 83.1 11.5 5.4 1.8 18.7 57.3 | exp/sgmm2_5/decode_eval2000_sw1_tg/score_11/eval2000.ctm.swbd.filt.sys
%WER 15.9 | 1831 21395 | 85.7 9.9 4.4 1.6 15.9 53.2 | exp/sgmm2_5_mmi_b0.1/decode_eval2000_sw1_fsh_fg_it1/score_10/eval2000.ctm.swbd.filt.sys
%WER 15.6 | 1831 21395 | 86.1 9.7 4.3 1.7 15.6 52.6 | exp/sgmm2_5_mmi_b0.1/decode_eval2000_sw1_fsh_fg_it2/score_10/eval2000.ctm.swbd.filt.sys
%WER 15.4 | 1831 21395 | 86.3 9.6 4.1 1.8 15.4 52.8 | exp/sgmm2_5_mmi_b0.1/decode_eval2000_sw1_fsh_fg_it3/score_10/eval2000.ctm.swbd.filt.sys
%WER 15.4 | 1831 21395 | 86.5 9.6 4.0 1.8 15.4 52.5 | exp/sgmm2_5_mmi_b0.1/decode_eval2000_sw1_fsh_fg_it4/score_10/eval2000.ctm.swbd.filt.sys
%WER 17.5 | 1831 21395 | 84.2 10.6 5.2 1.7 17.5 55.8 | exp/sgmm2_5_mmi_b0.1/decode_eval2000_sw1_tg_it1/score_11/eval2000.ctm.swbd.filt.sys
%WER 17.1 | 1831 21395 | 84.8 10.5 4.7 1.9 17.1 54.9 | exp/sgmm2_5_mmi_b0.1/decode_eval2000_sw1_tg_it2/score_10/eval2000.ctm.swbd.filt.sys
%WER 16.9 | 1831 21395 | 85.1 10.4 4.6 2.0 16.9 54.7 | exp/sgmm2_5_mmi_b0.1/decode_eval2000_sw1_tg_it3/score_10/eval2000.ctm.swbd.filt.sys
%WER 16.7 | 1831 21395 | 85.2 10.3 4.5 1.9 16.7 54.3 | exp/sgmm2_5_mmi_b0.1/decode_eval2000_sw1_tg_it4/score_11/eval2000.ctm.swbd.filt.sys

# Nnet2 numbers for swbd subset.
# for x in exp/nnet2*/decode*; do [ -d $x ] && grep Sum $x/score_*/eval2000.ctm.swbd.filt.sys | utils/best_wer.sh; done 2>/dev/null
%WER 13.3 | 1831 21395 | 88.1 8.0 3.9 1.4 13.3 50.0 | exp/nnet2_5/decode_eval2000_sw1_fsh_fg/score_12/eval2000.ctm.swbd.filt.sys
%WER 14.5 | 1831 21395 | 87.0 8.6 4.4 1.5 14.5 51.9 | exp/nnet2_5/decode_eval2000_sw1_tg/score_12/eval2000.ctm.swbd.filt.sys

# Nnet2 online numbers for swbd subset.
# for x in exp/nnet2_online/nnet_ms_*/decode_eval2000_*; do grep Sum $x/score_*/eval2000.ctm.swbd.filt.sys  | utils/best_wer.sh; done
%WER 13.6 | 1831 21395 | 87.7 8.0 4.3 1.3 13.6 50.7 | exp/nnet2_online/nnet_ms_a_unscaled/decode_eval2000_hires_sw1_fsh_fg/score_13/eval2000_hires.ctm.swbd.filt.sys
%WER 14.8 | 1831 21395 | 86.6 8.8 4.7 1.4 14.8 52.5 | exp/nnet2_online/nnet_ms_a_unscaled/decode_eval2000_hires_sw1_tg/score_12/eval2000_hires.ctm.swbd.filt.sys
%WER 13.6 | 1831 21395 | 87.8 7.9 4.3 1.3 13.6 50.6 | exp/nnet2_online/nnet_ms_a_unscaled_online/decode_eval2000_hires_sw1_fsh_fg/score_13/eval2000_hires.ctm.swbd.filt.sys
%WER 13.8 | 1831 21395 | 87.5 8.2 4.3 1.4 13.8 50.4 | exp/nnet2_online/nnet_ms_a_unscaled_online/decode_eval2000_hires_sw1_fsh_fg_per_utt/score_13/eval2000_hires.ctm.swbd.filt.sy
%WER 14.8 | 1831 21395 | 86.8 8.8 4.4 1.6 14.8 52.9 | exp/nnet2_online/nnet_ms_a_unscaled_online/decode_eval2000_hires_sw1_tg/score_10/eval2000_hires.ctm.swbd.filt.sys
%WER 15.1 | 1831 21395 | 86.3 9.1 4.6 1.5 15.1 52.9 | exp/nnet2_online/nnet_ms_a_unscaled_online/decode_eval2000_hires_sw1_tg_per_utt/score_12/eval2000_hires.ctm.swbd.filt.sys

# Nnet2 speed-perturbed and volume perturbed numbers for swbd subset.
# for x in exp/nnet2_online/nnet_ms_b*/decode_eval2000_*; do grep Sum $x/score_*/eval2000.ctm.swbd.filt.sys  | utils/best_wer.sh; done
%WER 12.9 | 1831 21395 | 88.2 7.6 4.2 1.1 12.9 49.3 | exp/nnet2_online/nnet_ms_b/decode_eval2000_hires_sw1_fsh_fg/score_12/eval2000_hires.ctm.swbd.filt.sys
%WER 14.2 | 1831 21395 | 87.1 8.3 4.6 1.3 14.2 51.2 | exp/nnet2_online/nnet_ms_b/decode_eval2000_hires_sw1_tg/score_12/eval2000_hires.ctm.swbd.filt.sys
%WER 12.9 | 1831 21395 | 88.3 7.6 4.1 1.2 12.9 49.0 | exp/nnet2_online/nnet_ms_b_online/decode_eval2000_hires_sw1_fsh_fg/score_12/eval2000_hires.ctm.swbd.filt.sys
%WER 13.5 | 1831 21395 | 87.9 8.0 4.2 1.3 13.5 50.0 | exp/nnet2_online/nnet_ms_b_online/decode_eval2000_hires_sw1_fsh_fg_per_utt/score_12/eval2000_hires.ctm.swbd.filt.sys
%WER 14.1 | 1831 21395 | 87.2 8.3 4.5 1.4 14.1 51.7 | exp/nnet2_online/nnet_ms_b_online/decode_eval2000_hires_sw1_tg/score_11/eval2000_hires.ctm.swbd.filt.sys
%WER 14.8 | 1831 21395 | 86.7 8.8 4.5 1.5 14.8 52.5 | exp/nnet2_online/nnet_ms_b_online/decode_eval2000_hires_sw1_tg_per_utt/score_11/eval2000_hires.ctm.swbd.filt.sys

# these are results just with speed perturbation (these are provided just for reference, the scripts have been modified for speed and volume perturbation)
%WER 13.1 | 1831 21395 | 88.1 7.7 4.2 1.2 13.1 50.1 | exp/nnet2_online/nnet_ms_b/decode_eval2000_hires_sw1_fsh_fg/score_12/eval2000_hires.ctm.swbd.filt.sys
%WER 14.5 | 1831 21395 | 86.8 8.6 4.6 1.3 14.5 52.4 | exp/nnet2_online/nnet_ms_b/decode_eval2000_hires_sw1_tg/score_12/eval2000_hires.ctm.swbd.filt.sys
%WER 13.2 | 1831 21395 | 88.0 7.7 4.3 1.2 13.2 50.1 | exp/nnet2_online/nnet_ms_b_online/decode_eval2000_hires_sw1_fsh_fg/score_12/eval2000_hires.ctm.swbd.filt.sys
%WER 13.6 | 1831 21395 | 87.7 8.1 4.2 1.3 13.6 50.7 | exp/nnet2_online/nnet_ms_b_online/decode_eval2000_hires_sw1_fsh_fg_per_utt/score_13/eval2000_hires.ctm.swbd.filt.sys
%WER 14.5 | 1831 21395 | 86.8 8.5 4.6 1.3 14.5 52.4 | exp/nnet2_online/nnet_ms_b_online/decode_eval2000_hires_sw1_tg/score_12/eval2000_hires.ctm.swbd.filt.sys
%WER 14.8 | 1831 21395 | 86.7 9.0 4.3 1.6 14.8 52.8 | exp/nnet2_online/nnet_ms_b_online/decode_eval2000_hires_sw1_tg_per_utt/score_10/eval2000_hires.ctm.swbd.filt.sys

# these are results with nnet3 LSTMs : local/nnet3/run_lstm.sh (8 epoch training on speed-perturbed and volume perturbed data)
%WER 11.8 | 1831 21395 | 89.4 7.0 3.6 1.3 11.8 47.8 | exp/nnet3/lstm_ld5_sp/decode_eval2000_sw1_fsh_fg/score_13_0.0/eval2000_hires.ctm.swbd.filt.sys
%WER 13.2 | 1831 21395 | 88.3 8.0 3.7 1.5 13.2 49.5 | exp/nnet3/lstm_ld5_sp/decode_eval2000_sw1_tg/score_11_0.0/eval2000_hires.ctm.swbd.filt.sys

# results with nnet3 tdnn: local/nnet3/run_tdnn.sh (11.10.2015) (2 epoch training on speed-perturbed and volume perturbed data)
%WER 12.1 | 1831 21395 | 89.1 7.1 3.8 1.3 12.1 48.1 | exp/nnet3/tdnn_sp/decode_eval2000_hires_sw1_fsh_fg/score_12_0.0/eval2000_hires.ctm.swbd.filt.sys
%WER 13.6 | 1831 21395 | 87.9 8.2 3.9 1.5 13.6 51.0 | exp/nnet3/tdnn_sp/decode_eval2000_hires_sw1_tg/score_11_0.0/eval2000_hires.ctm.swbd.filt.sys

<<<<<<< HEAD
# these are results with nnet3 LSTMs with CTC training : local/ctc/run_lstm.sh
%WER 17.4 | 1831 21395 | 85.3 10.1 4.6 2.7 17.4 57.8 | exp/ctc/lstm_sp/decode_eval2000_sw1_fsh_fg_0.15/score_12_0.0/eval2000_hires.ctm.swbd.filt.sys
%WER 19.4 | 1831 21395 | 83.5 11.2 5.2 3.0 19.4 60.7 | exp/ctc/lstm_sp/decode_eval2000_sw1_tg_0.15/score_12_0.5/eval2000_hires.ctm.swbd.filt.sys
=======
>>>>>>> 2dd66b15


# Resegmentation numbers for swbd subset.
%WER 22.4 | 1831 21395 | 79.9 13.4 6.6 2.4 22.4 61.4 | exp/tri4a_reseg/decode_eval2000_sw1_tg/score_15/eval2000.ctm.swbd.filt.sys
%WER 30.3 | 1831 21395 | 73.1 19.1 7.9 3.4 30.3 67.5 | exp/tri4a_reseg/decode_eval2000_sw1_tg.si/score_13/eval2000.ctm.swbd.filt.sys

# Raw fmllr numbers for swbd subset.
%WER 22.1 | 1831 21395 | 80.1 14.1 5.8 2.2 22.1 59.8 | exp/tri4b/decode_eval2000_sw1_tg/score_13/eval2000.ctm.swbd.filt.sys
%WER 30.1 | 1831 21395 | 72.7 19.5 7.9 2.8 30.1 65.4 | exp/tri4b/decode_eval2000_sw1_tg.si/score_14/eval2000.ctm.swbd.filt.sys


### Karel's nnet1
# nnet1 DNN recipe (29.09.2015), swbd subset,
# cross-entropy (3gram decoding, fisher 4gram rescoring),
%WER 14.6 | 1831 21395 | 87.0 8.9 4.2 1.6 14.6 52.3 | exp/dnn5b_pretrain-dbn_dnn/decode_eval2000_sw1_tg/score_12_0.5/eval2000.ctm.swbd.filt.sys
%WER 13.0 | 1831 21395 | 88.5 7.8 3.7 1.4 13.0 49.5 | exp/dnn5b_pretrain-dbn_dnn/decode_eval2000_sw1_fsh_fg/score_12_0.0/eval2000.ctm.swbd.filt.sys
# sMBR (3gram decoding, fisher 4gram rescoring),
%WER 13.2 | 1831 21395 | 88.5 8.1 3.4 1.7 13.2 48.7 | exp/dnn5b_pretrain-dbn_dnn_smbr/decode_eval2000_sw1_tg_it4/score_14_0.0/eval2000.ctm.swbd.filt.sys
%WER 11.7 | 1831 21395 | 89.9 7.1 3.0 1.6 11.7 45.8 | exp/dnn5b_pretrain-dbn_dnn_smbr/decode_eval2000_sw1_fsh_fg_it4/score_13_0.0/eval2000.ctm.swbd.filt.sys

# nnet1 Tandem recipe local/nnet/run_dnn_tandem_uc.sh (29.09.2015), swbd subset,
# Stacked bottleneck network,
%WER 15.3 | 1831 21395 | 86.2 9.5 4.3 1.5 15.3 52.6 | exp/nnet5uc-part2/decode_eval2000_sw1_tg/score_13_0.0/eval2000.ctm.swbd.filt.sys
# GMMs on BN-features,
%WER 16.7 | 1831 21395 | 85.0 10.5 4.5 1.8 16.7 54.3 | exp/tri6uc/decode_eval2000_graph_sw1_tg/score_20_0.0/eval2000.ctm.swbd.filt.sys
%WER 15.8 | 1831 21395 | 85.8 9.9 4.4 1.6 15.8 53.2 | exp/tri7uc-sat/decode_eval2000_graph_sw1_tg/score_20_0.0/eval2000.ctm.swbd.filt.sys
%WER 14.6 | 1831 21395 | 87.1 9.2 3.6 1.8 14.6 51.8 | exp/tri7uc-sat_mmi_b0.1/decode_eval2000_graph_sw1_tg_it4/score_17_0.0/eval2000.ctm.swbd.filt.sys
# fisher 4gram rescoring,
%WER 13.2 | 1831 21395 | 88.3 8.2 3.4 1.5 13.2 49.2 | exp/tri7uc-sat_mmi_b0.1/decode_eval2000_graph_sw1_fsh_fg_it4/score_19_0.0/eval2000.ctm.swbd.filt.sys<|MERGE_RESOLUTION|>--- conflicted
+++ resolved
@@ -113,12 +113,9 @@
 %WER 12.1 | 1831 21395 | 89.1 7.1 3.8 1.3 12.1 48.1 | exp/nnet3/tdnn_sp/decode_eval2000_hires_sw1_fsh_fg/score_12_0.0/eval2000_hires.ctm.swbd.filt.sys
 %WER 13.6 | 1831 21395 | 87.9 8.2 3.9 1.5 13.6 51.0 | exp/nnet3/tdnn_sp/decode_eval2000_hires_sw1_tg/score_11_0.0/eval2000_hires.ctm.swbd.filt.sys
 
-<<<<<<< HEAD
 # these are results with nnet3 LSTMs with CTC training : local/ctc/run_lstm.sh
 %WER 17.4 | 1831 21395 | 85.3 10.1 4.6 2.7 17.4 57.8 | exp/ctc/lstm_sp/decode_eval2000_sw1_fsh_fg_0.15/score_12_0.0/eval2000_hires.ctm.swbd.filt.sys
 %WER 19.4 | 1831 21395 | 83.5 11.2 5.2 3.0 19.4 60.7 | exp/ctc/lstm_sp/decode_eval2000_sw1_tg_0.15/score_12_0.5/eval2000_hires.ctm.swbd.filt.sys
-=======
->>>>>>> 2dd66b15
 
 
 # Resegmentation numbers for swbd subset.
