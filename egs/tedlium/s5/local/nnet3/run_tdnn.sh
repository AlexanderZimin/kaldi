#!/bin/bash

set -uo pipefail
set -e

# this is the standard "tdnn" system, built in nnet3; it's what we use to
# call multi-splice. 
# This script is designed to run using the 'cleaned-up' data.

# Run this script with the options --cleanup-affix <cleanup_affix> --min-seg-len <min_seg_len>, 
# where <cleanup_affix> matches the cleanup-affix passed to local/run_cleanup_segmentation.sh
# <min_seg_len> is required to combine segments so as to not lose any data when doing chain training or sequence training
# To run without any cleanup, pass the options --cleanup-affix "" --min-seg-len ""

# %WER 14.7 | 507 17792 | 88.0 8.8 3.2 2.7 14.7 89.7 | -0.154 | exp/nnet3/tdnn/decode_dev/score_9_0.5/ctm.filt.filt.sys
# %WER 13.4 | 507 17792 | 89.3 7.7 3.0 2.7 13.4 85.0 | -0.189 | exp/nnet3/tdnn/decode_dev_rescore/score_10_0.0/ctm.filt.filt.sys

# %WER 13.5 | 1155 27512 | 88.4 8.4 3.2 1.9 13.5 83.6 | -0.067 | exp/nnet3/tdnn/decode_test/score_11_0.5/ctm.filt.filt.sys
# %WER 12.3 | 1155 27512 | 89.8 7.6 2.6 2.2 12.3 79.4 | -0.152 | exp/nnet3/tdnn/decode_test_rescore/score_10_0.0/ctm.filt.filt.sys

## Cleanup results
## local/run_cleanup_segmentation.sh --cleanup-affix cleaned_b --pad-length 5 --max-silence-length 50 --max-incorrect-words 0 --min-correct-frames 0 --max-segment-wer 20000 --min-wer-for-splitting 10 --ngram-order 2 --interpolation-weights 0:0.1:0.9 --top-words-interpolation-weight 0.1 --hypothesis-method Oracle

# %WER 14.5 | 507 17792 | 87.8 8.6 3.6 2.3 14.5 88.6 | -0.083 | exp/nnet3_cleaned_b/tdnn/decode_dev/score_11_0.5/ctm.filt.filt.sys
# %WER 13.3 | 507 17792 | 89.3 7.8 3.0 2.5 13.3 86.2 | -0.215 | exp/nnet3_cleaned_b/tdnn/decode_dev_rescore/score_10_0.0/ctm.filt.filt.sys

# %WER 13.5 | 1155 27512 | 88.6 8.5 2.9 2.1 13.5 83.8 | -0.085 | exp/nnet3_cleaned_b/tdnn/decode_test/score_11_0.0/ctm.filt.filt.sys
# %WER 12.1 | 1155 27512 | 89.8 7.5 2.7 1.9 12.1 79.4 | -0.201 | exp/nnet3_cleaned_b/tdnn/decode_test_rescore/score_10_0.0/ctm.filt.filt.sys


# At this script level we don't support not running on GPU, as it would be painfully slow.
# If you want to run without GPU you'd have to call train_tdnn.sh with --gpu false,
# --num-threads 16 and --minibatch-size 128.

stage=1
affix=
train_stage=-10
common_egs_dir=
reporting_email=
remove_egs=true
decode_iter=

min_seg_len=1.55
cleanup_affix=cleaned

. ./cmd.sh
. ./path.sh
. ./utils/parse_options.sh

dir=exp/nnet3${cleanup_affix:+_$cleanup_affix}/tdnn
dir=$dir${affix:+_$affix}

if ! cuda-compiled; then
  cat <<EOF && exit 1
This script is intended to be used with GPUs but you have not compiled Kaldi with CUDA
If you want to use GPUs (and have them), go to src/, and configure and make on a machine
where "nvcc" is installed.
EOF
fi

# The iVector-extraction and feature-dumping parts are the same as the standard
# nnet3 setup, and you can skip them by setting "--stage 11" if you have already
# run those things.

train_set=train_${cleanup_affix}_sp_min${min_seg_len}

gmm_dir=exp/tri3_${cleanup_affix}
ali_dir=${gmm_dir}_ali_${train_set}   

local/nnet3/run_ivector_common.sh --stage $stage \
  --generate-alignments true \
  --min-seg-len $min_seg_len \
  --affix ${cleanup_affix:+_$cleanup_affix}

if [ $stage -le 11 ]; then
  echo "$0: creating neural net configs";

  # create the config files for nnet initialization
  repair_opts=${self_repair_scale:+" --self-repair-scale=$self_repair_scale "}
  
  python steps/nnet3/tdnn/make_configs.py  \
    $repair_opts \
    --feat-dir=data/${train_set}_hires \
    --ivector-dir=exp/nnet3${cleanup_affix:+_$cleanup_affix}/ivectors_${train_set} \
    --ali-dir=$ali_dir \
    --relu-dim=500 \
    --splice-indexes="-1,0,1 -1,0,1,2 -3,0,3 -3,0,3 -3,0,3 -6,-3,0" \
    --use-presoftmax-prior-scale=true \
   $dir/configs || exit 1;
fi

if [ $stage -le 12 ]; then
  if [[ $(hostname -f) == *.clsp.jhu.edu ]] && [ ! -d $dir/egs/storage ]; then
    utils/create_split_dir.pl \
     /export/b{09,10,11,12}/$USER/kaldi-data/egs/tedlium-$(date +'%m_%d_%H_%M')/s5/$dir/egs/storage $dir/egs/storage
  fi

  steps/nnet3/train_dnn.py --stage=$train_stage \
    --cmd="$decode_cmd" \
    --feat.online-ivector-dir=exp/nnet3${cleanup_affix:+_$cleanup_affix}/ivectors_${train_set} \
    --feat.cmvn-opts="--norm-means=false --norm-vars=false" \
    --trainer.num-epochs=4 \
    --trainer.optimization.num-jobs-initial=3 \
    --trainer.optimization.num-jobs-final=8 \
    --trainer.optimization.initial-effective-lrate=0.0015 \
    --trainer.optimization.final-effective-lrate=0.00015 \
    --egs.dir="$common_egs_dir" \
    --cleanup.remove-egs=$remove_egs \
    --cleanup.preserve-model-interval=20 \
    --feat-dir=data/${train_set}_hires \
    --ali-dir=$ali_dir \
    --lang=data/lang \
    --reporting.email="$reporting_email" \
    --dir=$dir  || exit 1;

fi

graph_dir=$gmm_dir/graph
if [ $stage -le 13 ]; then
  iter_opts=
  if [ ! -z $decode_iter ]; then
    iter_opts=" --iter $decode_iter "
  fi

  for decode_set in dev test; do
    (
    steps/nnet3/decode.sh \
<<<<<<< HEAD
      --nj $(cat data/$decode_set/spk2utt | wc -l) --cmd "$decode_cmd" $iter_opts \
      --online-ivector-dir exp/nnet3${cleanup_affix:+_$cleanup_affix}/ivectors_${decode_set} \
      --scoring-opts "--min_lmwt 5 --max_lmwt 15" \
=======
      --nj $(wc -l < data/$decode_set/spk2utt) --cmd "$decode_cmd" $iter_opts \
      --online-ivector-dir exp/nnet3/ivectors_${decode_set} \
>>>>>>> 33b3a315
      $graph_dir data/${decode_set}_hires $dir/decode_${decode_set}${decode_iter:+_$decode_iter} || exit 1;

    steps/lmrescore_const_arpa.sh --cmd "$decode_cmd" \
      data/lang_test data/lang_rescore data/${decode_set}_hires \
      $dir/decode_${decode_set}${decode_iter:+_$decode_iter} \
      $dir/decode_${decode_set}${decode_iter:+_$decode_iter}_rescore || exit 1;
    ) &
  done
fi

wait<|MERGE_RESOLUTION|>--- conflicted
+++ resolved
@@ -4,10 +4,10 @@
 set -e
 
 # this is the standard "tdnn" system, built in nnet3; it's what we use to
-# call multi-splice. 
+# call multi-splice.
 # This script is designed to run using the 'cleaned-up' data.
 
-# Run this script with the options --cleanup-affix <cleanup_affix> --min-seg-len <min_seg_len>, 
+# Run this script with the options --cleanup-affix <cleanup_affix> --min-seg-len <min_seg_len>,
 # where <cleanup_affix> matches the cleanup-affix passed to local/run_cleanup_segmentation.sh
 # <min_seg_len> is required to combine segments so as to not lose any data when doing chain training or sequence training
 # To run without any cleanup, pass the options --cleanup-affix "" --min-seg-len ""
@@ -65,7 +65,7 @@
 train_set=train_${cleanup_affix}_sp_min${min_seg_len}
 
 gmm_dir=exp/tri3_${cleanup_affix}
-ali_dir=${gmm_dir}_ali_${train_set}   
+ali_dir=${gmm_dir}_ali_${train_set}
 
 local/nnet3/run_ivector_common.sh --stage $stage \
   --generate-alignments true \
@@ -77,7 +77,7 @@
 
   # create the config files for nnet initialization
   repair_opts=${self_repair_scale:+" --self-repair-scale=$self_repair_scale "}
-  
+
   python steps/nnet3/tdnn/make_configs.py  \
     $repair_opts \
     --feat-dir=data/${train_set}_hires \
@@ -125,14 +125,9 @@
   for decode_set in dev test; do
     (
     steps/nnet3/decode.sh \
-<<<<<<< HEAD
       --nj $(cat data/$decode_set/spk2utt | wc -l) --cmd "$decode_cmd" $iter_opts \
       --online-ivector-dir exp/nnet3${cleanup_affix:+_$cleanup_affix}/ivectors_${decode_set} \
       --scoring-opts "--min_lmwt 5 --max_lmwt 15" \
-=======
-      --nj $(wc -l < data/$decode_set/spk2utt) --cmd "$decode_cmd" $iter_opts \
-      --online-ivector-dir exp/nnet3/ivectors_${decode_set} \
->>>>>>> 33b3a315
       $graph_dir data/${decode_set}_hires $dir/decode_${decode_set}${decode_iter:+_$decode_iter} || exit 1;
 
     steps/lmrescore_const_arpa.sh --cmd "$decode_cmd" \
