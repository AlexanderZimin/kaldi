#!/bin/bash

<<<<<<< HEAD

OPENBLAS_VERSION=0.3.5

=======
OPENBLAS_VERSION=0.3.5

WGET=${WGET:-wget}

>>>>>>> 6ffde4b4
set -e

if ! command -v gfortran 2>/dev/null; then
  echo "$0: gfortran is not installed.  Please install it, e.g. by:"
  echo " apt-get install gfortran"
  echo "(if on Debian or Ubuntu), or:"
  echo " yum install fortran"
  echo "(if on RedHat/CentOS).  On a Mac, if brew is installed, it's:"
  echo " brew install gfortran"
  exit 1
fi


<<<<<<< HEAD
rm -rf xianyi-OpenBLAS-* OpenBLAS

wget -t3 -nv -O- $(wget -qO- "https://api.github.com/repos/xianyi/OpenBLAS/releases/tags/v${OPENBLAS_VERSION}" | python -c 'import sys,json;print(json.load(sys.stdin)["tarball_url"])') | tar xzf -

=======
tarball=OpenBLAS-$OPENBLAS_VERSION.tar.gz

rm -rf xianyi-OpenBLAS-* OpenBLAS OpenBLAS-*.tar.gz

if [ -d "$DOWNLOAD_DIR" ]; then
  cp -p "$DOWNLOAD_DIR/$tarball" .
else
  url=$($WGET -qO- "https://api.github.com/repos/xianyi/OpenBLAS/releases/tags/v${OPENBLAS_VERSION}" | python -c 'import sys,json;print(json.load(sys.stdin)["tarball_url"])')
  test -n "$url"
  $WGET -t3 -nv -O $tarball "$url"
fi

tar xzf $tarball
>>>>>>> 6ffde4b4
mv xianyi-OpenBLAS-* OpenBLAS

make PREFIX=$(pwd)/OpenBLAS/install USE_THREAD=0 -C OpenBLAS all install<|MERGE_RESOLUTION|>--- conflicted
+++ resolved
@@ -1,15 +1,9 @@
 #!/bin/bash
 
-<<<<<<< HEAD
-
-OPENBLAS_VERSION=0.3.5
-
-=======
 OPENBLAS_VERSION=0.3.5
 
 WGET=${WGET:-wget}
 
->>>>>>> 6ffde4b4
 set -e
 
 if ! command -v gfortran 2>/dev/null; then
@@ -23,12 +17,6 @@
 fi
 
 
-<<<<<<< HEAD
-rm -rf xianyi-OpenBLAS-* OpenBLAS
-
-wget -t3 -nv -O- $(wget -qO- "https://api.github.com/repos/xianyi/OpenBLAS/releases/tags/v${OPENBLAS_VERSION}" | python -c 'import sys,json;print(json.load(sys.stdin)["tarball_url"])') | tar xzf -
-
-=======
 tarball=OpenBLAS-$OPENBLAS_VERSION.tar.gz
 
 rm -rf xianyi-OpenBLAS-* OpenBLAS OpenBLAS-*.tar.gz
@@ -42,7 +30,6 @@
 fi
 
 tar xzf $tarball
->>>>>>> 6ffde4b4
 mv xianyi-OpenBLAS-* OpenBLAS
 
 make PREFIX=$(pwd)/OpenBLAS/install USE_THREAD=0 -C OpenBLAS all install